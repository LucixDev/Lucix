<<<<<<< HEAD
import {
  DownloadMetaFnParams,
  DownloadDataFnParams,
  UploadMetaFnParams,
  UploadDataFnParams,
} from "./types";
import { Connection } from "./connection";
import fetch from "cross-fetch";
import { Base64 } from "js-base64";
=======
import { DownloadMetaFnParams, DownloadDataFnParams, UploadMetaFnParams, UploadDataFnParams } from './types'
import { Connection } from "./connection"
import fetch from "cross-fetch"
import { Base64 } from "js-base64"
>>>>>>> 14aa9d64

export class ConnectS3 extends Connection {
  uploadUrl: URL;
  downloadUrl: URL;
  ws: WebSocket;
  messagePromise: Promise<Uint8Array[]>;
  messageResolve?: (value: Uint8Array[] | PromiseLike<Uint8Array[]>) => void;

  constructor(upload: string, download: string, websocket: string) {
    super();
    this.uploadUrl = new URL(upload);
    this.downloadUrl = new URL(download);
    this.ws = new WebSocket(websocket);
    this.messagePromise = new Promise<Uint8Array[]>((resolve, reject) => {
      this.messageResolve = resolve;
    });
  }

  async dataUpload(bytes: Uint8Array, params: UploadDataFnParams) {
    // console.log('s3 dataUpload', params.car.toString())
    const fetchUploadUrl = new URL(
      `?${new URLSearchParams({ cache: Math.random().toString(), ...params }).toString()}`,
      this.uploadUrl
    );
    const response = await fetch(fetchUploadUrl);
    if (!response.ok) {
      // console.log('failed to get upload url for data', params, response)
      throw new Error(
        "failed to get upload url for data " +
          new Date().toISOString() +
          " " +
          response.statusText
      );
    }
    const { uploadURL } = (await response.json()) as { uploadURL: string };
    const done = await fetch(uploadURL, { method: "PUT", body: bytes });
    // console.log('s3 dataUpload done', params.car.toString(), done)
    if (!done.ok) throw new Error("failed to upload data " + done.statusText);
  }

  async metaUpload(bytes: Uint8Array, params: UploadMetaFnParams) {
<<<<<<< HEAD
    const event = await this.createEventBlock(bytes);
    const base64String = Base64.fromUint8Array(bytes);
    console.log("The base64 string when data was uploaded",base64String);
=======
    const event = await this.createEventBlock(bytes)
    const base64String = Base64.fromUint8Array(bytes)
>>>>>>> 14aa9d64
    const crdtEntry = {
      cid: event.cid.toString(),
      data: base64String,
      parents: this.parents.map((p) => p.toString()),
<<<<<<< HEAD
    };
    const fetchUploadUrl = new URL(
      `?${new URLSearchParams({ type: "meta", ...params }).toString()}`,
      this.uploadUrl
    );
    const done = await fetch(fetchUploadUrl, {
      method: "PUT",
      body: JSON.stringify(crdtEntry),
    });
    const result = await done.json();
    if (result.status != 201) {
      throw new Error(
        "failed to upload data " + JSON.parse(result.body).message
      );
    }
    this.parents = [event.cid];
=======
    }
    const fetchUploadUrl = new URL(`?${new URLSearchParams({ type: "meta", ...params }).toString()}`, this.uploadUrl)
    const done = await fetch(fetchUploadUrl, {
      method: "PUT",
      body: JSON.stringify(crdtEntry),
    })
    const result = await done.json()
    if (result.status != 201)
    {
      throw new Error("failed to upload data " + JSON.parse(result.body).message)
    }
    this.parents = [event.cid]
>>>>>>> 14aa9d64
    return null;
  }

  async dataDownload(params: DownloadDataFnParams) {
    const { type, name, car } = params;
    const fetchFromUrl = new URL(
      `${type}/${name}/${car}.car`,
      this.downloadUrl
    );
    const response = await fetch(fetchFromUrl);
    if (!response.ok) return null; // throw new Error('failed to download data ' + response.statusText)
    const bytes = new Uint8Array(await response.arrayBuffer());
    return bytes;
  }

  async onConnect() {
    console.log("Is the onconnect function being called?");
    if (!this.loader || !this.taskManager) {
      throw new Error("loader and taskManager must be set");
    }
    this.ws.addEventListener("message", async (event: any) => {
      const events = await Promise.all(
        JSON.parse(event.data).items.map(async (element: any) => {
          const base64String = element.data;
          console.log("The base64string inside websocket connector",base64String);
          const bytes = Base64.toUint8Array(base64String);
          // const bytes = new TextEncoder().encode(base64String);
          return { cid: element.cid, bytes };
        })
      );

      console.log("Ok these are the events", events);

      for (const event of events) {
        const afn = async () => {
          console.log("Inside the afn");
          const uint8ArrayBuffer = event.bytes as Uint8Array;
          const eventBlock = await this.decodeEventBlock(uint8ArrayBuffer);
          await this.taskManager!.handleEvent(eventBlock);
          // @ts-ignore
          this.messageResolve?.([eventBlock.value.data.dbMeta as Uint8Array]);
          // add the cid to our parents so we delete it when we send the update
          this.parents.push(eventBlock.cid);
          setTimeout(() => {
            this.messagePromise = new Promise<Uint8Array[]>(
              (resolve, reject) => {
                this.messageResolve = resolve;
              }
            );
          }, 0);
        };

        void afn();
      }
    });
  }

  /**
   * metaDownload Function
   *
   * This function downloads metadata for a specific name and branch.
   *
   * Proposed Algorithm for Efficient Reads:
   *
   * 1. Read the Directory:
   *    - Fetch the list of keys in the directory, sorted by their timestamp in descending order—newest to oldest.
   *
   * 2. Initialize a Skip List:
   *    - Create an empty set data structure to keep track of the parent nodes that can be skipped.
   *
   * 3. Iterate through Keys:
   *    - Start from the newest key and move towards the oldest.
   *    - If the key is in the skip list, skip the read and continue.
   *    - Read the node and add its parents to the skip list.
   *
   * 4. Idempotent Application:
   *    - Apply the nodes to your DAG. Given that your application is idempotent, there's no harm in reapplying nodes,
   *      but the skip list should minimize this.
   *
   * 5. State Tracking:
   *    - Keep track of the oldest key you've successfully processed. This becomes the starting point for your next read,
   *      adjusted for the safety window.
   *
   * 6. Retry Logic:
   *    - If a key is missing, you could either skip it (since the system is designed to be eventually consistent) or
   *      implement some kind of retry logic.
   *
   * By implementing this algorithm, we aim to minimize the number of reads and work with the most current snapshot
   * of the data. It also avoids the need to delete keys, thereby averting the read-modify-write race condition.
   *
   * Writes: https://chat.openai.com/share/5dd42b0e-cbb8-4006-823b-7269df05e9eb
   *
   * @param params - The parameters for the download, including the name and branch.
   * @returns - Returns the metadata bytes as a Uint8Array or null if the fetch is unsuccessful.
   */
  async metaDownload(params: DownloadMetaFnParams) {
<<<<<<< HEAD
    const { name, branch } = params;
    const fetchUploadUrl = new URL(
      `?${new URLSearchParams({ type: "meta", ...params }).toString()}`,
      this.uploadUrl
    );
    const data = await fetch(fetchUploadUrl);
    let response = await data.json();
    if (response.status != 200) throw new Error("Failed to download data");
    response = JSON.parse(response.body).items;
    const events = await Promise.all(
      response.map(async (element: any) => {
        const base64String = element.data;
        console.log("The base64 string in metadownload", base64String);
        const bytes = Base64.toUint8Array(base64String);
        return { cid: element.cid, bytes };
      })
    );
    console.log("These are the events in metaDownload", events);
    const cids = events.map((e) => e.cid);
    const uniqueParentsMap = new Map(
      [...this.parents, ...cids].map((p) => [p.toString(), p])
    );
    this.parents = Array.from(uniqueParentsMap.values());
    return events.map((e) => e.bytes);
=======
    const { name, branch } = params
    const fetchUploadUrl = new URL(`?${new URLSearchParams({ type: "meta", ...params }).toString()}`,this.uploadUrl)
    const data = await fetch(fetchUploadUrl)
    let response = await data.json()
    if (response.status != 200) throw new Error("Failed to download data")
    response = JSON.parse(response.body).items
    const events = await Promise.all(
      response.map(async (element: any) => {
        const base64String = element.data
        const bytes = Base64.toUint8Array(base64String)
        return { cid: element.cid, bytes }
      })
    )
    const cids = events.map((e) => e.cid)
    const uniqueParentsMap = new Map([...this.parents, ...cids].map((p) => [p.toString(), p]))
    this.parents = Array.from(uniqueParentsMap.values())
    return events.map((e) => e.bytes)
>>>>>>> 14aa9d64
  }
}<|MERGE_RESOLUTION|>--- conflicted
+++ resolved
@@ -1,4 +1,3 @@
-<<<<<<< HEAD
 import {
   DownloadMetaFnParams,
   DownloadDataFnParams,
@@ -8,12 +7,7 @@
 import { Connection } from "./connection";
 import fetch from "cross-fetch";
 import { Base64 } from "js-base64";
-=======
-import { DownloadMetaFnParams, DownloadDataFnParams, UploadMetaFnParams, UploadDataFnParams } from './types'
-import { Connection } from "./connection"
-import fetch from "cross-fetch"
-import { Base64 } from "js-base64"
->>>>>>> 14aa9d64
+
 
 export class ConnectS3 extends Connection {
   uploadUrl: URL;
@@ -55,19 +49,15 @@
   }
 
   async metaUpload(bytes: Uint8Array, params: UploadMetaFnParams) {
-<<<<<<< HEAD
+
     const event = await this.createEventBlock(bytes);
     const base64String = Base64.fromUint8Array(bytes);
     console.log("The base64 string when data was uploaded",base64String);
-=======
-    const event = await this.createEventBlock(bytes)
-    const base64String = Base64.fromUint8Array(bytes)
->>>>>>> 14aa9d64
+
     const crdtEntry = {
       cid: event.cid.toString(),
       data: base64String,
       parents: this.parents.map((p) => p.toString()),
-<<<<<<< HEAD
     };
     const fetchUploadUrl = new URL(
       `?${new URLSearchParams({ type: "meta", ...params }).toString()}`,
@@ -84,20 +74,7 @@
       );
     }
     this.parents = [event.cid];
-=======
-    }
-    const fetchUploadUrl = new URL(`?${new URLSearchParams({ type: "meta", ...params }).toString()}`, this.uploadUrl)
-    const done = await fetch(fetchUploadUrl, {
-      method: "PUT",
-      body: JSON.stringify(crdtEntry),
-    })
-    const result = await done.json()
-    if (result.status != 201)
-    {
-      throw new Error("failed to upload data " + JSON.parse(result.body).message)
-    }
-    this.parents = [event.cid]
->>>>>>> 14aa9d64
+
     return null;
   }
 
@@ -194,7 +171,6 @@
    * @returns - Returns the metadata bytes as a Uint8Array or null if the fetch is unsuccessful.
    */
   async metaDownload(params: DownloadMetaFnParams) {
-<<<<<<< HEAD
     const { name, branch } = params;
     const fetchUploadUrl = new URL(
       `?${new URLSearchParams({ type: "meta", ...params }).toString()}`,
@@ -219,24 +195,6 @@
     );
     this.parents = Array.from(uniqueParentsMap.values());
     return events.map((e) => e.bytes);
-=======
-    const { name, branch } = params
-    const fetchUploadUrl = new URL(`?${new URLSearchParams({ type: "meta", ...params }).toString()}`,this.uploadUrl)
-    const data = await fetch(fetchUploadUrl)
-    let response = await data.json()
-    if (response.status != 200) throw new Error("Failed to download data")
-    response = JSON.parse(response.body).items
-    const events = await Promise.all(
-      response.map(async (element: any) => {
-        const base64String = element.data
-        const bytes = Base64.toUint8Array(base64String)
-        return { cid: element.cid, bytes }
-      })
-    )
-    const cids = events.map((e) => e.cid)
-    const uniqueParentsMap = new Map([...this.parents, ...cids].map((p) => [p.toString(), p]))
-    this.parents = Array.from(uniqueParentsMap.values())
-    return events.map((e) => e.bytes)
->>>>>>> 14aa9d64
+
   }
 }