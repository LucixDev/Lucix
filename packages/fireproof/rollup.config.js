--- conflicted
+++ resolved
@@ -59,11 +59,7 @@
         // preserveModules: true,
         sourcemap: true,
         inlineDynamicImports: true,
-<<<<<<< HEAD
-      },
-=======
       }
->>>>>>> ceb28d72
     ]
   }),
   bundle({
