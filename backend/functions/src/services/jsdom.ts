--- conflicted
+++ resolved
@@ -200,11 +200,7 @@
     }
 
     @Threaded()
-<<<<<<< HEAD
-    async inferSnapshot(snapshot: PageSnapshot): Promise<ExtendedSnapshot> {
-=======
     async inferSnapshot(snapshot: PageSnapshot) {
->>>>>>> 8fb3d7b8
         const t0 = Date.now();
         const extendedSnapshot = { ...snapshot } as ExtendedSnapshot;
         try {
