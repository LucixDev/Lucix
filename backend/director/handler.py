--- conflicted
+++ resolved
@@ -19,16 +19,13 @@
 from director.agents.stream_video import StreamVideoAgent
 from director.agents.subtitle import SubtitleAgent
 from director.agents.slack_agent import SlackAgent
-<<<<<<< HEAD
 from director.agents.editing import EditingAgent
 from director.agents.dubbing import DubbingAgent
 from director.agents.text_to_movie import TextToMovieAgent
-=======
 from director.agents.meme_maker import MemeMakerAgent
 from director.agents.dubbing import DubbingAgent
 from director.agents.composio import ComposioAgent
 
->>>>>>> 503df50b
 
 from director.core.session import Session, InputMessage, MsgStatus
 from director.core.reasoning import ReasoningEngine
@@ -61,15 +58,12 @@
             StreamVideoAgent,
             SubtitleAgent,
             SlackAgent,
-<<<<<<< HEAD
             EditingAgent,
             DubbingAgent,
             TextToMovieAgent,
-=======
             MemeMakerAgent,
             DubbingAgent,
             ComposioAgent,
->>>>>>> 503df50b
         ]
 
     def add_videodb_state(self, session):
