--- conflicted
+++ resolved
@@ -25,11 +25,8 @@
 from director.agents.transcription import TranscriptionAgent
 from director.agents.comparison import ComparisonAgent
 from director.agents.web_search_agent import WebSearchAgent
-<<<<<<< HEAD
 from director.agents.clone_voice import CloneVoiceAgent
-=======
 from director.agents.voice_replacement import VoiceReplacementAgent
->>>>>>> 7bbe56df
 
 
 from director.core.session import Session, InputMessage, MsgStatus
@@ -74,12 +71,8 @@
             ComposioAgent,
             ComparisonAgent,
             WebSearchAgent,
-<<<<<<< HEAD
+            VoiceReplacementAgent,
             PricingAgent
-=======
-            VoiceReplacementAgent,
-            PricingAgent,
->>>>>>> 7bbe56df
         ]
 
     def add_videodb_state(self, session):
