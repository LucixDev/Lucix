{
<<<<<<< HEAD
  "name": "@fireproof/fireproof",
  "version": "0.0.1",
  "description": "Realtime database for IPFS",
  "main": "src/fireproof.js",
  "type": "module",
  "scripts": {
    "test": "standard && mocha test/*.test.js",
    "coverage": "c8 -r html -r text npm test",
    "lint": "standard",
    "lint:fix": "standard --fix"
  },
  "keywords": [
    "database",
    "JSON",
    "immutable",
    "IPLD",
    "CID",
    "IPFS"
  ],
  "contributors": [
    "J Chris Anderson",
    "Alan Shaw"
  ],
  "license": "Apache-2.0 OR MIT",
  "dependencies": {
    "@ipld/car": "^5.1.0",
    "@ipld/dag-cbor": "^9.0.0",
    "archy": "^1.0.0",
    "car-transaction": "^1.0.1",
    "charwise": "^3.0.1",
    "cli-color": "^2.0.3",
    "idb": "^7.1.1",
    "multiformats": "^11.0.1",
    "prolly-trees": "^0.2.2",
    "sade": "^1.8.1"
  },
  "devDependencies": {
    "c8": "^7.12.0",
    "fake-indexeddb": "^4.0.1",
    "mocha": "^10.2.0",
    "nanoid": "^4.0.0",
    "standard": "^17.0.0"
  },
  "mocha": {
    "require": [
      "fake-indexeddb/auto"
    ]
  },
  "standard": {
    "ignore": [
      "examples/**/*.tsx",
      "examples/**/dist"
    ]
  },
  "repository": {
    "type": "git",
    "url": "git+https://github.com/jchris/fireproof.git"
  },
  "bugs": {
    "url": "https://github.com/jchris/fireproof/issues"
=======
  "name": "@fireproof-storage/monorepo",
  "version": "1.0.0",
  "description": "",
  "main": "index.js",
  "scripts": {
    "test": "echo \"Error: no test specified\" && exit 1"
>>>>>>> fb47674b
  },
  "keywords": [],
  "author": "",
  "license": "ISC"
}<|MERGE_RESOLUTION|>--- conflicted
+++ resolved
@@ -1,15 +1,10 @@
 {
-<<<<<<< HEAD
-  "name": "@fireproof/fireproof",
-  "version": "0.0.1",
-  "description": "Realtime database for IPFS",
-  "main": "src/fireproof.js",
-  "type": "module",
+  "name": "@fireproof-storage/monorepo",
+  "version": "1.0.0",
+  "description": "",
+  "main": "index.js",
   "scripts": {
-    "test": "standard && mocha test/*.test.js",
-    "coverage": "c8 -r html -r text npm test",
-    "lint": "standard",
-    "lint:fix": "standard --fix"
+    "test": "echo \"Error: no test specified\" && exit 1"
   },
   "keywords": [
     "database",
@@ -21,55 +16,17 @@
   ],
   "contributors": [
     "J Chris Anderson",
-    "Alan Shaw"
+    "Alan Shaw",
+    "Travis Vachon",
+    "Mikeal Rogers"
   ],
   "license": "Apache-2.0 OR MIT",
-  "dependencies": {
-    "@ipld/car": "^5.1.0",
-    "@ipld/dag-cbor": "^9.0.0",
-    "archy": "^1.0.0",
-    "car-transaction": "^1.0.1",
-    "charwise": "^3.0.1",
-    "cli-color": "^2.0.3",
-    "idb": "^7.1.1",
-    "multiformats": "^11.0.1",
-    "prolly-trees": "^0.2.2",
-    "sade": "^1.8.1"
-  },
-  "devDependencies": {
-    "c8": "^7.12.0",
-    "fake-indexeddb": "^4.0.1",
-    "mocha": "^10.2.0",
-    "nanoid": "^4.0.0",
-    "standard": "^17.0.0"
-  },
-  "mocha": {
-    "require": [
-      "fake-indexeddb/auto"
-    ]
-  },
-  "standard": {
-    "ignore": [
-      "examples/**/*.tsx",
-      "examples/**/dist"
-    ]
-  },
   "repository": {
     "type": "git",
     "url": "git+https://github.com/jchris/fireproof.git"
   },
   "bugs": {
     "url": "https://github.com/jchris/fireproof/issues"
-=======
-  "name": "@fireproof-storage/monorepo",
-  "version": "1.0.0",
-  "description": "",
-  "main": "index.js",
-  "scripts": {
-    "test": "echo \"Error: no test specified\" && exit 1"
->>>>>>> fb47674b
   },
-  "keywords": [],
-  "author": "",
-  "license": "ISC"
+  "homepage": "https://github.com/jchris/fireproof#readme"
 }