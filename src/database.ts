import { uuidv7 } from "uuidv7";

import { WriteQueue, writeQueue } from "./write-queue.js";
import { CRDT } from "./crdt.js";
import { index } from "./indexer.js";
import type {
  DocUpdate,
  ClockHead,
  ConfigOpts,
  MapFn,
  QueryOpts,
  ChangesOptions,
  DocSet,
  DocWithId,
  IndexKeyType,
  ListenerFn,
  DbResponse,
  ChangesResponse,
  DocTypes,
  IndexRows,
  DocFragment,
  ChangesResponseRow,
} from "./types.js";
<<<<<<< HEAD
import { BaseBlockstore, Connectable, EncryptedBlockstore, TransactionMeta } from "./storage-engine/index.js";

=======
import { Connectable, EncryptedBlockstore, TransactionMeta } from "./storage-engine/index.js";
import { SysContainer } from "./runtime/sys-container.js";
>>>>>>> a118f709

export class Database<DT extends DocTypes = NonNullable<unknown>> implements Connectable {
  static databases = new Map<string, Database>();

  readonly name?: string;
  readonly opts: ConfigOpts = {};

  _listening = false;
  readonly _listeners = new Set<ListenerFn<DT>>();
  readonly _noupdate_listeners = new Set<ListenerFn<DT>>();
  readonly _crdt: CRDT<DT>;
  readonly _writeQueue: WriteQueue<DT>;
  readonly blockstore: BaseBlockstore;

  constructor(name?: string, opts?: ConfigOpts) {
    this.name = name;
    this.opts = opts || this.opts;
    this._crdt = new CRDT(name, this.opts);
    this.blockstore = this._crdt.blockstore; // for connector compatibility
    this._writeQueue = writeQueue(async (updates: DocUpdate<DT>[]) => {
      return await this._crdt.bulk(updates);
    }); //, Infinity)
    this._crdt.clock.onTock(() => {
      this._no_update_notify();
    });
  }

  async get<T extends DocTypes>(id: string): Promise<DocWithId<T>> {
    await SysContainer.start();
    const got = await this._crdt.get(id).catch((e) => {
      e.message = `Not found: ${id} - ` + e.message;
      throw e;
    });
    if (!got) throw new Error(`Not found: ${id}`);
    const { doc } = got;
    return { ...(doc as unknown as DocWithId<T>), _id: id };
  }

  async put<T extends DocTypes>(doc: DocSet<T>): Promise<DbResponse> {
    await SysContainer.start();
    const { _id, ...value } = doc;
    const docId = _id || uuidv7();
    const result = (await this._writeQueue.push({
      id: docId,
      value: {
        ...(value as unknown as DocSet<DT>),
        _id: docId,
      },
    })) as TransactionMeta;
    return { id: docId, clock: result?.head };
  }

  async del(id: string): Promise<DbResponse> {
    await SysContainer.start();
    const result = (await this._writeQueue.push({ id: id, del: true })) as TransactionMeta;
    return { id, clock: result?.head } as DbResponse;
  }

  async changes<T extends DocTypes>(since: ClockHead = [], opts: ChangesOptions = {}): Promise<ChangesResponse<T>> {
    await SysContainer.start();
    const { result, head } = await this._crdt.changes(since, opts);
    const rows: ChangesResponseRow<T>[] = result.map(({ id: key, value, del, clock }) => ({
      key,
      value: (del ? { _id: key, _deleted: true } : { _id: key, ...value }) as DocWithId<T>,
      clock,
    }));
    return { rows, clock: head };
  }

  async allDocs<T extends DocTypes>(): Promise<{
    rows: {
      key: string;
      value: DocWithId<T>;
    }[];
    clock: ClockHead;
  }> {
    await SysContainer.start();
    const { result, head } = await this._crdt.allDocs();
    const rows = result.map(({ id: key, value, del }) => ({
      key,
      value: (del ? { _id: key, _deleted: true } : { _id: key, ...value }) as DocWithId<T>,
    }));
    return { rows, clock: head };
  }

  async allDocuments<T extends DocTypes>(): Promise<{
    rows: {
      key: string;
      value: DocWithId<T>;
    }[];
    clock: ClockHead;
  }> {
    return this.allDocs<T>();
  }

  subscribe<T extends DocTypes>(listener: ListenerFn<T>, updates?: boolean): () => void {
    if (updates) {
      if (!this._listening) {
        this._listening = true;
        this._crdt.clock.onTick((updates: DocUpdate<NonNullable<unknown>>[]) => {
          void this._notify(updates);
        });
      }
      this._listeners.add(listener as ListenerFn<NonNullable<unknown>>);
      return () => {
        this._listeners.delete(listener as ListenerFn<NonNullable<unknown>>);
      };
    } else {
      this._noupdate_listeners.add(listener as ListenerFn<NonNullable<unknown>>);
      return () => {
        this._noupdate_listeners.delete(listener as ListenerFn<NonNullable<unknown>>);
      };
    }
  }

  // todo if we add this onto dbs in fireproof.ts then we can make index.ts a separate package
  async query<K extends IndexKeyType, T extends DocTypes, R extends DocFragment = T>(
    field: string | MapFn<T>,
    opts: QueryOpts<K> = {},
  ): Promise<IndexRows<K, T, R>> {
    await SysContainer.start();
    const _crdt = this._crdt as unknown as CRDT<T>;
    const idx =
      typeof field === "string" ? index<K, T, R>({ _crdt }, field) : index<K, T, R>({ _crdt }, makeName(field.toString()), field);
    return await idx.query(opts);
  }

  async compact() {
    await SysContainer.start();
    await this._crdt.compact();
  }

  async _notify(updates: DocUpdate<NonNullable<unknown>>[]) {
    await SysContainer.start();
    if (this._listeners.size) {
      const docs: DocWithId<NonNullable<unknown>>[] = updates.map(({ id, value }) => ({ ...value, _id: id }));
      for (const listener of this._listeners) {
        await (async () => await listener(docs as DocWithId<DT>[]))().catch((e: Error) => {
          console.error("subscriber error", e);
        });
      }
    }
  }

  async _no_update_notify() {
    await SysContainer.start();
    if (this._noupdate_listeners.size) {
      for (const listener of this._noupdate_listeners) {
        await (async () => await listener([]))().catch((e: Error) => {
          console.error("subscriber error", e);
        });
      }
    }
  }
}

export function fireproof(name: string, opts?: ConfigOpts): Database {
  let db = Database.databases.get(name);
  if (!db) {
    db = new Database(name, opts);
    Database.databases.set(name, db);
  }
  return db;
}

function makeName(fnString: string) {
  const regex = /\(([^,()]+,\s*[^,()]+|\[[^\]]+\],\s*[^,()]+)\)/g;
  let found: RegExpExecArray | null = null;
  const matches = Array.from(fnString.matchAll(regex), (match) => match[1].trim());
  if (matches.length === 0) {
    found = /=>\s*(.*)/.exec(fnString);
  }
  if (!found) {
    return fnString;
  } else {
    // it's a consise arrow function, match everything after the arrow
    return found[1];
  }
}<|MERGE_RESOLUTION|>--- conflicted
+++ resolved
@@ -21,13 +21,9 @@
   DocFragment,
   ChangesResponseRow,
 } from "./types.js";
-<<<<<<< HEAD
 import { BaseBlockstore, Connectable, EncryptedBlockstore, TransactionMeta } from "./storage-engine/index.js";
 
-=======
-import { Connectable, EncryptedBlockstore, TransactionMeta } from "./storage-engine/index.js";
 import { SysContainer } from "./runtime/sys-container.js";
->>>>>>> a118f709
 
 export class Database<DT extends DocTypes = NonNullable<unknown>> implements Connectable {
   static databases = new Map<string, Database>();
