--- conflicted
+++ resolved
@@ -20,13 +20,9 @@
   IndexRows,
   DocFragment,
   ChangesResponseRow,
-<<<<<<< HEAD
-} from "./types";
-import { BaseBlockstore, Connectable, EncryptedBlockstore, TransactionMeta } from "./storage-engine";
-=======
 } from "./types.js";
-import { Connectable, EncryptedBlockstore, TransactionMeta } from "./storage-engine/index.js";
->>>>>>> ac87e934
+import { BaseBlockstore, Connectable, EncryptedBlockstore, TransactionMeta } from "./storage-engine/index.js";
+
 
 export class Database<DT extends DocTypes = NonNullable<unknown>> implements Connectable {
   static databases = new Map<string, Database>();
