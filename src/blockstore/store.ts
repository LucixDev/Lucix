--- conflicted
+++ resolved
@@ -27,13 +27,12 @@
 import { KeyBag } from "../runtime/key-bag.js";
 import { FragmentGateway } from "./fragment-gateway.js";
 import { createDbMetaEventBlock, decodeGatewayMetaBytesToDbMeta, encodeEventsWithParents } from "./meta-key-helper.js";
-<<<<<<< HEAD
+
 import pRetry from "p-retry";
 import pMap from "p-map";
-=======
 import pLimit from "p-limit";
 import { carLogIncludesGroup } from "./loader.js";
->>>>>>> 5e6e933c
+
 
 function guardVersion(url: URI): Result<URI> {
   if (!url.hasParam("version")) {
@@ -373,7 +372,6 @@
   }
 
   async _doProcess() {
-<<<<<<< HEAD
     if (!this.loader.remoteCarStore) return;
 
     const operations = [...this.walState.operations];
@@ -410,32 +408,9 @@
               } else {
                 await throwFalsy(this.loader.remoteCarStore).save(car);
               }
-=======
-    if (!this.loader?.remoteCarStore) return;
-    const rmlp = (async () => {
-      const operations = [...this.walState.operations];
-      const fileOperations = [...this.walState.fileOperations];
-      const uploads: Promise<void>[] = [];
-      const noLoaderOps = [...this.walState.noLoaderOps];
-      const limit = pLimit(3);
-
-      if (operations.length + fileOperations.length + noLoaderOps.length === 0) return;
-
-      for (const dbMeta of noLoaderOps) {
-        const uploadP = limit(async () => {
-          const carStore = (await this.loader?.carStore()) as DataStore;
-          for (const cid of dbMeta.cars) {
-            const car = await carStore.load(cid);
-            if (!car) {
-              if (carLogIncludesGroup(this.loader?.carLog || [], dbMeta.cars))
-                throw this.logger.Error().Ref("cid", cid).Msg("missing local car").AsError();
-            } else {
-              await throwFalsy(this.loader?.remoteCarStore).save(car);
->>>>>>> 5e6e933c
             }
             // Remove from walState after successful upload
             this.walState.noLoaderOps = this.walState.noLoaderOps.filter((op) => op !== dbMeta);
-<<<<<<< HEAD
           }, `noLoaderOp with dbMeta.cars=${dbMeta.cars.toString()}`);
         },
         { concurrency: concurrencyLimit },
@@ -474,36 +449,6 @@
             }
             await this.loader.remoteFileStore?.save(fileBlock, { public: publicFile });
             // Remove from walState after successful upload
-=======
-          }
-        });
-        uploads.push(uploadP);
-      }
-
-      for (const dbMeta of operations) {
-        const uploadP = limit(async () => {
-          const carStore = (await this.loader?.carStore()) as DataStore;
-          for (const cid of dbMeta.cars) {
-            const car = await carStore.load(cid).catch(() => null);
-            if (!car) {
-              if (carLogIncludesGroup(this.loader?.carLog || [], dbMeta.cars))
-                throw this.logger.Error().Ref("cid", cid).Msg(`missing local car`).AsError();
-            } else {
-              await throwFalsy(this.loader?.remoteCarStore).save(car);
-            }
-          }
-          this.walState.operations = this.walState.operations.filter((op) => op !== dbMeta);
-        });
-        uploads.push(uploadP);
-      }
-
-      if (fileOperations.length) {
-        for (const { cid: fileCid, public: publicFile } of fileOperations) {
-          const uploadP = limit(async () => {
-            const fileStore = (await this.loader?.fileStore()) as DataStore;
-            const fileBlock = await fileStore.load(fileCid); // .catch(() => false)
-            await this.loader?.remoteFileStore?.save(fileBlock, { public: publicFile });
->>>>>>> 5e6e933c
             this.walState.fileOperations = this.walState.fileOperations.filter((op) => op.cid !== fileCid);
           }, `fileOperation with cid=${fileCid.toString()}`);
         },
@@ -517,7 +462,6 @@
           await this.loader.remoteMetaStore?.save(lastOp);
         }, `remoteMetaStore save with dbMeta.cars=${lastOp.cars.toString()}`);
       }
-<<<<<<< HEAD
     } catch (error) {
       // Log the error
       this.logger.Error().Any("error", error).Msg("Processing failed");
@@ -527,28 +471,6 @@
       // Always save the WAL state
       await this.save(this.walState);
     }
-=======
-
-      try {
-        const res = await Promise.allSettled(uploads);
-        const errors = res.filter((r) => r.status === "rejected") as PromiseRejectedResult[];
-        if (errors.length) {
-          throw this.logger.Error().Any("errors", errors).Msg("error uploading").AsError();
-        }
-        if (operations.length) {
-          const lastOp = operations[operations.length - 1];
-          await this.loader?.remoteMetaStore?.save(lastOp).catch((e: Error) => {
-            this.walState.operations.push(lastOp);
-            throw this.logger.Error().Any("error", e).Msg("error saving remote meta").AsError();
-          });
-        }
-      } finally {
-        await this.save(this.walState);
-      }
-    })();
-    // this.loader.remoteMetaLoading = rmlp;
-    await rmlp;
->>>>>>> 5e6e933c
   }
 
   async load(): Promise<WALState | Falsy> {
