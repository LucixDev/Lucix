import copy
import os
from contextlib import contextmanager
from pathlib import Path
from typing import TYPE_CHECKING, Any, Literal, Optional, Union

import prefect.logging.configuration
import prefect.settings
from pydantic import Field, field_validator, model_validator
from pydantic_settings import BaseSettings, SettingsConfigDict

if TYPE_CHECKING:
    pass


class ControlFlowSettings(BaseSettings):
    model_config = SettingsConfigDict(
        env_prefix="CONTROLFLOW_",
        env_file=(
            ""
            if os.getenv("CONTROLFLOW_TEST_MODE")
            else ("~/.controlflow/.env", ".env")
        ),
        extra="ignore",
        arbitrary_types_allowed=True,
        validate_assignment=True,
    )


class Settings(ControlFlowSettings):
    max_task_iterations: Optional[int] = Field(
        default=100,
        description="The maximum number of iterations to attempt to complete a task "
        "before raising an error. If None, the task will run indefinitely. "
        "This setting can be overridden by the `max_iterations` attribute "
        "on a task.",
    )

    # ------------ home settings ------------

    home_path: Path = Field(
        default="~/.controlflow",
        description="The path to the ControlFlow home directory.",
        validate_default=True,
    )

    # ------------ display and logging settings ------------

    log_prints: bool = Field(
<<<<<<< HEAD
        False,
=======
        True,
>>>>>>> c7ec070a
        description="Whether to log workflow prints to the Prefect logger by default.",
    )

    # ------------ flow settings ------------

    eager_mode: bool = Field(
        default=True,
        description="If True, @task- and @flow-decorated functions are run immediately. "
        "This can be set on a per-task or per-flow basis using the `eager` argument.",
    )
    enable_local_input: bool = Field(
        default=True,
        description="If True, the user can provide input via "
        "the terminal. Otherwise, only API input is accepted.",
    )
    strict_flow_context: bool = Field(
        default=False,
        description="If False, calling Task.run() outside a flow context will automatically "
        "create a flow and run the task within it. If True, an error will be raised.",
    )

    # ------------ LLM settings ------------

    llm_model: str = Field(default="openai/gpt-4o", description="The LLM model to use.")
    llm_temperature: float = Field(0.7, description="The temperature for LLM sampling.")

    # ------------ Flow visualization settings ------------

    enable_print_handler: bool = Field(
        default=True,
        description="If True, the PrintHandler will be enabled. Superseded by the enable_tui setting.",
    )

    enable_tui: bool = Field(
        default=False,
        description="If True, the TUI will be enabled. If False, the TUI will be disabled.",
    )
    run_tui_headless: bool = Field(
        default=False,
        description="If True, the TUI will run in headless mode, which is useful for debugging.",
    )

    # ------------ Debug settings ------------

    raise_on_tool_error: bool = Field(
        False, description="If True, an error in a tool call will raise an exception."
    )

    print_handler_width: Optional[int] = Field(
        default=None,
        description="The number of coloumns to use for the print handler. If None, the width of "
        "the terminal will be used. Useful for screenshots and examples that need to fit a known width. For docs, use 50.",
    )

    # ------------ Prefect settings ------------
    #
    # Default settings for Prefect when used with ControlFlow. They can be
    # overridden by setting standard Prefect env vars

    prefect_log_level: Literal["DEBUG", "INFO", "WARNING", "ERROR", "CRITICAL"] = Field(
        default="WARNING",
        description="The log level for Prefect.",
        alias="PREFECT_LOGGING_LEVEL",
    )

    _prefect_context: contextmanager = None

    @field_validator("home_path", mode="before")
    def _validate_home_path(cls, v: Union[str, Path]) -> Path:
        v = Path(v).expanduser()
        if not v.exists():
            v.mkdir(parents=True, exist_ok=True)
        return v

    @model_validator(mode="after")
    def _apply_prefect_settings(self):
        """
        Prefect settings are set at runtime by opening a settings context.
        We check if any prefect-specific settings have been changed and apply them.
        """
        if self._prefect_context is not None:
            self._prefect_context.__exit__(None, None, None)
            self._prefect_context = None

        settings_map = {"prefect_log_level": prefect.settings.PREFECT_LOGGING_LEVEL}

        prefect_settings = {}

        for cf_setting, v in self.model_dump().items():
            if cf_setting.startswith("prefect_"):
                p_setting = settings_map[cf_setting]
                if p_setting.value() != v:
                    prefect_settings[settings_map[cf_setting]] = v

        if prefect_settings:
            self._prefect_context = prefect.settings.temporary_settings(
                prefect_settings
            )
            self._prefect_context.__enter__()

        # Configure logging
        prefect.logging.configuration.setup_logging()

        return self


settings = Settings()


@contextmanager
def temporary_settings(**kwargs: Any):
    """
    Temporarily override ControlFlow setting values.

    Args:
        **kwargs: The settings to override, including nested settings.

    Example:
        Temporarily override a setting:
        ```python
        import controlflow
        from controlflow.settings import temporary_settings

        with temporary_settings(raise_on_tool_error=True):
            assert controlflow.settings.raise_on_tool_error is True
        assert controlflow.settings.raise_on_tool_error is False
        ```
    """
    old_settings = copy.deepcopy(settings.model_dump(exclude={"_prefect_context"}))

    try:
        # apply the new settings
        for attr, value in kwargs.items():
            setattr(settings, attr, value)
        yield

    finally:
        # restore the old settings
        for attr in kwargs:
            setattr(settings, attr, old_settings[attr])<|MERGE_RESOLUTION|>--- conflicted
+++ resolved
@@ -47,11 +47,7 @@
     # ------------ display and logging settings ------------
 
     log_prints: bool = Field(
-<<<<<<< HEAD
         False,
-=======
-        True,
->>>>>>> c7ec070a
         description="Whether to log workflow prints to the Prefect logger by default.",
     )
 
