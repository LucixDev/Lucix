import functools
import inspect
from typing import TYPE_CHECKING, Any, Callable, Optional, Union

import langchain_core
import langchain_core.tools
import pydantic
import pydantic.v1
from langchain_core.messages import InvalidToolCall, ToolCall
from prefect.utilities.asyncutils import run_coro_as_sync
from pydantic import TypeAdapter

import controlflow
from controlflow.llm.messages import InvalidToolMessage
from controlflow.utilities.prefect import wrap_prefect_tool

if TYPE_CHECKING:
    from controlflow.llm.messages import ToolMessage


class FnArgsSchema:
    """
    A dropin replacement for LangChain's StructuredTool args_schema objects
    that can be created from any function that has type hints.
    Used in ControlFlow to create Tool objects from functions.
    """

    def __init__(self, fn):
        self.fn = fn

    def schema(self) -> dict:
        return TypeAdapter(self.fn).json_schema()

    def parse_obj(self, args_dict: dict):
        # use validate call to parse the args
        # using a function with the same signature as the real one, but just returning the kwargs
        @pydantic.validate_call
        @functools.wraps(self.fn)
        def get_kwargs(**kwargs):
            return kwargs

        return get_kwargs(**args_dict)


def _sync_wrapper(coro):
    """
    Wrapper that runs a coroutine as a synchronous function with deferred args
    """

    @functools.wraps(coro)
    def wrapper(*args, **kwargs):
        return run_coro_as_sync(coro(*args, **kwargs))

    return wrapper


class Tool(langchain_core.tools.StructuredTool):
    """
    A subclass of StructuredTool that is compatible with functions whose
    signatures include either Pydantic v1 models (which Langchain uses) or v2
    models (which ControlFlow users).

    Note that THIS class is a Pydantic v1 model because it subclasses the Langchain
    class.
    """

    tags: dict[str, Any] = pydantic.v1.Field(default_factory=dict)
    args_schema: Optional[
        Union[type[pydantic.v1.BaseModel], type[pydantic.BaseModel], FnArgsSchema]
    ]

    @classmethod
    def from_function(cls, fn=None, *args, **kwargs):
        args_schema = FnArgsSchema(fn)
        if inspect.iscoroutinefunction(fn):
            fn, coro = _sync_wrapper(fn), fn
        else:
            coro = None
        return super().from_function(
            *args, func=fn, coroutine=coro, args_schema=args_schema, **kwargs
        )

    def _parse_input(self, tool_input: Union[str, dict]) -> Union[str, dict[str, Any]]:
        if isinstance(self.args_schema, FnArgsSchema):
            return self.args_schema.parse_obj(tool_input)
        else:
            return super()._parse_input(tool_input)


def tool(
    fn: Optional[Callable] = None,
    *,
    name: Optional[str] = None,
    description: Optional[str] = None,
    tags: Optional[dict] = None,
) -> Tool:
    """
    Decorator for turning a function into a Tool
    """
    if fn is None:
        return functools.partial(tool, name=name, description=description, tags=tags)
    return Tool.from_function(fn, name=name, description=description, tags=tags or {})


<<<<<<< HEAD
def as_tools(tools: list[Union[Callable, Tool]], wrap_prefect=True) -> list[Tool]:
=======
def as_tools(tools: list[Union[Callable, Tool]]) -> list[Tool]:
    """
    Converts a list of tools (either Tool objects or callables) into a list of
    Tool objects.

    If duplicate tools are found, where the name, function, and coroutine are
    the same, only one is kept.
    """
    seen = set()
>>>>>>> 3ca91a07
    new_tools = []
    for t in tools:
        if not isinstance(t, Tool):
            t = Tool.from_function(t)
<<<<<<< HEAD
        if wrap_prefect:
            t = wrap_prefect_tool(t)
=======
        if (t.name, t.func, t.coroutine) in seen:
            continue
>>>>>>> 3ca91a07
        new_tools.append(t)
        seen.add((t.name, t.func, t.coroutine))
    return new_tools


def output_to_string(output: Any) -> str:
    """
    Function outputs must be provided as strings
    """
    if output is None:
        output = ""
    elif not isinstance(output, str):
        try:
            output = pydantic.TypeAdapter(type(output)).dump_json(output).decode()
        except Exception:
            output = str(output)
    return output


def handle_tool_call(
    tool_call: ToolCall, tools: list[Tool], error: str = None
) -> "ToolMessage":
    tool_lookup = {t.name: t for t in tools}
    fn_name = tool_call["name"]
    metadata = {}
    try:
        if error:
            fn_output = error
            metadata["is_failed"] = True
        elif fn_name not in tool_lookup:
            fn_output = f'Function "{fn_name}" not found.'
            metadata["is_failed"] = True
        else:
            tool = tool_lookup[fn_name]
            fn_args = tool_call["args"]
            fn_output = tool.invoke(input=fn_args)
            if inspect.isawaitable(fn_output):
                fn_output = run_coro_as_sync(fn_output)
    except Exception as exc:
        fn_output = f'Error calling function "{fn_name}": {exc}'
        metadata["is_failed"] = True
        if controlflow.settings.raise_on_tool_error:
            raise

    from controlflow.llm.messages import ToolMessage

    return ToolMessage(
        content=output_to_string(fn_output),
        tool_call_id=tool_call["id"],
        tool_call=tool_call,
        tool_result=fn_output,
        tool_metadata=metadata,
    )


async def handle_tool_call_async(
    tool_call: ToolCall, tools: list[Tool], error: str = None
) -> "ToolMessage":
    tool_lookup = {t.name: t for t in tools}
    fn_name = tool_call["name"]
    metadata = {}
    try:
        if error:
            fn_output = error
            metadata["is_failed"] = True
        elif fn_name not in tool_lookup:
            fn_output = f'Function "{fn_name}" not found.'
            metadata["is_failed"] = True
        else:
            tool = tool_lookup[fn_name]
            fn_args = tool_call["args"]
            fn_output = await tool.ainvoke(input=fn_args)
    except Exception as exc:
        fn_output = f'Error calling function "{fn_name}": {exc}'
        metadata["is_failed"] = True
        if controlflow.settings.raise_on_tool_error:
            raise

    from controlflow.llm.messages import ToolMessage

    return ToolMessage(
        content=output_to_string(fn_output),
        tool_call_id=tool_call["id"],
        tool_call=tool_call,
        tool_result=fn_output,
        tool_metadata=metadata,
    )


def handle_invalid_tool_call(tool_call: InvalidToolCall) -> "ToolMessage":
    return InvalidToolMessage(
        content=tool_call["error"] or "",
        tool_call_id=tool_call["id"],
        tool_call=tool_call,
        tool_result=tool_call["error"],
        tool_metadata=dict(is_failed=True, is_invalid=True),
    )<|MERGE_RESOLUTION|>--- conflicted
+++ resolved
@@ -102,10 +102,9 @@
     return Tool.from_function(fn, name=name, description=description, tags=tags or {})
 
 
-<<<<<<< HEAD
-def as_tools(tools: list[Union[Callable, Tool]], wrap_prefect=True) -> list[Tool]:
-=======
-def as_tools(tools: list[Union[Callable, Tool]]) -> list[Tool]:
+def as_tools(
+    tools: list[Union[Callable, Tool]], wrap_prefect: bool = True
+) -> list[Tool]:
     """
     Converts a list of tools (either Tool objects or callables) into a list of
     Tool objects.
@@ -114,18 +113,14 @@
     the same, only one is kept.
     """
     seen = set()
->>>>>>> 3ca91a07
     new_tools = []
     for t in tools:
         if not isinstance(t, Tool):
             t = Tool.from_function(t)
-<<<<<<< HEAD
+        if (t.name, t.func, t.coroutine) in seen:
+            continue
         if wrap_prefect:
             t = wrap_prefect_tool(t)
-=======
-        if (t.name, t.func, t.coroutine) in seen:
-            continue
->>>>>>> 3ca91a07
         new_tools.append(t)
         seen.add((t.name, t.func, t.coroutine))
     return new_tools
