--- conflicted
+++ resolved
@@ -36,11 +36,6 @@
 export class CRDT<T extends DocTypes> {
   readonly name?: string;
   readonly opts: ConfigOpts;
-<<<<<<< HEAD
-  readonly ready: Promise<void>;
-  readonly blockstore: BaseBlockstore;
-  readonly indexBlockstore: BaseBlockstore;
-=======
 
   readonly onceReady = new ResolveOnce<void>();
   async xready(): Promise<void> {
@@ -49,9 +44,8 @@
     });
   }
 
-  readonly blockstore: EncryptedBlockstore;
-  readonly indexBlockstore: EncryptedBlockstore;
->>>>>>> 5fa14099
+  readonly blockstore: BaseBlockstore;
+  readonly indexBlockstore: BaseBlockstore;
   readonly indexers = new Map<string, Index<IndexKeyType, NonNullable<unknown>>>();
   readonly clock: CRDTClock<T>;
 
