.altcha {
  background: var(--altcha-color-base, transparent);
  border: var(--altcha-border-width, 1px) solid
    var(--altcha-color-border, #a0a0a0);
  border-radius: var(--altcha-border-radius, 3px);
  color: var(--altcha-color-text, currentColor);
  display: flex;
  flex-direction: column;
  max-width: var(--altcha-max-width, 260px);
  position: relative;
}

.altcha:focus-within {
  border-color: var(--altcha-color-border-focus, currentColor);
}

.altcha[data-floating] {
  background: var(--altcha-color-base, white);
  display: none;
  filter: drop-shadow(3px 3px 6px rgba(0,0,0,0.2));
  left: -100%;
  position: fixed;
  top: -100%;
  width: var(--altcha-max-width, 260px);
  z-index: 999999;
}

.altcha[data-floating="top"] .altcha-anchor-arrow {
  border-bottom-color: transparent;
  border-top-color: var(--altcha-color-border, #a0a0a0);
  bottom: -12px;
  top: auto;
}

.altcha[data-floating="bottom"]:focus-within::after {
  border-bottom-color: var(--altcha-color-border-focus, currentColor);
}

.altcha[data-floating="top"]:focus-within::after {
  border-top-color: var(--altcha-color-border-focus, currentColor);
}

.altcha[data-floating]:not([data-state="unverified"]) {
  display: block;
}

.altcha-anchor-arrow {
  border: 6px solid transparent;
  border-bottom-color: var(--altcha-color-border, #a0a0a0);
  content: '';
  height: 0;
  left: 12px;
  position: absolute;
  top: -12px;
  width: 0;
}

.altcha-main {
  align-items: center;
  display: flex;
  gap: 0.4rem;
  padding: 0.7rem;
  position: relative;
}

.altcha-code-challenge {
  background: var(--altcha-color-base, white);
  border: 1px solid var(--altcha-color-border-focus, currentColor);
  border-radius: var(--altcha-border-radius, 3px);
  filter: drop-shadow(3px 3px 6px rgba(0,0,0,0.2));
  padding: 0.5rem;
  position: absolute;
  top: 2.5rem;
  z-index: 9999999;
}

.altcha-code-challenge > form {
  display: flex;
  flex-direction: column;
  gap: 0.5rem;
}

.altcha-code-challenge-input {
  border: 1px solid currentColor;
  border-radius: 3px;
  box-sizing: border-box;
  outline: none;
  font-size: 16px;
  padding: 0.35rem;
  width: 220px;
}

.altcha-code-challenge-input:focus {
  outline: 2px solid color-mix(in srgb, var(--altcha-color-active, #1D1DC9) 20%, transparent);
}

.altcha-code-challenge-input:disabled {
  opacity: 0.7;
}

.altcha-code-challenge-image {
  background-color: white;
  border: 1px solid currentColor;
  border-radius: 3px;
  box-sizing: border-box;
  object-fit: contain;
  height: 50px;
  width: 220px;
}

.altcha-code-challenge-audio,
.altcha-code-challenge-reload {
  background: color-mix(in srgb, var(--altcha-color-text, currentColor) 10%, transparent);
  border: 0;
  border-radius: 3px;
  color: var(--altcha-color-text, currentColor);
  cursor: pointer;
  display: flex;
  align-items: center;
  justify-content: center;
  padding: 0.35rem;
}

.altcha-code-challenge-audio:disabled,
.altcha-code-challenge-reload:disabled {
  opacity: 0.7;
  pointer-events: none;
}

.altcha-code-challenge-audio > *,
.altcha-code-challenge-reload > * {
  height: 20px;
  width: 20px;
}

.altcha-code-challenge-buttons {
  display: flex;
  justify-content: space-between;
}

.altcha-code-challenge-buttons-left {
  display: flex;
  gap: 0.25rem;
}

.altcha-code-challenge-verify {
  align-items: center;
  background: var(--altcha-color-active, #1D1DC9);
  border: 0;
  border-radius: 3px;
  color: white;
  cursor: pointer;
  display: flex;
  gap: 0.5rem;
  font-size: 100%;
  padding: 0.35rem 1rem;
}

.altcha-code-challenge-verify:disabled {
  opacity: 0.7;
  pointer-events: none;
}

.altcha-code-challenge-arrow {
  border: 6px solid transparent;
  border-bottom-color: var(--altcha-color-border, currentColor);
  content: '';
  height: 0;
  left: 0.15rem;
  position: absolute;
  top: -12px;
  width: 0;
}

.altcha[data-floating="top"] .altcha-code-challenge {
  top: -150px;
}

.altcha[data-floating="top"] .altcha-code-challenge-arrow {
  border-bottom-color: transparent;
  border-top-color: var(--altcha-color-border, currentColor);
  bottom: -12px;
  top: auto;
}

.altcha-label {
  cursor: pointer;
  flex-grow: 1;
}

.altcha-logo {
  color: currentColor !important;
  opacity: 0.7;
}

.altcha-logo:hover {
  opacity: 1;
}

.altcha-error {
  color: var(--altcha-color-error-text, #f23939);
  display: flex;
  font-size: 0.85rem;
  gap: 0.3rem;
  padding: 0 0.7rem 0.7rem;
}

.altcha-footer {
  align-items: center;
  background-color: var(--altcha-color-footer-bg, transparent);
  display: flex;
  font-size: 0.75rem;
  opacity: 0.7;
  justify-content: end;
  padding: 0.2rem 0.7rem;
}

.altcha-footer:hover {
  opacity: 1;
}

<<<<<<< HEAD
.altcha-footer > *:first-child {
  flex-grow: 1;
}

=======
>>>>>>> d2d1bb93
.altcha-footer a {
  color: currentColor;
}

.altcha-checkbox {
  display: flex;
  align-items: center;
  justify-content: center;
  height: 24px;
  position: relative;
  width: 24px;
}

.altcha-checkbox .altcha-spinner {
  bottom: 0;
  left: 0;
  position: absolute;
  right: 0;
  top: 0;
}

.altcha-checkbox input {
  width: 18px;
  height: 18px;
  margin: 0;
}

.altcha-checkbox-verifying input {
  appearance: none;
  opacity: 0;
  pointer-events: none;
}

.altcha-spinner {
  animation: altcha-spinner 0.75s infinite linear;
  transform-origin: center;
}

@keyframes altcha-spinner {
  100% {
    transform: rotate(360deg);
  }
}<|MERGE_RESOLUTION|>--- conflicted
+++ resolved
@@ -219,13 +219,6 @@
   opacity: 1;
 }
 
-<<<<<<< HEAD
-.altcha-footer > *:first-child {
-  flex-grow: 1;
-}
-
-=======
->>>>>>> d2d1bb93
 .altcha-footer a {
   color: currentColor;
 }
