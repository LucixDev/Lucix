<svelte:options
  customElement={{
    tag: 'altcha-widget',
    shadow: 'none',
    props: {
      blockspam: {
        type: 'Boolean',
      },
      debug: {
        type: 'Boolean',
      },
      delay: {
        type: 'Number',
      },
      disableautofocus: {
        type: 'Boolean',
      },
      expire: {
        type: 'Number',
      },
      floatingoffset: {
        type: 'Number',
      },
      hidefooter: {
        type: 'Boolean',
      },
      hidelogo: {
        type: 'Boolean',
      },
      maxnumber: {
        type: 'Number',
      },
      mockerror: {
        type: 'Boolean',
      },
      refetchonexpire: {
        type: 'Boolean',
      },
      test: {
        type: 'Boolean',
      },
      workers: {
        type: 'Number',
      },
    },
  }}
/>

<script lang="ts">
  import { onDestroy, onMount, tick } from 'svelte';
  import {
    solveChallenge,
    createTestChallenge,
    getTimeZone,
    clarifyData,
  } from './helpers';
  import { State, type Sentinel, type SentinelVerificationPayload, type SentinelVerificationResponse } from './types';
  import type { Plugin } from './plugin';
  import {
    type Configure,
    type Payload,
    type Challenge,
    type Solution,
    type SpamFilter,
    type ServerVerificationPayload,
    type Obfuscated,
    type ClarifySolution,
    type PluginContext,
    type CustomFetchFunction,
    AudioState,
  } from './types';
  import './globals';
  import './i18n/en';

  interface Props {
    auto?: 'off' | 'onfocus' | 'onload' | 'onsubmit' | undefined;
    /** @deprecated */
    blockspam?: boolean | undefined;
    challengeurl?: string | undefined;
    challengejson?: string | undefined;
    credentials?: 'omit' | 'same-origin' | 'include' | boolean | undefined;
    customfetch?: string | CustomFetchFunction | undefined;
    debug?: boolean;
    delay?: number;
    disableautofocus?: boolean;
    expire?: number | undefined;
    floating?: 'auto' | 'top' | 'bottom' | 'false' | '' | boolean | undefined;
    floatinganchor?: string | undefined;
    floatingoffset?: number | undefined;
    floatingpersist?: 'focus' | boolean | undefined;
    hidefooter?: boolean;
    hidelogo?: boolean;
    id?: string;
    language?: string | undefined;
    name?: string;
    maxnumber?: number;
    mockerror?: boolean;
    obfuscated?: string | undefined;
    plugins?: string | undefined;
    refetchonexpire?: boolean;
    sentinel?: Sentinel;
    /** @deprecated */
    spamfilter?: boolean | 'ipAddress' | SpamFilter;
    strings?: string | undefined;
    test?: boolean | number;
    verifyurl?: string | undefined;
    workers?: number;
    workerurl?: string | undefined;
  }

  let {
    auto = undefined,
    blockspam = undefined,
    challengeurl = undefined,
    challengejson = undefined,
    credentials = undefined,
    customfetch = undefined,
    debug = false,
    delay = 0,
    disableautofocus = false,
    expire = undefined,
    floating = undefined,
    floatinganchor = undefined,
    floatingoffset = undefined,
    floatingpersist = false,
    hidefooter = false,
    hidelogo = false,
    id = undefined,
    language = undefined,
    name = 'altcha',
    maxnumber = 1e6,
    mockerror = false,
    obfuscated = undefined,
    plugins = undefined,
    refetchonexpire = true,
    sentinel = undefined,
    spamfilter = false,
    strings = undefined,
    test = false,
    verifyurl = undefined,
    workers = Math.min(16, navigator.hardwareConcurrency || 8),
    workerurl = undefined,
  }: Props = $props();

  const { altchaI18n } = globalThis;
  const altchaI18nStore = altchaI18n.store;
  const allowedAlgs = ['SHA-256', 'SHA-384', 'SHA-512'];
  const website = 'https://altcha.org/';
  const dispatch = <T,>(event: string, detail?: T) => {
    $host().dispatchEvent(
      new CustomEvent(event, {
        detail,
      })
    );
  };
  const documentLocale = document.documentElement.lang?.split('-')?.[0];
  const isFreeSaaS = $derived(
    challengeurl &&
      new URL(challengeurl, location.origin).host.endsWith('.altcha.org') &&
      !!challengeurl?.includes('apiKey=ckey_')
  );
  const parsedChallengeJson = $derived(
    challengejson ? parseJsonAttribute(challengejson) : undefined
  );
  const parsedStrings = $derived(strings ? parseJsonAttribute(strings) : {});
  const _strings = $derived({
    ...getI18nStrings($altchaI18nStore),
    ...parsedStrings,
  });
<<<<<<< HEAD
  const widgetId = $derived(`${id || name}_checkbox`);
=======
  const widgetId = $derived(`${id || name}_checkbox_${Math.round(Math.random() * 1e8)}`);
>>>>>>> d2d1bb93

  let checked: boolean = $state(false);
  let codeChallenge: {
    challenge: Challenge;
    solution: Solution;
  } | null = $state(null);
  let currentState: State = $state(State.UNVERIFIED);
  let el: HTMLElement = $state()!;
  let elAnchorArrow: HTMLElement | null = $state(null);
  let elAudio: HTMLAudioElement | null = $state(null);
  let elCheckbox: HTMLInputElement | null = $state(null)
  let elFloatingAnchor: HTMLElement | null = $state(null);
  let elForm: HTMLFormElement | null = $state(null);
  let error: string | null = $state(null);
  let expireTimeout: ReturnType<typeof setTimeout> | null = null;
  let codeChallengeAudioState: AudioState | null = $state(null);
  let codeChallengeSubmitting: boolean = $state(false);
  let loadedPlugins: Plugin[] = [];
  let playCodeChallengeAudio: boolean = $state(false);
  let payload: string | null = $state(null);

  $effect(() => {
    onErrorChangeHandler(error);
  });

  $effect(() => {
    onStateChangeHandler(currentState);
  });

  onDestroy(() => {
    destroyPlugins();
    if (elForm) {
      elForm.removeEventListener('submit', onFormSubmit);
      elForm.removeEventListener('reset', onFormReset);
      elForm.removeEventListener('focusin', onFormFocusIn);
      elForm = null;
    }
    if (expireTimeout) {
      clearTimeout(expireTimeout);
      expireTimeout = null;
    }
    document.removeEventListener('click', onDocumentClick);
    document.removeEventListener('scroll', onDocumentScroll);
    window.removeEventListener('resize', onWindowResize);
  });

  onMount(() => {
    log('mounted', ALTCHA_VERSION);
    log('workers', workers);
    loadPlugins();
    log(
      'plugins',
      loadedPlugins.length
        ? loadedPlugins
            .map((plugin) => (plugin.constructor as any).pluginName)
            .join(', ')
        : 'none'
    );
    if (test) {
      log('using test mode');
    }
    if (expire) {
      setExpire(expire);
    }
    if (auto !== undefined) {
      log('auto', auto);
    }
    if (floating !== undefined) {
      setFloating(floating);
    }
    elForm = el?.closest('form');
    if (elForm) {
      elForm.addEventListener('submit', onFormSubmit, {
        capture: true,
      });
      elForm.addEventListener('reset', onFormReset);
      if (auto === 'onfocus' || floatingpersist === 'focus') {
        elForm.addEventListener('focusin', onFormFocusIn);
      }
    }
    if (auto === 'onload') {
      if (obfuscated) {
        clarify();
      } else {
        verify();
      }
    }
    if (isFreeSaaS && (hidefooter || hidelogo)) {
      log(
        'Attributes hidefooter and hidelogo ignored because usage with free API Keys requires attribution.'
      );
    }
    requestAnimationFrame(() => {
      dispatch('load');
    });
  });

  /**
   * Creates a Base64-encoded payload with solution.
   */
  function createAltchaPayload(data: Challenge, solution: Solution): string {
    return btoa(
      JSON.stringify({
        algorithm: data.algorithm,
        challenge: data!.challenge,
        number: solution.number,
        salt: data.salt,
        signature: data.signature,
        test: test ? true : undefined,
        took: solution.took,
      } satisfies Payload)
    );
  }

  /**
   * Destroys all loaded plugins.
   */
  function destroyPlugins() {
    for (const plugin of loadedPlugins) {
      plugin.destroy();
    }
  }

  /**
   * Sets the state to EXPIRED or re-fetches the challenge if `refetchonexpire` is enabled.
   */
  function expireChallenge() {
    if (challengeurl && refetchonexpire && currentState === State.VERIFIED) {
      // re-fetch challenge and verify again
      verify();
    } else {
      reset(State.EXPIRED, _strings.expired);
    }
  }

  /**
   * Fetches the challenge from the configured `challengeurl` or `challengejson`.
   */
  async function fetchChallenge(): Promise<Challenge> {
    if (mockerror) {
      log('mocking error');
      throw new Error('Mocked error.');
    } else if (parsedChallengeJson) {
      log('using provided json data');
      return parsedChallengeJson;
    } else if (test) {
      log('generating test challenge', { test });
      return createTestChallenge(typeof test !== 'boolean' ? +test : undefined);
    } else {
      if (!challengeurl && elForm) {
        const action = elForm.getAttribute('action');
        if (action?.includes('/form/')) {
          // ALTCHA Forms url for challenges
          challengeurl = action + '/altcha';
        }
      }
      if (!challengeurl) {
        throw new Error(`Attribute challengeurl not set.`);
      }
      log('fetching challenge from', challengeurl);
      const init: RequestInit = {
        credentials: typeof credentials === 'boolean' ? 'include' : credentials,
        headers:
          spamfilter !== false
            ? {
                'x-altcha-spam-filter': '1',
              }
            : {},
      };
      const resp = await getFetchFunction()(challengeurl, init);
      if (!resp || resp instanceof Response === false) {
<<<<<<< HEAD
        throw new Error(`Fetch function did not return a response.`);
=======
        throw new Error(`Custom fetch function did not return a response.`);
>>>>>>> d2d1bb93
      }
      if (resp.status !== 200) {
        throw new Error(`Server responded with ${resp.status}.`);
      }
      const configHeader = resp.headers.get('X-Altcha-Config');
      const json = await resp.json();
      const params = new URLSearchParams(json.salt.split('?')?.[1]);
      const expires = params.get('expires') || params.get('expire');
      if (expires) {
        const date = new Date(+expires * 1000);
        const diff = !isNaN(date.getTime()) ? date.getTime() - Date.now() : 0;
        if (diff > 0) {
          setExpire(diff);
        }
      }
      if (configHeader) {
        try {
          const config = JSON.parse(configHeader);
          if (config && typeof config === 'object') {
<<<<<<< HEAD
            if ('sentinel' in config) {
              alert('This version of the widget is not compatible with Sentinel. Upgrade to version 2.x.x.');
            } else {
              if (config.verifyurl) {
                config.verifyurl = new URL(
                  config.verifyurl,
                  new URL(challengeurl)
                ).toString();
              }
              configure(config);
=======
            if (config.verifyurl && !config.verifyurl.startsWith('javascript:')) {
              config.verifyurl = getServerUrl(config.verifyurl);
>>>>>>> d2d1bb93
            }
          }
        } catch (err) {
          log('unable to configure from X-Altcha-Config', err);
        }
      }
      return json;
    }
  }

  /**
   * Get the email field value fot the Spam Filter.
   */
  function getEmail(name?: string) {
    const elInput = elForm?.querySelector(
      typeof name === 'string'
        ? `input[name="${name}"]`
        : 'input[type="email"]:not([data-no-spamfilter])'
    ) as HTMLInputElement;
    return elInput?.value?.slice(elInput.value.indexOf('@')) || void 1;
  }

  /**
   * Get the custom `fetch` function if configured or return the default one.
   */
<<<<<<< HEAD
  function getFetchFunction() {
=======
   function getFetchFunction() {
>>>>>>> d2d1bb93
    let fetchFunction: CustomFetchFunction = fetch;
    if (customfetch) {
      log('using customfetch');
      if (typeof customfetch === 'string') {
        fetchFunction =
          globalThis[customfetch as keyof typeof globalThis] || null;
        if (!fetchFunction) {
          throw new Error(`Custom fetch function not found: ${customfetch}`);
        }
      } else {
        fetchFunction = customfetch;
      }
    }
    return fetchFunction;
  }

  /**
<<<<<<< HEAD
=======
   * Get internalization strings based on the language preferences provided
   */
  function getI18nStrings(i18n: Record<string, any>, languages: string[] = [language || '', document.documentElement.lang || '', ...navigator.languages]) {
    const codes = Object.keys(i18n).map((code) => code.toLowerCase());
    const lang = languages.reduce((acc, lang) => {
      lang = lang.toLowerCase();
      return acc || (i18n[lang] ? lang : null) || codes.find((code) => lang.split('-')[0] === code.split('-')[0]) || null;
    }, null as string | null);
    return i18n[lang || 'en'];
  }

  /**
>>>>>>> d2d1bb93
   * Get configuration options for the Spam Filter.
   */
  function getSpamFilterOptions(): SpamFilter {
    if (spamfilter === 'ipAddress') {
      return {
        blockedCountries: undefined,
        classifier: undefined,
        disableRules: undefined,
        email: false,
        expectedCountries: undefined,
        expectedLanguages: undefined,
        fields: false,
        ipAddress: undefined,
        text: undefined,
        timeZone: undefined,
      };
    }
    return typeof spamfilter === 'object'
      ? spamfilter
      : {
          blockedCountries: undefined,
          classifier: undefined,
          disableRules: undefined,
          email: undefined,
          expectedCountries: undefined,
          expectedLanguages: undefined,
          fields: undefined,
          ipAddress: undefined,
          text: undefined,
          timeZone: undefined,
        };
  }

  /**
   * Get all text field values for the Spam Filter.
   */
  function getTextFields(names?: string[]) {
    const elInputs = [
      ...(elForm?.querySelectorAll(
        names?.length
          ? names.map((name) => `input[name="${name}"]`).join(', ')
          : 'input[type="text"]:not([data-no-spamfilter]), textarea:not([data-no-spamfilter])'
      ) || []),
    ] as HTMLInputElement[];
    return elInputs.reduce(
      (acc, el) => {
        const name = el.name;
        const value = el.value;
        if (name && value) {
          acc[name] = /\n/.test(value)
            ? value.replace(/(?<!\r)\n/g, '\r\n')
            : value;
        }
        return acc;
      },
      {} as Record<string, string>
    );
  }

  /**
   * Get the full URL based on the origin uri of the challengeurl.
   */
  function getServerUrl(uri: string, params?: Record<string, string | undefined | null>) {
    const baseUrl = new URL(challengeurl || location.origin);
    const result = new URL(uri, baseUrl);
    if (!result.search) {
      result.search = baseUrl.search;
    }
    if (params) {
      for (const key in params) {
        if (params[key] !== undefined && params[key] !== null) {
          result.searchParams.set(key, params[key]);
        }
      }
    }
    return result.toString();
  }

  /**
   * Loads the registered plugins.
   */
  function loadPlugins() {
    const enabledPlugins =
      plugins !== undefined ? plugins.split(',') : undefined;
    for (const Plugin of globalThis.altchaPlugins) {
      if (!enabledPlugins || enabledPlugins.includes(Plugin.pluginName)) {
        loadedPlugins.push(
          new Plugin({
            el,
            clarify,
            dispatch,
            getConfiguration,
            getFloatingAnchor,
            getState,
            log,
            reset,
            solve,
            setState,
            setFloatingAnchor,
            verify,
          } satisfies PluginContext)
        );
      }
    }
  }

  /**
   * Logs debug information to the console.
   */
  function log(...args: unknown[]) {
    if (debug || args.some((a) => a instanceof Error)) {
      console[args[0] instanceof Error ? 'error' : 'log'](
        'ALTCHA',
        `[name=${name}]`,
        ...args
      );
    }
  }

  /**
   * Handles the `ended` event on the audio element
   */
  function onAudioEnded() {
    codeChallengeAudioState = AudioState.PAUSED;
  }

  /**
   * Handles the `error` event on the audio element
   */
  function onAudioError(ev: Event) {
    codeChallengeAudioState = AudioState.ERROR;
  }

  /**
   * Handles the `canplay` event on the audio element
   */
  function onAudioCanPlay() {
    codeChallengeAudioState = AudioState.READY;
  }

  /**
   * Handles the `loadstart` event on the audio element
   */
  function onAudioLoadStart() {
    codeChallengeAudioState = AudioState.LOADING;
  }

  /**
   * Handles the `playing` event on the audio element
   */
  function onAudioPlaying() {
    codeChallengeAudioState = AudioState.PLAYING;
  }

  /**
   * Handles the `pause` event on the audio element
   */
  function onAudioPause() {
    codeChallengeAudioState = AudioState.PAUSED;
  }

  /**
   * Handles the `keydown` event in the code-challenge input (Space to play audio)
   */
  function onCodeChallengeInputKeyDown(ev: KeyboardEvent) {
    if (ev.code === 'Space') {
      ev.preventDefault();
      ev.stopImmediatePropagation();
      onPlayCodeChallengeAudio();
    }
  }

  /**
   * Handles "reload" button for the code challenge and forces re-verification
   */
  function onCodeChallengeReload(ev: Event) {
    ev.preventDefault();
    verify();
  }

  /**
   * Handles the submit event of the code-challenge form
   */
  function onCodeChallengeSubmit(ev: SubmitEvent) {
    ev.preventDefault();
    ev.stopPropagation();
    if (codeChallenge) {
      const data = new FormData(ev.target as HTMLFormElement);
      const code = String(data.get('code'));
      if (verifyurl?.startsWith('javascript:')) {
        const functionName = verifyurl.replace(/^javascript:/, '');
        log(`calling ${functionName} function instead of verifyurl`);
        if (!(functionName in globalThis)) {
          throw new Error(`Global function "${functionName}" is undefined.`);
        }
        return globalThis[functionName as keyof typeof globalThis]({
          challenge: codeChallenge.challenge,
          code,
          solution: codeChallenge.solution,
        });
      }
      codeChallengeSubmitting = true;
      requestSentinelVerification(
        createAltchaPayload(codeChallenge.challenge, codeChallenge.solution),
        code,
      ).then(({ reason, verified }) => {
        if (!verified) {
          reset();
          error = reason || 'Verification failed';
        } else { 
          codeChallenge = null;
          setState(State.VERIFIED);
          log('verified');
          tick().then(() => {
            // Focus the checkbox for better accessibility
            elCheckbox?.focus();
            dispatch('verified', { payload });
          });
        }
      }).catch((err) => {
        codeChallenge = null;
        setState(State.ERROR, err);
        log('sentinel verification failed:', err);
      }).finally(() => {
        codeChallengeSubmitting = false;
      });
    }
  }

  /**
   * Called when the checkbox is checked or unchecked.
   */
  function onCheckedChange() {
    if ([State.UNVERIFIED, State.ERROR, State.EXPIRED, State.CODE].includes(currentState)) {
      if (spamfilter !== false && elForm?.reportValidity() === false) {
        checked = false;
      } else if (obfuscated) {
        clarify();
      } else {
        verify();
      }
    } else {
      checked = true;
    }
  }

  /**
   * Handles click events on the document.
   */
  function onDocumentClick(ev: MouseEvent) {
    const target = ev.target as HTMLElement;
    if (
      floating &&
      target &&
      !el.contains(target) &&
      ((currentState === State.VERIFIED && floatingpersist === false) ||
        (currentState === State.VERIFIED && floatingpersist === 'focus' && !elForm?.matches(':focus-within')) ||
        (auto === 'off' && currentState === State.UNVERIFIED))
    ) {
      hide();
    }
  }

  /**
   * Handles scroll events on the document.
   */
  function onDocumentScroll() {
    if (floating && currentState !== State.UNVERIFIED) {
      repositionFloating();
    }
  }

  /**
   * Handles changes in the error state and notifies plugins.
   */
  function onErrorChangeHandler(_: typeof error) {
    for (const plugin of loadedPlugins) {
      if (typeof plugin.onErrorChange === 'function') {
        plugin.onErrorChange(error);
      }
    }
  }

  /**
   * Handles the form focus-in event.
   */
  function onFormFocusIn(ev: FocusEvent) {
    if (currentState === State.UNVERIFIED) {
      verify();
    } else if (floating && floatingpersist === 'focus' && currentState === State.VERIFIED) {
      show();
    }
  }

  /**
   * Handles the form submission event.
   */
  function onFormSubmit(ev: SubmitEvent) {
    const target = ev.target as HTMLFormElement | null;
    const submitter = ev.submitter as HTMLElement | null;
    const isCodeChallengeForm = target?.hasAttribute('data-code-challenge-form');
    if (isCodeChallengeForm) {
      // Submit event from the code-challenge form -> don't handle
      return;
    }
    if (elForm && auto === 'onsubmit') {
      if (currentState === State.UNVERIFIED) {
        ev.preventDefault();
        ev.stopPropagation();
        verify().then(() => {
<<<<<<< HEAD
          requestSubmit();
=======
          requestSubmit(submitter);
>>>>>>> d2d1bb93
        });
      } else if (currentState !== State.VERIFIED) {
        ev.preventDefault();
        ev.stopPropagation();
        if (currentState === State.VERIFYING) {
          onInvalid();
        }
      }
    } else if (
      elForm &&
      floating &&
      auto === 'off' &&
      currentState === State.UNVERIFIED
    ) {
      ev.preventDefault();
      ev.stopPropagation();
      show();
    }
  }

  /**
   * Handles the form reset event.
   */
  function onFormReset() {
    reset();
  }

  /**
   * Called when the form is submitted while in VERIFYING state and shows an alert message if the string `waitAlert` is configured.
   */
  function onInvalid() {
    if (currentState === State.VERIFYING && _strings.waitAlert) {
      alert(_strings.waitAlert);
    }
  }

  /**
   * Plays the audio challenge.
   */
  function onPlayCodeChallengeAudio() {
    if (elAudio) {
      if (!elAudio.paused) {
        elAudio.pause();
      } else {
        elAudio.currentTime = 0;
        elAudio.play();
      }
    } else {
      playCodeChallengeAudio = true;
      // required for safari
      requestAnimationFrame(() => {
        elAudio?.play();
      });
    }
  }

  /**
   * Handles changes in the state and updates the UI accordingly.
   */
  function onStateChangeHandler(_: typeof currentState) {
    for (const plugin of loadedPlugins) {
      if (typeof plugin.onStateChange === 'function') {
        plugin.onStateChange(currentState);
      }
    }
    if (floating && currentState !== State.UNVERIFIED) {
      requestAnimationFrame(() => {
        repositionFloating();
      });
    }
    checked = currentState === State.VERIFIED;
  }

  /**
   * Handles resize events on the window.
   */
  function onWindowResize() {
    if (floating) {
      repositionFloating();
    }
  }

  /**
   * Parses a JSON attribute string.
   */
  function parseJsonAttribute(str: string) {
    return JSON.parse(str);
  }

  /**
   * Classifies the data using the Spam Filter and sets the payload.
   */
  async function requestServerVerification(verificationPayload: string) {
    if (!verifyurl) {
      throw new Error('Attribute verifyurl not set.');
    }
    log('requesting server verification from', verifyurl);
    const body: ServerVerificationPayload = {
      payload: verificationPayload,
    };
    if (spamfilter !== false) {
      const {
        blockedCountries,
        classifier,
        disableRules,
        email,
        expectedLanguages,
        expectedCountries,
        fields,
        ipAddress,
        text,
        timeZone,
      } = getSpamFilterOptions();
      body.blockedCountries = blockedCountries;
      body.classifier = classifier;
      body.disableRules = disableRules;
      body.email = email === false ? undefined : getEmail(email);
      body.expectedCountries = expectedCountries;
      body.expectedLanguages =
        expectedLanguages || (documentLocale ? [documentLocale] : undefined);
      body.fields = fields === false ? undefined : getTextFields(fields);
      body.ipAddress = ipAddress === false ? undefined : ipAddress || 'auto';
      body.text = text;
      body.timeZone =
        timeZone === false ? undefined : timeZone || getTimeZone();
    }
    const resp = await getFetchFunction()(verifyurl, {
      body: JSON.stringify(body),
      headers: {
        'content-type': 'application/json',
      },
      method: 'POST',
    });
    if (!resp || resp instanceof Response === false) {
<<<<<<< HEAD
      throw new Error(`Fetch function did not return a response.`);
=======
      throw new Error(`Custom fetch function did not return a response.`);
>>>>>>> d2d1bb93
    }
    if (resp.status !== 200) {
      throw new Error(`Server responded with ${resp.status}.`);
    }
    const json = await resp.json();
    if (json?.payload) {
      payload = json.payload;
    }
    dispatch('serververification', json);
    if (blockspam && json.classification === 'BAD') {
      throw new Error('SpamFilter returned negative classification.');
    }
  }

  /**
<<<<<<< HEAD
   * Request form submit with a fallback for iOS <16 which does not support requestSubmit
   */
  function requestSubmit() {
    if (elForm && 'requestSubmit' in elForm) {
      elForm.requestSubmit();
    // @ts-ignore
    } else if (elForm?.reportValidity()) {
      // @ts-ignore
      elForm.submit();
=======
   * Calls the Sentinel verification endpoint.
   */
  async function requestSentinelVerification(verificationPayload: string, code?: string): Promise<SentinelVerificationResponse> {
    if (!verifyurl) {
      throw new Error('Attribute verifyurl not set.');
    }
    log('requesting sentinel verification from', verifyurl);
    const body: SentinelVerificationPayload = {
      code,
      payload: verificationPayload,
    };
    if (sentinel) {
      body.fields = sentinel.fields ? getTextFields() : undefined;
      body.timeZone = sentinel.timeZone ? getTimeZone() : undefined;
    }
    const resp = await fetch(verifyurl, {
      body: JSON.stringify(body),
      headers: {
        'content-type': 'application/json',
      },
      method: 'POST',
    });
    if (resp.status !== 200) {
      throw new Error(`Server responded with ${resp.status}.`);
    }
    const json = await resp.json();
    if (json?.payload) {
      payload = json.payload;
    }
    dispatch('sentinelverification', json);
    return json;
  }

  /**
   * Request form submit with a fallback for iOS <16 which does not support requestSubmit
   */
  function requestSubmit(submitter?: HTMLElement | null) {
    if (elForm && 'requestSubmit' in elForm) {
      elForm.requestSubmit(submitter);
    // @ts-ignore
    } else if (elForm?.reportValidity()) {
      if (submitter) {
        submitter.click();
      } else {
        // @ts-ignore
        elForm.submit();
      }
>>>>>>> d2d1bb93
    }
  }

  /**
   * Sets the expiration timeout for the challenge.
   */
  function setExpire(duration: number) {
    log('expire', duration);
    if (expireTimeout) {
      clearTimeout(expireTimeout);
      expireTimeout = null;
    }
    if (duration < 1) {
      expireChallenge();
    } else {
      expireTimeout = setTimeout(expireChallenge, duration);
    }
  }

  /**
   * Set the floating UI mode.
   */
  function setFloating(strategy: typeof floating) {
    log('floating', strategy);
    if (floating !== strategy) {
      el.style.left = '';
      el.style.top = '';
    }
    floating =
      strategy === true || strategy === ''
        ? 'auto'
        : strategy === false || strategy === 'false'
          ? undefined
          : floating;
    if (floating) {
      if (!auto) {
        auto = 'onsubmit';
      }
      document.addEventListener('scroll', onDocumentScroll);
      document.addEventListener('click', onDocumentClick);
      window.addEventListener('resize', onWindowResize);
    } else if (auto === 'onsubmit') {
      auto = undefined;
    }
  }

  /**
   * Validates a retrieved challenge and throws if invalid.
   */
  function validateChallenge(data: Challenge) {
    if (!data.algorithm) {
      throw new Error(`Invalid challenge. Property algorithm is missing.`);
    }
    if (data.signature === undefined) {
      throw new Error('Invalid challenge. Property signature is missing.');
    }
    if (!allowedAlgs.includes(data.algorithm.toUpperCase())) {
      throw new Error(
        `Unknown algorithm value. Allowed values: ${allowedAlgs.join(', ')}`
      );
    }
    if (!data.challenge || data.challenge.length < 40) {
      throw new Error('Challenge is too short. Min. 40 chars.');
    }
    if (!data.salt || data.salt.length < 10) {
      throw new Error('Salt is too short. Min. 10 chars.');
    }
  }

  async function solve(data: Challenge | Obfuscated): Promise<{
    data: Challenge | Obfuscated;
    solution: Solution | ClarifySolution | null;
  }> {
    let solution: Solution | ClarifySolution | null = null;
    if ('Worker' in window) {
      try {
        solution = await solveWorkers(data, data.maxNumber || data.maxnumber || maxnumber);
      } catch (err) {
        log(err);
      }
      if (solution?.number !== undefined || 'obfuscated' in data) {
        return {
          data,
          solution,
        };
      }
    }
    if ('obfuscated' in data) {
      const solution = await clarifyData(
        data.obfuscated,
        data.key,
        data.maxNumber || data.maxnumber
      );
      return {
        data,
        solution: await solution.promise,
      };
    }
    return {
      data,
      solution: await solveChallenge(
        data.challenge,
        data.salt,
        data.algorithm,
        data.maxNumber || data.maxnumber || maxnumber
      ).promise,
    };
  }

  async function solveWorkers(
    challenge: Challenge | Obfuscated,
    max: number = typeof test === 'number' ? test : (challenge.maxNumber || challenge.maxnumber || maxnumber),
    concurrency: number = Math.ceil(workers)
  ): Promise<Solution | null> {
    const workersInstances: Worker[] = [];
    concurrency = Math.min(16, max, Math.max(1, concurrency));
    for (let i = 0; i < concurrency; i++) {
      workersInstances.push(altchaCreateWorker(workerurl));
    }
    const step = Math.ceil(max / concurrency);
    const solutions = await Promise.all(
      workersInstances.map((worker, i) => {
        const start = i * step;
        return new Promise((resolve) => {
          worker.addEventListener('message', (message: MessageEvent) => {
            if (message.data) {
              for (const w of workersInstances) {
                if (w !== worker) {
                  w.postMessage({ type: 'abort' });
                }
              }
            }
            resolve(message.data);
          });
          worker.postMessage({
            payload: challenge,
            max: start + step,
            start,
            type: 'work',
          });
        }) as Promise<Solution | null>;
      })
    );
    for (const worker of workersInstances) {
      worker.terminate();
    }
    return solutions.find((solution) => !!solution) || null;
  }

  /**
   * Clarifies the data by verifying obfuscated information.
   */
  export async function clarify() {
    if (!obfuscated) {
      setState(State.ERROR);
      return;
    }
    const plugin = loadedPlugins.find(
      (p) => (p.constructor as any).pluginName === 'obfuscation'
    );
    if (!plugin || !('clarify' in plugin)) {
      setState(State.ERROR);
      log(
        'Plugin `obfuscation` not found. Import `altcha/plugins/obfuscation` to load it.'
      );
      return;
    }
    if ('clarify' in plugin && typeof plugin.clarify === 'function') {
      return plugin.clarify();
    }
  }

  /**
   * Programmatically configure the widget with given options.
   */
  export function configure(options: Configure) {
    if (options.obfuscated !== undefined) {
      obfuscated = options.obfuscated;
    }
    if (options.auto !== undefined) {
      auto = options.auto;
      if (auto === 'onload') {
        if (obfuscated) {
          clarify();
        } else {
          verify();
        }
      }
    }
    if (options.blockspam !== undefined) {
      blockspam = !!options.blockspam;
    }
    if (options.customfetch !== undefined) {
      customfetch = options.customfetch;
    }
    if (options.floatinganchor !== undefined) {
      floatinganchor = options.floatinganchor;
    }
    if (options.delay !== undefined) {
      delay = options.delay;
    }
    if (options.floatingoffset !== undefined) {
      floatingoffset = options.floatingoffset;
    }
    if (options.floating !== undefined) {
      setFloating(options.floating);
    }
    if (options.expire !== undefined) {
      setExpire(options.expire);
      expire = options.expire;
    }
    if (options.challenge) {
      challengejson =
        typeof options.challenge === 'string'
          ? options.challenge
          : JSON.stringify(options.challenge);
      validateChallenge(parsedChallengeJson);
    }
    if (options.challengeurl !== undefined) {
      challengeurl = options.challengeurl;
    }
    if (options.debug !== undefined) {
      debug = !!options.debug;
    }
    if (options.hidefooter !== undefined) {
      hidefooter = !!options.hidefooter;
    }
    if (options.hidelogo !== undefined) {
      hidelogo = !!options.hidelogo;
    }
    if (options.language !== undefined) {
      strings = getI18nStrings($altchaI18nStore, [options.language]);
    }
    if (options.maxnumber !== undefined) {
      maxnumber = +options.maxnumber;
    }
    if (options.mockerror !== undefined) {
      mockerror = !!options.mockerror;
    }
    if (options.name !== undefined) {
      name = options.name;
    }
    if (options.refetchonexpire !== undefined) {
      refetchonexpire = !!options.refetchonexpire;
    }
    if (options.sentinel !== undefined &&  typeof options.sentinel === 'object') {
      sentinel = options.sentinel;
    }
    if (options.spamfilter !== undefined) {
      spamfilter =
        typeof options.spamfilter === 'object'
          ? options.spamfilter
          : !!options.spamfilter;
    }
    if (options.strings) {
      strings =
        typeof options.strings === 'string'
          ? options.strings
          : JSON.stringify(options.strings);
    }
    if (options.test !== undefined) {
      test = typeof options.test === 'number' ? options.test : !!options.test;
    }
    if (options.verifyurl !== undefined) {
      verifyurl = options.verifyurl;
    }
    if (options.workers !== undefined) {
      workers = +options.workers;
    }
    if (options.workerurl !== undefined) {
      workerurl = options.workerurl;
    }
  }

  /**
   * Get the current configuration options.
   */
  export function getConfiguration(): Configure {
    return {
      auto,
      blockspam,
      challengeurl,
      debug,
      delay,
      expire,
      floating: floating as Configure['floating'],
      floatinganchor,
      floatingoffset,
      hidefooter,
      hidelogo,
      name,
      maxnumber,
      mockerror,
      obfuscated,
      refetchonexpire,
      spamfilter,
      strings: _strings,
      test,
      verifyurl,
      workers,
      workerurl,
    };
  }

  /**
   * Get the current "floating anchor" as an HTML element or null.
   */
  export function getFloatingAnchor() {
    return elFloatingAnchor;
  }

  /**
   * Get a loaded plugin by it's name.
   */
  export function getPlugin(name: string) {
    return loadedPlugins.find(
      (plugin) => (plugin.constructor as any).pluginName === name
    );
  }

  /**
   * Get the current state.
   */
  export function getState() {
    return currentState;
  }

  /**
   * Hide the widget using `display = 'none'`
   */
  export function hide() {
    el.style.display = 'none';
  }

  /**
   * Repositions the floating UI element based on scroll position.
   */
  export function repositionFloating(viewportOffset: number = 20) {
    if (el) {
      if (!elFloatingAnchor) {
        elFloatingAnchor =
          (floatinganchor
            ? document.querySelector<HTMLElement>(floatinganchor)
            : elForm?.querySelector(
                'input[type="submit"], button[type="submit"], button:not([type="button"]):not([type="reset"])'
              )) || elForm;
      }
      if (elFloatingAnchor) {
        // @ts-expect-error
        const offsetY = parseInt(floatingoffset, 10) || 12;
        const anchorBoundry = elFloatingAnchor.getBoundingClientRect();
        const elBoundary = el.getBoundingClientRect();
        const docHeight = document.documentElement.clientHeight;
        const docWidth = document.documentElement.clientWidth;
        const showOnTop =
          floating === 'auto'
            ? anchorBoundry.bottom +
                elBoundary.height +
                offsetY +
                viewportOffset >
              docHeight
            : floating === 'top';
        const left = Math.max(
          viewportOffset,
          Math.min(
            docWidth - viewportOffset - elBoundary.width,
            anchorBoundry.left + anchorBoundry.width / 2 - elBoundary.width / 2
          )
        );
        if (showOnTop) {
          el.style.top = `${anchorBoundry.top - (elBoundary.height + offsetY)}px`;
        } else {
          el.style.top = `${anchorBoundry.bottom + offsetY}px`;
        }
        el.style.left = `${left}px`;
        el.setAttribute('data-floating', showOnTop ? 'top' : 'bottom');
        if (elAnchorArrow) {
          const anchorArrowBoundry = elAnchorArrow.getBoundingClientRect();
          elAnchorArrow.style.left =
            anchorBoundry.left -
            left +
            anchorBoundry.width / 2 -
            anchorArrowBoundry.width / 2 +
            'px';
        }
      } else {
        log('unable to find floating anchor element');
      }
    }
  }

  /**
   * Clears the state and resets the form.
   */
  export function reset(
    newState: State = State.UNVERIFIED,
    err: string | null = null
  ) {
    if (expireTimeout) {
      clearTimeout(expireTimeout);
      expireTimeout = null;
    }
    checked = false;
    payload = null;
    codeChallenge = null;
    playCodeChallengeAudio = false;
    codeChallengeAudioState = null;
    setState(newState, err);
  }

  /**
   * Set the "floating anchor" HTML element.
   */
  export function setFloatingAnchor(el: HTMLElement) {
    elFloatingAnchor = el;
  }

  /**
   * Set the state and optional error message.
   */
  export function setState(newState: State, err: string | null = null) {
    currentState = newState;
    error = err;
    dispatch('statechange', { payload, state: currentState });
  }

  /**
   * Show the widget using `display = 'block'` and reposition when floating.
   */
  export function show() {
    el.style.display = 'block';
    if (floating) {
      repositionFloating();
    }
  }

  /**
   * Triggers verification.
   */
  export async function verify() {
    reset(State.VERIFYING);
    await new Promise((resolve) => setTimeout(resolve, delay || 0));
    return fetchChallenge()
      .then((data) => {
        validateChallenge(data);
        log('challenge', data);
        return solve(data);
      })
      .then(({ data, solution }) => {
        log('solution', solution);
        if (!solution || (data && 'challenge' in data && !('clearText' in solution))) {
          if (solution?.number !== undefined && 'challenge' in data) {
            if (verifyurl && 'codeChallenge' in data) {
              if (document.activeElement?.tagName === 'INPUT' && disableautofocus === false) {
                // blur the checkbox to make the code challenge input autofocus work
                (document.activeElement as HTMLInputElement).blur();
              }
              codeChallenge = {
                challenge: data,
                solution,
              };

            } else if (verifyurl && sentinel !== undefined) {
              return requestSentinelVerification(
                createAltchaPayload(data, solution)
              ) as Promise<unknown>;

            } else if (verifyurl) {
              return requestServerVerification(
                createAltchaPayload(data, solution)
              );
            } else {
              payload = createAltchaPayload(data, solution);
              log('payload', payload);
            }
          } else {
            log(
              "Unable to find a solution. Ensure that the 'maxnumber' attribute is greater than the randomly generated number."
            );
            throw new Error('Unexpected result returned.');
          }
        }
      })
      .then(() => {
        if (codeChallenge) {
          setState(State.CODE);
          tick().then(() => {
            dispatch('code', { codeChallenge });
          });

        } else {
          setState(State.VERIFIED);
          log('verified');
          tick().then(() => {
            dispatch('verified', { payload });
          });
        }
      })
      .catch((err) => {
        log(err);
        setState(State.ERROR, err.message);
      });
  }
</script>

<slot />

<div
  bind:this={el}
  class="altcha"
  data-state={currentState}
  data-floating={floating}
>
  <div class="altcha-main">
    <div
      class="altcha-checkbox"
      class:altcha-checkbox-verifying={currentState === State.VERIFYING}
    >
      {#if currentState === State.VERIFYING}
        {@render spinner()}
      {/if}
      <input
        bind:this={elCheckbox}
        type="checkbox"
        id={widgetId}
        required={auto !== 'onsubmit' && (!floating || auto !== 'off')}
        bind:checked
        onchange={onCheckedChange}
        oninvalid={onInvalid}
      />
    </div>

    <label
      class="altcha-label"
      for={widgetId}
    >
      {#if currentState === State.VERIFIED}
        {@html _strings.verified}
      {:else if currentState === State.VERIFYING}
        {@html _strings.verifying}
      {:else if currentState === State.CODE}
        {@html _strings.verificationRequired}
      {:else}
        {@html _strings.label}
      {/if}
    </label>

    {#if currentState === State.VERIFIED}
      <input type="hidden" {name} value={payload} />
    {/if}

    {#if hidelogo !== true || isFreeSaaS}
      <div>
        <a
          href={website}
          target="_blank"
          class="altcha-logo"
          aria-label={_strings.ariaLinkLabel}
          aria-hidden="true"
        >
          <svg
            width="22"
            height="22"
            viewBox="0 0 20 20"
            fill="none"
            xmlns="http://www.w3.org/2000/svg"
          >
            <path
              d="M2.33955 16.4279C5.88954 20.6586 12.1971 21.2105 16.4279 17.6604C18.4699 15.947 19.6548 13.5911 19.9352 11.1365L17.9886 10.4279C17.8738 12.5624 16.909 14.6459 15.1423 16.1284C11.7577 18.9684 6.71167 18.5269 3.87164 15.1423C1.03163 11.7577 1.4731 6.71166 4.8577 3.87164C8.24231 1.03162 13.2883 1.4731 16.1284 4.8577C16.9767 5.86872 17.5322 7.02798 17.804 8.2324L19.9522 9.01429C19.7622 7.07737 19.0059 5.17558 17.6604 3.57212C14.1104 -0.658624 7.80283 -1.21043 3.57212 2.33956C-0.658625 5.88958 -1.21046 12.1971 2.33955 16.4279Z"
              fill="currentColor"
            />
            <path
              d="M3.57212 2.33956C1.65755 3.94607 0.496389 6.11731 0.12782 8.40523L2.04639 9.13961C2.26047 7.15832 3.21057 5.25375 4.8577 3.87164C8.24231 1.03162 13.2883 1.4731 16.1284 4.8577L13.8302 6.78606L19.9633 9.13364C19.7929 7.15555 19.0335 5.20847 17.6604 3.57212C14.1104 -0.658624 7.80283 -1.21043 3.57212 2.33956Z"
              fill="currentColor"
            />
            <path
              d="M7 10H5C5 12.7614 7.23858 15 10 15C12.7614 15 15 12.7614 15 10H13C13 11.6569 11.6569 13 10 13C8.3431 13 7 11.6569 7 10Z"
              fill="currentColor"
            />
          </svg>
        </a>
      </div>
    {/if}

    {#if codeChallenge?.challenge.codeChallenge}
    <div
      class="altcha-code-challenge"
      role="dialog"
      aria-label={_strings.verificationRequired}
    >
      <div class="altcha-code-challenge-arrow"></div>

      <form
        data-code-challenge-form="1"
        onsubmitcapture={onCodeChallengeSubmit}
      >
        <img class="altcha-code-challenge-image" src={codeChallenge.challenge.codeChallenge.image} alt="" />

        <!-- svelte-ignore a11y_autofocus -->
        <input
          type="text"
          autocomplete="off"
          name="code"
          minlength={codeChallenge.challenge.codeChallenge.length || 1}
          maxlength={codeChallenge.challenge.codeChallenge.length}
          class="altcha-code-challenge-input"
          placeholder={_strings.enterCode}
          aria-label={
            codeChallengeAudioState === AudioState.LOADING
            ? _strings.loading
            : codeChallengeAudioState === AudioState.PLAYING ? '' : _strings.enterCodeAria
          }
          aria-live={codeChallengeAudioState ? 'assertive' : 'polite'}
          aria-busy={codeChallengeAudioState === AudioState.LOADING}
          disabled={codeChallengeSubmitting}
          required
          autofocus={!disableautofocus}
          onkeydown={onCodeChallengeInputKeyDown}
        />

        <div class="altcha-code-challenge-buttons">
          <div  class="altcha-code-challenge-buttons-left">
            {#if codeChallenge.challenge.codeChallenge.audio}
            <button
              type="button"
              title={_strings.getAudioChallenge}
              class="altcha-code-challenge-audio"
              disabled={codeChallengeAudioState === AudioState.LOADING || codeChallengeAudioState === AudioState.ERROR || codeChallengeSubmitting}
              aria-label={codeChallengeAudioState === AudioState.LOADING ? _strings.loading : _strings.getAudioChallenge}
              onclick={onPlayCodeChallengeAudio}
            >
              {#if codeChallengeAudioState === AudioState.LOADING}
                {@render spinner(20)}
              {:else if codeChallengeAudioState === AudioState.ERROR}
                <svg aria-hidden="true" xmlns="http://www.w3.org/2000/svg" viewBox="0 0 24 24" fill="currentColor"><path d="M12.8659 3.00017L22.3922 19.5002C22.6684 19.9785 22.5045 20.5901 22.0262 20.8662C21.8742 20.954 21.7017 21.0002 21.5262 21.0002H2.47363C1.92135 21.0002 1.47363 20.5525 1.47363 20.0002C1.47363 19.8246 1.51984 19.6522 1.60761 19.5002L11.1339 3.00017C11.41 2.52187 12.0216 2.358 12.4999 2.63414C12.6519 2.72191 12.7782 2.84815 12.8659 3.00017ZM10.9999 16.0002V18.0002H12.9999V16.0002H10.9999ZM10.9999 9.00017V14.0002H12.9999V9.00017H10.9999Z"></path></svg>
              {:else if codeChallengeAudioState === AudioState.PLAYING}
                <svg aria-hidden="true" xmlns="http://www.w3.org/2000/svg" viewBox="0 0 24 24" fill="currentColor"><path d="M15 7C15 6.44772 15.4477 6 16 6C16.5523 6 17 6.44772 17 7V17C17 17.5523 16.5523 18 16 18C15.4477 18 15 17.5523 15 17V7ZM7 7C7 6.44772 7.44772 6 8 6C8.55228 6 9 6.44772 9 7V17C9 17.5523 8.55228 18 8 18C7.44772 18 7 17.5523 7 17V7Z"></path></svg>
              {:else}
                <svg aria-hidden="true" xmlns="http://www.w3.org/2000/svg" viewBox="0 0 24 24" fill="currentColor"><path d="M4 12H7C8.10457 12 9 12.8954 9 14V19C9 20.1046 8.10457 21 7 21H4C2.89543 21 2 20.1046 2 19V12C2 6.47715 6.47715 2 12 2C17.5228 2 22 6.47715 22 12V19C22 20.1046 21.1046 21 20 21H17C15.8954 21 15 20.1046 15 19V14C15 12.8954 15.8954 12 17 12H20C20 7.58172 16.4183 4 12 4C7.58172 4 4 7.58172 4 12Z"></path></svg>
              {/if}
            </button>
            {/if}

            <button
              type="button"
              aria-label={_strings.reload}
              title={_strings.reload}
              class="altcha-code-challenge-reload"
              disabled={codeChallengeSubmitting}
              onclick={onCodeChallengeReload}
            >
              <svg aria-hidden="true" xmlns="http://www.w3.org/2000/svg" viewBox="0 0 24 24" fill="currentColor"><path d="M2 12C2 17.5228 6.47715 22 12 22C17.5228 22 22 17.5228 22 12C22 6.47715 17.5228 2 12 2V4C16.4183 4 20 7.58172 20 12C20 16.4183 16.4183 20 12 20C7.58172 20 4 16.4183 4 12C4 9.25022 5.38734 6.82447 7.50024 5.38451L7.5 8H9.5V2L3.5 2V4L5.99918 3.99989C3.57075 5.82434 2 8.72873 2 12Z"></path></svg>
            </button>
          </div>

          <button
            type="submit"
            class="altcha-code-challenge-verify"
            disabled={codeChallengeSubmitting}
            aria-label={_strings.verify}
          >
            {#if codeChallengeSubmitting}
              {@render spinner(16)}
            {/if}
            {_strings.verify}
          </button>
        </div>

        {#if codeChallenge.challenge.codeChallenge.audio && playCodeChallengeAudio}
        <audio
          bind:this={elAudio}
          hidden
          autoplay
          onloadstart={onAudioLoadStart}
          oncanplay={onAudioCanPlay}
          onpause={onAudioPause}
          onplaying={onAudioPlaying}
          onended={onAudioEnded}
        >
          <source
            src={getServerUrl(codeChallenge.challenge.codeChallenge.audio, {
              language,
            })}
            onerror={onAudioError}
          />
        </audio>
        {/if}
      </form>
    </div>
    {/if}

  </div>

  {#if error || currentState === State.EXPIRED}
    <div class="altcha-error">
      <svg
        width="14"
        height="14"
        xmlns="http://www.w3.org/2000/svg"
        fill="none"
        viewBox="0 0 24 24"
        stroke-width="1.5"
        stroke="currentColor"
        aria-hidden="true"
      >
        <path
          stroke-linecap="round"
          stroke-linejoin="round"
          d="M6 18L18 6M6 6l12 12"
        />
      </svg>
      {#if currentState === State.EXPIRED}
        <div title={error}>{@html _strings.expired}</div>
      {:else}
        <div title={error}>{@html _strings.error}</div>
      {/if}
    </div>
  {/if}

  {#if _strings.footer && (hidefooter !== true || isFreeSaaS)}
    <div class="altcha-footer">
      <div>{@html _strings.footer}</div>
    </div>
  {/if}

  {#if floating}
    <div bind:this={elAnchorArrow} class="altcha-anchor-arrow"></div>
  {/if}
<<<<<<< HEAD
</div>
=======
</div>

{#snippet spinner(size: number = 24)}
  <svg
    width={size}
    height={size}
    viewBox="0 0 24 24"
    xmlns="http://www.w3.org/2000/svg"
    class="altcha-spinner"
    ><path
      d="M12,1A11,11,0,1,0,23,12,11,11,0,0,0,12,1Zm0,19a8,8,0,1,1,8-8A8,8,0,0,1,12,20Z"
      fill="currentColor"
      opacity=".25"
    /><path
      d="M12,4a8,8,0,0,1,7.89,6.7A1.53,1.53,0,0,0,21.38,12h0a1.5,1.5,0,0,0,1.48-1.75,11,11,0,0,0-21.72,0A1.5,1.5,0,0,0,2.62,12h0a1.53,1.53,0,0,0,1.49-1.3A8,8,0,0,1,12,4Z"
      fill="currentColor"
    /></svg
  >
{/snippet}
>>>>>>> d2d1bb93
<|MERGE_RESOLUTION|>--- conflicted
+++ resolved
@@ -167,11 +167,7 @@
     ...getI18nStrings($altchaI18nStore),
     ...parsedStrings,
   });
-<<<<<<< HEAD
-  const widgetId = $derived(`${id || name}_checkbox`);
-=======
   const widgetId = $derived(`${id || name}_checkbox_${Math.round(Math.random() * 1e8)}`);
->>>>>>> d2d1bb93
 
   let checked: boolean = $state(false);
   let codeChallenge: {
@@ -343,11 +339,7 @@
       };
       const resp = await getFetchFunction()(challengeurl, init);
       if (!resp || resp instanceof Response === false) {
-<<<<<<< HEAD
-        throw new Error(`Fetch function did not return a response.`);
-=======
         throw new Error(`Custom fetch function did not return a response.`);
->>>>>>> d2d1bb93
       }
       if (resp.status !== 200) {
         throw new Error(`Server responded with ${resp.status}.`);
@@ -367,21 +359,8 @@
         try {
           const config = JSON.parse(configHeader);
           if (config && typeof config === 'object') {
-<<<<<<< HEAD
-            if ('sentinel' in config) {
-              alert('This version of the widget is not compatible with Sentinel. Upgrade to version 2.x.x.');
-            } else {
-              if (config.verifyurl) {
-                config.verifyurl = new URL(
-                  config.verifyurl,
-                  new URL(challengeurl)
-                ).toString();
-              }
-              configure(config);
-=======
             if (config.verifyurl && !config.verifyurl.startsWith('javascript:')) {
               config.verifyurl = getServerUrl(config.verifyurl);
->>>>>>> d2d1bb93
             }
           }
         } catch (err) {
@@ -407,11 +386,7 @@
   /**
    * Get the custom `fetch` function if configured or return the default one.
    */
-<<<<<<< HEAD
-  function getFetchFunction() {
-=======
    function getFetchFunction() {
->>>>>>> d2d1bb93
     let fetchFunction: CustomFetchFunction = fetch;
     if (customfetch) {
       log('using customfetch');
@@ -429,8 +404,6 @@
   }
 
   /**
-<<<<<<< HEAD
-=======
    * Get internalization strings based on the language preferences provided
    */
   function getI18nStrings(i18n: Record<string, any>, languages: string[] = [language || '', document.documentElement.lang || '', ...navigator.languages]) {
@@ -443,7 +416,6 @@
   }
 
   /**
->>>>>>> d2d1bb93
    * Get configuration options for the Spam Filter.
    */
   function getSpamFilterOptions(): SpamFilter {
@@ -754,11 +726,7 @@
         ev.preventDefault();
         ev.stopPropagation();
         verify().then(() => {
-<<<<<<< HEAD
-          requestSubmit();
-=======
           requestSubmit(submitter);
->>>>>>> d2d1bb93
         });
       } else if (currentState !== State.VERIFIED) {
         ev.preventDefault();
@@ -893,11 +861,7 @@
       method: 'POST',
     });
     if (!resp || resp instanceof Response === false) {
-<<<<<<< HEAD
-      throw new Error(`Fetch function did not return a response.`);
-=======
       throw new Error(`Custom fetch function did not return a response.`);
->>>>>>> d2d1bb93
     }
     if (resp.status !== 200) {
       throw new Error(`Server responded with ${resp.status}.`);
@@ -913,17 +877,6 @@
   }
 
   /**
-<<<<<<< HEAD
-   * Request form submit with a fallback for iOS <16 which does not support requestSubmit
-   */
-  function requestSubmit() {
-    if (elForm && 'requestSubmit' in elForm) {
-      elForm.requestSubmit();
-    // @ts-ignore
-    } else if (elForm?.reportValidity()) {
-      // @ts-ignore
-      elForm.submit();
-=======
    * Calls the Sentinel verification endpoint.
    */
   async function requestSentinelVerification(verificationPayload: string, code?: string): Promise<SentinelVerificationResponse> {
@@ -946,6 +899,9 @@
       },
       method: 'POST',
     });
+    if (!resp || resp instanceof Response === false) {
+      throw new Error(`Fetch function did not return a response.`);
+    }
     if (resp.status !== 200) {
       throw new Error(`Server responded with ${resp.status}.`);
     }
@@ -971,7 +927,6 @@
         // @ts-ignore
         elForm.submit();
       }
->>>>>>> d2d1bb93
     }
   }
 
@@ -1700,9 +1655,6 @@
   {#if floating}
     <div bind:this={elAnchorArrow} class="altcha-anchor-arrow"></div>
   {/if}
-<<<<<<< HEAD
-</div>
-=======
 </div>
 
 {#snippet spinner(size: number = 24)}
@@ -1721,5 +1673,4 @@
       fill="currentColor"
     /></svg
   >
-{/snippet}
->>>>>>> d2d1bb93
+{/snippet}