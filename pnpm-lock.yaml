lockfileVersion: '6.0'

importers:

  .:
    devDependencies:
      c8:
        specifier: ^7.12.0
        version: 7.13.0
      clean-jsdoc-theme:
        specifier: ^4.2.6
        version: 4.2.6(jsdoc@4.0.2)
      fake-indexeddb:
        specifier: ^4.0.1
        version: 4.0.1
      jsdoc:
        specifier: ^4.0.2
        version: 4.0.2
      jsdoc-plugin-typescript:
        specifier: ^2.2.1
        version: 2.2.1
      jsdoc-ts-utils:
        specifier: ^3.1.0
        version: 3.1.0
      mocha:
        specifier: ^10.2.0
        version: 10.2.0
      nanoid:
        specifier: ^4.0.0
        version: 4.0.1
      standard:
        specifier: ^17.0.0
        version: 17.0.0

  examples/todomvc:
    dependencies:
      '@fireproof/core':
        specifier: workspace:^
        version: link:../../packages/fireproof
      '@w3ui/react-keyring':
        specifier: ^3.0.1
        version: 3.0.1(@types/react@18.0.28)(react@18.2.0)
      '@web3-storage/capabilities':
        specifier: ^3.2.0
        version: 3.2.0
      '@web3-storage/upload-client':
        specifier: ^6.0.0
        version: 6.0.0
      async:
        specifier: ^3.2.4
        version: 3.2.4
      buffer:
        specifier: ^6.0.3
        version: 6.0.3
      classnames:
        specifier: ^2.3.2
        version: 2.3.2
      crypto-browserify:
        specifier: ^3.12.0
        version: 3.12.0
      debounce:
        specifier: ^1.2.1
        version: 1.2.1
      immer:
        specifier: ^9.0.19
        version: 9.0.19
      lodash.throttle:
        specifier: ^4.1.1
        version: 4.1.1
      randombytes:
        specifier: ^2.1.0
        version: 2.1.0
      react:
        specifier: ^18.2.0
        version: 18.2.0
      react-dom:
        specifier: ^18.2.0
        version: 18.2.0(react@18.2.0)
      react-router:
        specifier: ^6.8.1
        version: 6.8.2(react@18.2.0)
      react-router-dom:
        specifier: ^6.8.1
        version: 6.8.2(react-dom@18.2.0)(react@18.2.0)
      todomvc-app-css:
        specifier: ^2.4.2
        version: 2.4.2
      todomvc-common:
        specifier: ^1.0.5
        version: 1.0.5
    devDependencies:
      '@types/react':
        specifier: ^18.0.27
        version: 18.0.28
      '@types/react-dom':
        specifier: ^18.0.10
        version: 18.0.11
      '@vitejs/plugin-react':
        specifier: ^3.1.0
        version: 3.1.0(vite@4.1.4)
      typescript:
        specifier: ^4.9.3
        version: 4.9.5
      vite:
        specifier: ^4.1.0
        version: 4.1.4
      vite-plugin-node-polyfills:
        specifier: ^0.7.0
        version: 0.7.0(vite@4.1.4)

  packages/fireproof:
<<<<<<< HEAD
    specifiers:
      '@ipld/car': ^5.1.0
      '@ipld/dag-cbor': ^9.0.0
      '@jsonlines/core': ^1.0.2
      '@rollup/plugin-alias': ^5.0.0
      '@rollup/plugin-commonjs': ^24.0.1
      '@rollup/plugin-json': ^6.0.0
      '@rollup/plugin-node-resolve': ^15.0.2
      archy: ^1.0.0
      async: ^3.2.4
      c8: ^7.12.0
      car-transaction: ^1.0.1
      charwise: ^3.0.1
      cli-color: ^2.0.3
      crypto-browserify: ^3.12.0
      encrypted-block: ^0.0.3
      esbuild: ^0.17.16
      fake-indexeddb: ^4.0.1
      filer: ^1.4.1
      flexsearch: ^0.7.31
      idb: ^7.1.1
      ipld-hashmap: ^2.1.18
      mocha: ^10.2.0
      multiformats: ^11.0.1
      nanoid: ^4.0.0
      node-fetch: ^3.3.1
      node-polyfill-webpack-plugin: ^2.0.1
      prolly-trees: 1.0.4
      randombytes: ^2.1.0
      rollup: ^3.20.2
      rollup-plugin-auto-external: ^2.0.0
      rollup-plugin-commonjs: ^10.1.0
      rollup-plugin-dts: ^5.3.0
      rollup-plugin-esbuild: ^5.0.0
      rollup-plugin-node-builtins: ^2.1.2
      rollup-plugin-polyfill-node: ^0.12.0
      rollup-plugin-visualizer: ^5.9.0
      sade: ^1.8.1
      simple-peer: ^9.11.1
      standard: ^17.0.0
      typescript: ^5.0.2
      webpack: ^5.78.0
      webpack-cli: ^5.0.1
      webpack-node-externals: ^3.0.0
    dependencies:
      '@ipld/car': 5.1.0
      '@ipld/dag-cbor': 9.0.0
      '@jsonlines/core': 1.0.2
      '@rollup/plugin-commonjs': 24.0.1_rollup@3.20.2
      archy: 1.0.0
      async: 3.2.4
      car-transaction: 1.0.1
      charwise: 3.0.1
      cli-color: 2.0.3
      crypto-browserify: 3.12.0
      encrypted-block: 0.0.3
      filer: 1.4.1
      idb: 7.1.1
      ipld-hashmap: 2.1.18
      multiformats: 11.0.1
      node-fetch: 3.3.1
      node-polyfill-webpack-plugin: 2.0.1_webpack@5.78.0
      prolly-trees: 1.0.4
      randombytes: 2.1.0
      rollup-plugin-commonjs: 10.1.0_rollup@3.20.2
      sade: 1.8.1
      simple-peer: 9.11.1
    devDependencies:
      '@rollup/plugin-alias': 5.0.0_rollup@3.20.2
      '@rollup/plugin-json': 6.0.0_rollup@3.20.2
      '@rollup/plugin-node-resolve': 15.0.2_rollup@3.20.2
      c8: 7.13.0
      esbuild: 0.17.16
      fake-indexeddb: 4.0.1
      flexsearch: 0.7.31
      mocha: 10.2.0
      nanoid: 4.0.1
      rollup: 3.20.2
      rollup-plugin-auto-external: 2.0.0_rollup@3.20.2
      rollup-plugin-dts: 5.3.0_4uaj55xah35he2rmgneoluguqy
      rollup-plugin-esbuild: 5.0.0_6mlpvenjr3li56ehaunupwexea
      rollup-plugin-node-builtins: 2.1.2
      rollup-plugin-polyfill-node: 0.12.0_rollup@3.20.2
      rollup-plugin-visualizer: 5.9.0_rollup@3.20.2
      standard: 17.0.0
      typescript: 5.0.4
      webpack: 5.78.0_2mtfwo6qacryk7vz2y35qcf42e
      webpack-cli: 5.0.1_webpack@5.78.0
      webpack-node-externals: 3.0.0

  packages/react:
    specifiers:
      '@fireproof/core': ^0.7.0-alpha.3
      '@jest/globals': ^29.5.0
      '@testing-library/react-hooks': ^3.4.1
      '@types/jest': ^26.0.7
      '@types/react': ^16.3.13
      '@types/react-dom': ^16.0.5
      '@types/testing-library__react-hooks': ^4.0.0
      babel-core: ^6.26.3
      babel-runtime: ^6.26.0
      eslint-plugin-react-hooks: ^4.0.8
      jest: ^26.1.0
      randombytes: ^2.1.0
      react: ^16.12.0
      react-dom: ^16.12.0
      react-test-renderer: ^16.13.1
      rollup: ^1.29.0
      rollup-plugin-sass: ^1.2.2
      rollup-plugin-typescript2: ^0.25.3
      rollup-plugin-uglify: ^6.0.4
      ts-jest: ^26.1.3
      tslib: ^2.5.0
      typescript: ^3.8.3
    dependencies:
      '@fireproof/core': link:../fireproof
=======
    dependencies:
      '@ipld/car':
        specifier: ^5.1.0
        version: 5.1.0
      '@ipld/dag-cbor':
        specifier: ^9.0.0
        version: 9.0.0
      '@rollup/plugin-commonjs':
        specifier: ^24.0.1
        version: 24.0.1(rollup@3.20.2)
      archy:
        specifier: ^1.0.0
        version: 1.0.0
      async:
        specifier: ^3.2.4
        version: 3.2.4
      car-transaction:
        specifier: ^1.0.1
        version: 1.0.1
      charwise:
        specifier: ^3.0.1
        version: 3.0.1
      cli-color:
        specifier: ^2.0.3
        version: 2.0.3
      crypto-browserify:
        specifier: ^3.12.0
        version: 3.12.0
      encrypted-block:
        specifier: ^0.0.3
        version: 0.0.3
      idb:
        specifier: ^7.1.1
        version: 7.1.1
      ipld-hashmap:
        specifier: ^2.1.18
        version: 2.1.18
      multiformats:
        specifier: ^11.0.1
        version: 11.0.1
      node-polyfill-webpack-plugin:
        specifier: ^2.0.1
        version: 2.0.1(webpack@5.78.0)
      prolly-trees:
        specifier: 1.0.4
        version: 1.0.4
      randombytes:
        specifier: ^2.1.0
        version: 2.1.0
      rollup-plugin-commonjs:
        specifier: ^10.1.0
        version: 10.1.0(rollup@3.20.2)
      sade:
        specifier: ^1.8.1
        version: 1.8.1
      simple-peer:
        specifier: ^9.11.1
        version: 9.11.1
    devDependencies:
      '@rollup/plugin-alias':
        specifier: ^5.0.0
        version: 5.0.0(rollup@3.20.2)
      '@rollup/plugin-json':
        specifier: ^6.0.0
        version: 6.0.0(rollup@3.20.2)
      '@rollup/plugin-node-resolve':
        specifier: ^15.0.2
        version: 15.0.2(rollup@3.20.2)
      c8:
        specifier: ^7.12.0
        version: 7.13.0
      esbuild:
        specifier: ^0.17.16
        version: 0.17.16
      fake-indexeddb:
        specifier: ^4.0.1
        version: 4.0.1
      flexsearch:
        specifier: ^0.7.31
        version: 0.7.31
      mocha:
        specifier: ^10.2.0
        version: 10.2.0
      nanoid:
        specifier: ^4.0.0
        version: 4.0.1
      rollup:
        specifier: ^3.20.2
        version: 3.20.2
      rollup-plugin-auto-external:
        specifier: ^2.0.0
        version: 2.0.0(rollup@3.20.2)
      rollup-plugin-dts:
        specifier: ^5.3.0
        version: 5.3.0(rollup@3.20.2)(typescript@5.0.4)
      rollup-plugin-esbuild:
        specifier: ^5.0.0
        version: 5.0.0(esbuild@0.17.16)(rollup@3.20.2)
      rollup-plugin-node-builtins:
        specifier: ^2.1.2
        version: 2.1.2
      rollup-plugin-polyfill-node:
        specifier: ^0.12.0
        version: 0.12.0(rollup@3.20.2)
      rollup-plugin-visualizer:
        specifier: ^5.9.0
        version: 5.9.0(rollup@3.20.2)
      standard:
        specifier: ^17.0.0
        version: 17.0.0
      typescript:
        specifier: ^5.0.2
        version: 5.0.4
      webpack:
        specifier: ^5.78.0
        version: 5.78.0(esbuild@0.17.16)(webpack-cli@5.0.1)
      webpack-cli:
        specifier: ^5.0.1
        version: 5.0.1(webpack@5.78.0)

  packages/react:
    dependencies:
      '@fireproof/core':
        specifier: ^0.6.5
        version: link:../fireproof
>>>>>>> 6fd04f09
    devDependencies:
      '@jest/globals':
        specifier: ^29.5.0
        version: 29.5.0
      '@testing-library/react-hooks':
        specifier: ^3.4.1
        version: 3.7.0(react-test-renderer@16.14.0)(react@16.14.0)
      '@types/jest':
        specifier: ^26.0.7
        version: 26.0.24
      '@types/react':
        specifier: ^16.3.13
        version: 16.14.40
      '@types/react-dom':
        specifier: ^16.0.5
        version: 16.9.19
      '@types/testing-library__react-hooks':
        specifier: ^4.0.0
        version: 4.0.0(react-test-renderer@16.14.0)(react@16.14.0)
      babel-core:
        specifier: ^6.26.3
        version: 6.26.3
      babel-runtime:
        specifier: ^6.26.0
        version: 6.26.0
      eslint-plugin-react-hooks:
        specifier: ^4.0.8
        version: 4.6.0(eslint@8.35.0)
      jest:
        specifier: ^26.1.0
        version: 26.6.3
      randombytes:
        specifier: ^2.1.0
        version: 2.1.0
      react:
        specifier: ^16.12.0
        version: 16.14.0
      react-dom:
        specifier: ^16.12.0
        version: 16.14.0(react@16.14.0)
      react-test-renderer:
        specifier: ^16.13.1
        version: 16.14.0(react@16.14.0)
      rollup:
        specifier: ^1.29.0
        version: 1.32.1
      rollup-plugin-sass:
        specifier: ^1.2.2
        version: 1.12.19(rollup@1.32.1)
      rollup-plugin-typescript2:
        specifier: ^0.25.3
        version: 0.25.3(rollup@1.32.1)(typescript@3.9.10)
      rollup-plugin-uglify:
        specifier: ^6.0.4
        version: 6.0.4(rollup@1.32.1)
      ts-jest:
        specifier: ^26.1.3
        version: 26.5.6(jest@26.6.3)(typescript@3.9.10)
      tslib:
        specifier: ^2.5.0
        version: 2.5.0
      typescript:
        specifier: ^3.8.3
        version: 3.9.10

packages:

  /@ampproject/remapping@2.2.0:
    resolution: {integrity: sha512-qRmjj8nj9qmLTQXXmaR1cck3UXSRMPrbsLJAasZpF+t3riI71BXed5ebIOYwQntykeZuhjsdweEc9BxH5Jc26w==}
    engines: {node: '>=6.0.0'}
    dependencies:
      '@jridgewell/gen-mapping': 0.1.1
      '@jridgewell/trace-mapping': 0.3.17
    dev: true

  /@babel/code-frame@7.18.6:
    resolution: {integrity: sha512-TDCmlK5eOvH+eH7cdAFlNXeVJqWIQ7gW9tY1GJIpUtFb6CmjVyq2VM3u71bOyR8CRihcCgMUYoDNyLXao3+70Q==}
    engines: {node: '>=6.9.0'}
    requiresBuild: true
    dependencies:
      '@babel/highlight': 7.18.6
    dev: true

  /@babel/compat-data@7.21.0:
    resolution: {integrity: sha512-gMuZsmsgxk/ENC3O/fRw5QY8A9/uxQbbCEypnLIiYYc/qVJtEV7ouxC3EllIIwNzMqAQee5tanFabWsUOutS7g==}
    engines: {node: '>=6.9.0'}
    dev: true

  /@babel/core@7.21.0:
    resolution: {integrity: sha512-PuxUbxcW6ZYe656yL3EAhpy7qXKq0DmYsrJLpbB8XrsCP9Nm+XCg9XFMb5vIDliPD7+U/+M+QJlH17XOcB7eXA==}
    engines: {node: '>=6.9.0'}
    dependencies:
      '@ampproject/remapping': 2.2.0
      '@babel/code-frame': 7.18.6
      '@babel/generator': 7.21.1
      '@babel/helper-compilation-targets': 7.20.7(@babel/core@7.21.0)
      '@babel/helper-module-transforms': 7.21.2
      '@babel/helpers': 7.21.0
      '@babel/parser': 7.21.2
      '@babel/template': 7.20.7
      '@babel/traverse': 7.21.2
      '@babel/types': 7.21.2
      convert-source-map: 1.9.0
      debug: 4.3.4(supports-color@8.1.1)
      gensync: 1.0.0-beta.2
      json5: 2.2.3
      semver: 6.3.0
    transitivePeerDependencies:
      - supports-color
    dev: true

  /@babel/generator@7.21.1:
    resolution: {integrity: sha512-1lT45bAYlQhFn/BHivJs43AiW2rg3/UbLyShGfF3C0KmHvO5fSghWd5kBJy30kpRRucGzXStvnnCFniCR2kXAA==}
    engines: {node: '>=6.9.0'}
    dependencies:
      '@babel/types': 7.21.2
      '@jridgewell/gen-mapping': 0.3.2
      '@jridgewell/trace-mapping': 0.3.17
      jsesc: 2.5.2
    dev: true

  /@babel/helper-compilation-targets@7.20.7(@babel/core@7.21.0):
    resolution: {integrity: sha512-4tGORmfQcrc+bvrjb5y3dG9Mx1IOZjsHqQVUz7XCNHO+iTmqxWnVg3KRygjGmpRLJGdQSKuvFinbIb0CnZwHAQ==}
    engines: {node: '>=6.9.0'}
    peerDependencies:
      '@babel/core': ^7.0.0
    dependencies:
      '@babel/compat-data': 7.21.0
      '@babel/core': 7.21.0
      '@babel/helper-validator-option': 7.21.0
      browserslist: 4.21.5
      lru-cache: 5.1.1
      semver: 6.3.0
    dev: true

  /@babel/helper-environment-visitor@7.18.9:
    resolution: {integrity: sha512-3r/aACDJ3fhQ/EVgFy0hpj8oHyHpQc+LPtJoY9SzTThAsStm4Ptegq92vqKoE3vD706ZVFWITnMnxucw+S9Ipg==}
    engines: {node: '>=6.9.0'}
    dev: true

  /@babel/helper-function-name@7.21.0:
    resolution: {integrity: sha512-HfK1aMRanKHpxemaY2gqBmL04iAPOPRj7DxtNbiDOrJK+gdwkiNRVpCpUJYbUT+aZyemKN8brqTOxzCaG6ExRg==}
    engines: {node: '>=6.9.0'}
    dependencies:
      '@babel/template': 7.20.7
      '@babel/types': 7.21.2
    dev: true

  /@babel/helper-hoist-variables@7.18.6:
    resolution: {integrity: sha512-UlJQPkFqFULIcyW5sbzgbkxn2FKRgwWiRexcuaR8RNJRy8+LLveqPjwZV/bwrLZCN0eUHD/x8D0heK1ozuoo6Q==}
    engines: {node: '>=6.9.0'}
    dependencies:
      '@babel/types': 7.21.2
    dev: true

  /@babel/helper-module-imports@7.18.6:
    resolution: {integrity: sha512-0NFvs3VkuSYbFi1x2Vd6tKrywq+z/cLeYC/RJNFrIX/30Bf5aiGYbtvGXolEktzJH8o5E5KJ3tT+nkxuuZFVlA==}
    engines: {node: '>=6.9.0'}
    dependencies:
      '@babel/types': 7.21.2
    dev: true

  /@babel/helper-module-transforms@7.21.2:
    resolution: {integrity: sha512-79yj2AR4U/Oqq/WOV7Lx6hUjau1Zfo4cI+JLAVYeMV5XIlbOhmjEk5ulbTc9fMpmlojzZHkUUxAiK+UKn+hNQQ==}
    engines: {node: '>=6.9.0'}
    dependencies:
      '@babel/helper-environment-visitor': 7.18.9
      '@babel/helper-module-imports': 7.18.6
      '@babel/helper-simple-access': 7.20.2
      '@babel/helper-split-export-declaration': 7.18.6
      '@babel/helper-validator-identifier': 7.19.1
      '@babel/template': 7.20.7
      '@babel/traverse': 7.21.2
      '@babel/types': 7.21.2
    transitivePeerDependencies:
      - supports-color
    dev: true

  /@babel/helper-plugin-utils@7.20.2:
    resolution: {integrity: sha512-8RvlJG2mj4huQ4pZ+rU9lqKi9ZKiRmuvGuM2HlWmkmgOhbs6zEAw6IEiJ5cQqGbDzGZOhwuOQNtZMi/ENLjZoQ==}
    engines: {node: '>=6.9.0'}
    dev: true

  /@babel/helper-simple-access@7.20.2:
    resolution: {integrity: sha512-+0woI/WPq59IrqDYbVGfshjT5Dmk/nnbdpcF8SnMhhXObpTq2KNBdLFRFrkVdbDOyUmHBCxzm5FHV1rACIkIbA==}
    engines: {node: '>=6.9.0'}
    dependencies:
      '@babel/types': 7.21.2
    dev: true

  /@babel/helper-split-export-declaration@7.18.6:
    resolution: {integrity: sha512-bde1etTx6ZyTmobl9LLMMQsaizFVZrquTEHOqKeQESMKo4PlObf+8+JA25ZsIpZhT/WEd39+vOdLXAFG/nELpA==}
    engines: {node: '>=6.9.0'}
    dependencies:
      '@babel/types': 7.21.2
    dev: true

  /@babel/helper-string-parser@7.19.4:
    resolution: {integrity: sha512-nHtDoQcuqFmwYNYPz3Rah5ph2p8PFeFCsZk9A/48dPc/rGocJ5J3hAAZ7pb76VWX3fZKu+uEr/FhH5jLx7umrw==}
    engines: {node: '>=6.9.0'}
    dev: true

  /@babel/helper-validator-identifier@7.19.1:
    resolution: {integrity: sha512-awrNfaMtnHUr653GgGEs++LlAvW6w+DcPrOliSMXWCKo597CwL5Acf/wWdNkf/tfEQE3mjkeD1YOVZOUV/od1w==}
    engines: {node: '>=6.9.0'}
    dev: true

  /@babel/helper-validator-option@7.21.0:
    resolution: {integrity: sha512-rmL/B8/f0mKS2baE9ZpyTcTavvEuWhTTW8amjzXNvYG4AwBsqTLikfXsEofsJEfKHf+HQVQbFOHy6o+4cnC/fQ==}
    engines: {node: '>=6.9.0'}
    dev: true

  /@babel/helpers@7.21.0:
    resolution: {integrity: sha512-XXve0CBtOW0pd7MRzzmoyuSj0e3SEzj8pgyFxnTT1NJZL38BD1MK7yYrm8yefRPIDvNNe14xR4FdbHwpInD4rA==}
    engines: {node: '>=6.9.0'}
    dependencies:
      '@babel/template': 7.20.7
      '@babel/traverse': 7.21.2
      '@babel/types': 7.21.2
    transitivePeerDependencies:
      - supports-color
    dev: true

  /@babel/highlight@7.18.6:
    resolution: {integrity: sha512-u7stbOuYjaPezCuLj29hNW1v64M2Md2qupEKP1fHc7WdOA3DgLh37suiSrZYY7haUB7iBeQZ9P1uiRF359do3g==}
    engines: {node: '>=6.9.0'}
    dependencies:
      '@babel/helper-validator-identifier': 7.19.1
      chalk: 2.4.2
      js-tokens: 4.0.0
    dev: true

  /@babel/parser@7.21.2:
    resolution: {integrity: sha512-URpaIJQwEkEC2T9Kn+Ai6Xe/02iNaVCuT/PtoRz3GPVJVDpPd7mLo+VddTbhCRU9TXqW5mSrQfXZyi8kDKOVpQ==}
    engines: {node: '>=6.0.0'}
    hasBin: true
    dependencies:
      '@babel/types': 7.21.2
    dev: true

  /@babel/plugin-syntax-async-generators@7.8.4(@babel/core@7.21.0):
    resolution: {integrity: sha512-tycmZxkGfZaxhMRbXlPXuVFpdWlXpir2W4AMhSJgRKzk/eDlIXOhb2LHWoLpDF7TEHylV5zNhykX6KAgHJmTNw==}
    peerDependencies:
      '@babel/core': ^7.0.0-0
    dependencies:
      '@babel/core': 7.21.0
      '@babel/helper-plugin-utils': 7.20.2
    dev: true

  /@babel/plugin-syntax-bigint@7.8.3(@babel/core@7.21.0):
    resolution: {integrity: sha512-wnTnFlG+YxQm3vDxpGE57Pj0srRU4sHE/mDkt1qv2YJJSeUAec2ma4WLUnUPeKjyrfntVwe/N6dCXpU+zL3Npg==}
    peerDependencies:
      '@babel/core': ^7.0.0-0
    dependencies:
      '@babel/core': 7.21.0
      '@babel/helper-plugin-utils': 7.20.2
    dev: true

  /@babel/plugin-syntax-class-properties@7.12.13(@babel/core@7.21.0):
    resolution: {integrity: sha512-fm4idjKla0YahUNgFNLCB0qySdsoPiZP3iQE3rky0mBUtMZ23yDJ9SJdg6dXTSDnulOVqiF3Hgr9nbXvXTQZYA==}
    peerDependencies:
      '@babel/core': ^7.0.0-0
    dependencies:
      '@babel/core': 7.21.0
      '@babel/helper-plugin-utils': 7.20.2
    dev: true

  /@babel/plugin-syntax-import-meta@7.10.4(@babel/core@7.21.0):
    resolution: {integrity: sha512-Yqfm+XDx0+Prh3VSeEQCPU81yC+JWZ2pDPFSS4ZdpfZhp4MkFMaDC1UqseovEKwSUpnIL7+vK+Clp7bfh0iD7g==}
    peerDependencies:
      '@babel/core': ^7.0.0-0
    dependencies:
      '@babel/core': 7.21.0
      '@babel/helper-plugin-utils': 7.20.2
    dev: true

  /@babel/plugin-syntax-json-strings@7.8.3(@babel/core@7.21.0):
    resolution: {integrity: sha512-lY6kdGpWHvjoe2vk4WrAapEuBR69EMxZl+RoGRhrFGNYVK8mOPAW8VfbT/ZgrFbXlDNiiaxQnAtgVCZ6jv30EA==}
    peerDependencies:
      '@babel/core': ^7.0.0-0
    dependencies:
      '@babel/core': 7.21.0
      '@babel/helper-plugin-utils': 7.20.2
    dev: true

  /@babel/plugin-syntax-jsx@7.21.4(@babel/core@7.21.0):
    resolution: {integrity: sha512-5hewiLct5OKyh6PLKEYaFclcqtIgCb6bmELouxjF6up5q3Sov7rOayW4RwhbaBL0dit8rA80GNfY+UuDp2mBbQ==}
    engines: {node: '>=6.9.0'}
    peerDependencies:
      '@babel/core': ^7.0.0-0
    dependencies:
      '@babel/core': 7.21.0
      '@babel/helper-plugin-utils': 7.20.2
    dev: true

  /@babel/plugin-syntax-logical-assignment-operators@7.10.4(@babel/core@7.21.0):
    resolution: {integrity: sha512-d8waShlpFDinQ5MtvGU9xDAOzKH47+FFoney2baFIoMr952hKOLp1HR7VszoZvOsV/4+RRszNY7D17ba0te0ig==}
    peerDependencies:
      '@babel/core': ^7.0.0-0
    dependencies:
      '@babel/core': 7.21.0
      '@babel/helper-plugin-utils': 7.20.2
    dev: true

  /@babel/plugin-syntax-nullish-coalescing-operator@7.8.3(@babel/core@7.21.0):
    resolution: {integrity: sha512-aSff4zPII1u2QD7y+F8oDsz19ew4IGEJg9SVW+bqwpwtfFleiQDMdzA/R+UlWDzfnHFCxxleFT0PMIrR36XLNQ==}
    peerDependencies:
      '@babel/core': ^7.0.0-0
    dependencies:
      '@babel/core': 7.21.0
      '@babel/helper-plugin-utils': 7.20.2
    dev: true

  /@babel/plugin-syntax-numeric-separator@7.10.4(@babel/core@7.21.0):
    resolution: {integrity: sha512-9H6YdfkcK/uOnY/K7/aA2xpzaAgkQn37yzWUMRK7OaPOqOpGS1+n0H5hxT9AUw9EsSjPW8SVyMJwYRtWs3X3ug==}
    peerDependencies:
      '@babel/core': ^7.0.0-0
    dependencies:
      '@babel/core': 7.21.0
      '@babel/helper-plugin-utils': 7.20.2
    dev: true

  /@babel/plugin-syntax-object-rest-spread@7.8.3(@babel/core@7.21.0):
    resolution: {integrity: sha512-XoqMijGZb9y3y2XskN+P1wUGiVwWZ5JmoDRwx5+3GmEplNyVM2s2Dg8ILFQm8rWM48orGy5YpI5Bl8U1y7ydlA==}
    peerDependencies:
      '@babel/core': ^7.0.0-0
    dependencies:
      '@babel/core': 7.21.0
      '@babel/helper-plugin-utils': 7.20.2
    dev: true

  /@babel/plugin-syntax-optional-catch-binding@7.8.3(@babel/core@7.21.0):
    resolution: {integrity: sha512-6VPD0Pc1lpTqw0aKoeRTMiB+kWhAoT24PA+ksWSBrFtl5SIRVpZlwN3NNPQjehA2E/91FV3RjLWoVTglWcSV3Q==}
    peerDependencies:
      '@babel/core': ^7.0.0-0
    dependencies:
      '@babel/core': 7.21.0
      '@babel/helper-plugin-utils': 7.20.2
    dev: true

  /@babel/plugin-syntax-optional-chaining@7.8.3(@babel/core@7.21.0):
    resolution: {integrity: sha512-KoK9ErH1MBlCPxV0VANkXW2/dw4vlbGDrFgz8bmUsBGYkFRcbRwMh6cIJubdPrkxRwuGdtCk0v/wPTKbQgBjkg==}
    peerDependencies:
      '@babel/core': ^7.0.0-0
    dependencies:
      '@babel/core': 7.21.0
      '@babel/helper-plugin-utils': 7.20.2
    dev: true

  /@babel/plugin-syntax-top-level-await@7.14.5(@babel/core@7.21.0):
    resolution: {integrity: sha512-hx++upLv5U1rgYfwe1xBQUhRmU41NEvpUvrp8jkrSCdvGSnM5/qdRMtylJ6PG5OFkBaHkbTAKTnd3/YyESRHFw==}
    engines: {node: '>=6.9.0'}
    peerDependencies:
      '@babel/core': ^7.0.0-0
    dependencies:
      '@babel/core': 7.21.0
      '@babel/helper-plugin-utils': 7.20.2
    dev: true

  /@babel/plugin-syntax-typescript@7.21.4(@babel/core@7.21.0):
    resolution: {integrity: sha512-xz0D39NvhQn4t4RNsHmDnnsaQizIlUkdtYvLs8La1BlfjQ6JEwxkJGeqJMW2tAXx+q6H+WFuUTXNdYVpEya0YA==}
    engines: {node: '>=6.9.0'}
    peerDependencies:
      '@babel/core': ^7.0.0-0
    dependencies:
      '@babel/core': 7.21.0
      '@babel/helper-plugin-utils': 7.20.2
    dev: true

  /@babel/plugin-transform-react-jsx-self@7.21.0(@babel/core@7.21.0):
    resolution: {integrity: sha512-f/Eq+79JEu+KUANFks9UZCcvydOOGMgF7jBrcwjHa5jTZD8JivnhCJYvmlhR/WTXBWonDExPoW0eO/CR4QJirA==}
    engines: {node: '>=6.9.0'}
    peerDependencies:
      '@babel/core': ^7.0.0-0
    dependencies:
      '@babel/core': 7.21.0
      '@babel/helper-plugin-utils': 7.20.2
    dev: true

  /@babel/plugin-transform-react-jsx-source@7.19.6(@babel/core@7.21.0):
    resolution: {integrity: sha512-RpAi004QyMNisst/pvSanoRdJ4q+jMCWyk9zdw/CyLB9j8RXEahodR6l2GyttDRyEVWZtbN+TpLiHJ3t34LbsQ==}
    engines: {node: '>=6.9.0'}
    peerDependencies:
      '@babel/core': ^7.0.0-0
    dependencies:
      '@babel/core': 7.21.0
      '@babel/helper-plugin-utils': 7.20.2
    dev: true

  /@babel/runtime@7.21.5:
    resolution: {integrity: sha512-8jI69toZqqcsnqGGqwGS4Qb1VwLOEp4hz+CXPywcvjs60u3B4Pom/U/7rm4W8tMOYEB+E9wgD0mW1l3r8qlI9Q==}
    engines: {node: '>=6.9.0'}
    dependencies:
      regenerator-runtime: 0.13.11
    dev: true

  /@babel/template@7.20.7:
    resolution: {integrity: sha512-8SegXApWe6VoNw0r9JHpSteLKTpTiLZ4rMlGIm9JQ18KiCtyQiAMEazujAHrUS5flrcqYZa75ukev3P6QmUwUw==}
    engines: {node: '>=6.9.0'}
    dependencies:
      '@babel/code-frame': 7.18.6
      '@babel/parser': 7.21.2
      '@babel/types': 7.21.2
    dev: true

  /@babel/traverse@7.21.2:
    resolution: {integrity: sha512-ts5FFU/dSUPS13tv8XiEObDu9K+iagEKME9kAbaP7r0Y9KtZJZ+NGndDvWoRAYNpeWafbpFeki3q9QoMD6gxyw==}
    engines: {node: '>=6.9.0'}
    dependencies:
      '@babel/code-frame': 7.18.6
      '@babel/generator': 7.21.1
      '@babel/helper-environment-visitor': 7.18.9
      '@babel/helper-function-name': 7.21.0
      '@babel/helper-hoist-variables': 7.18.6
      '@babel/helper-split-export-declaration': 7.18.6
      '@babel/parser': 7.21.2
      '@babel/types': 7.21.2
      debug: 4.3.4(supports-color@8.1.1)
      globals: 11.12.0
    transitivePeerDependencies:
      - supports-color
    dev: true

  /@babel/types@7.21.2:
    resolution: {integrity: sha512-3wRZSs7jiFaB8AjxiiD+VqN5DTG2iRvJGQ+qYFrs/654lg6kGTQWIOFjlBo5RaXuAZjBmP3+OQH4dmhqiiyYxw==}
    engines: {node: '>=6.9.0'}
    dependencies:
      '@babel/helper-string-parser': 7.19.4
      '@babel/helper-validator-identifier': 7.19.1
      to-fast-properties: 2.0.0
    dev: true

  /@bcoe/v8-coverage@0.2.3:
    resolution: {integrity: sha512-0hYQ8SB4Db5zvZB4axdMHGwEaQjkZzFjQiN9LVYvIFB2nSUHW9tYpxWriPrWDASIxiaXax83REcLxuSdnGPZtw==}
    dev: true

  /@cnakazawa/watch@1.0.4:
    resolution: {integrity: sha512-v9kIhKwjeZThiWrLmj0y17CWoyddASLj9O2yvbZkbvw/N3rWOYy9zkV66ursAoVr0mV15bL8g0c4QZUE6cdDoQ==}
    engines: {node: '>=0.1.95'}
    hasBin: true
    dependencies:
      exec-sh: 0.3.6
      minimist: 1.2.8
    dev: true

  /@discoveryjs/json-ext@0.5.7:
    resolution: {integrity: sha512-dBVuXR082gk3jsFp7Rd/JI4kytwGHecnCoTtXFb7DB6CNHp4rg5k1bhg0nWdLGLnOV71lmDzGQaLMy8iPLY0pw==}
    engines: {node: '>=10.0.0'}

  /@esbuild/android-arm64@0.16.17:
    resolution: {integrity: sha512-MIGl6p5sc3RDTLLkYL1MyL8BMRN4tLMRCn+yRJJmEDvYZ2M7tmAf80hx1kbNEUX2KJ50RRtxZ4JHLvCfuB6kBg==}
    engines: {node: '>=12'}
    cpu: [arm64]
    os: [android]
    requiresBuild: true
    dev: true
    optional: true

  /@esbuild/android-arm64@0.17.16:
    resolution: {integrity: sha512-QX48qmsEZW+gcHgTmAj+x21mwTz8MlYQBnzF6861cNdQGvj2jzzFjqH0EBabrIa/WVZ2CHolwMoqxVryqKt8+Q==}
    engines: {node: '>=12'}
    cpu: [arm64]
    os: [android]
    requiresBuild: true
    optional: true

  /@esbuild/android-arm@0.16.17:
    resolution: {integrity: sha512-N9x1CMXVhtWEAMS7pNNONyA14f71VPQN9Cnavj1XQh6T7bskqiLLrSca4O0Vr8Wdcga943eThxnVp3JLnBMYtw==}
    engines: {node: '>=12'}
    cpu: [arm]
    os: [android]
    requiresBuild: true
    dev: true
    optional: true

  /@esbuild/android-arm@0.17.16:
    resolution: {integrity: sha512-baLqRpLe4JnKrUXLJChoTN0iXZH7El/mu58GE3WIA6/H834k0XWvLRmGLG8y8arTRS9hJJibPnF0tiGhmWeZgw==}
    engines: {node: '>=12'}
    cpu: [arm]
    os: [android]
    requiresBuild: true
    optional: true

  /@esbuild/android-x64@0.16.17:
    resolution: {integrity: sha512-a3kTv3m0Ghh4z1DaFEuEDfz3OLONKuFvI4Xqczqx4BqLyuFaFkuaG4j2MtA6fuWEFeC5x9IvqnX7drmRq/fyAQ==}
    engines: {node: '>=12'}
    cpu: [x64]
    os: [android]
    requiresBuild: true
    dev: true
    optional: true

  /@esbuild/android-x64@0.17.16:
    resolution: {integrity: sha512-G4wfHhrrz99XJgHnzFvB4UwwPxAWZaZBOFXh+JH1Duf1I4vIVfuYY9uVLpx4eiV2D/Jix8LJY+TAdZ3i40tDow==}
    engines: {node: '>=12'}
    cpu: [x64]
    os: [android]
    requiresBuild: true
    optional: true

  /@esbuild/darwin-arm64@0.16.17:
    resolution: {integrity: sha512-/2agbUEfmxWHi9ARTX6OQ/KgXnOWfsNlTeLcoV7HSuSTv63E4DqtAc+2XqGw1KHxKMHGZgbVCZge7HXWX9Vn+w==}
    engines: {node: '>=12'}
    cpu: [arm64]
    os: [darwin]
    requiresBuild: true
    dev: true
    optional: true

  /@esbuild/darwin-arm64@0.17.16:
    resolution: {integrity: sha512-/Ofw8UXZxuzTLsNFmz1+lmarQI6ztMZ9XktvXedTbt3SNWDn0+ODTwxExLYQ/Hod91EZB4vZPQJLoqLF0jvEzA==}
    engines: {node: '>=12'}
    cpu: [arm64]
    os: [darwin]
    requiresBuild: true
    optional: true

  /@esbuild/darwin-x64@0.16.17:
    resolution: {integrity: sha512-2By45OBHulkd9Svy5IOCZt376Aa2oOkiE9QWUK9fe6Tb+WDr8hXL3dpqi+DeLiMed8tVXspzsTAvd0jUl96wmg==}
    engines: {node: '>=12'}
    cpu: [x64]
    os: [darwin]
    requiresBuild: true
    dev: true
    optional: true

  /@esbuild/darwin-x64@0.17.16:
    resolution: {integrity: sha512-SzBQtCV3Pdc9kyizh36Ol+dNVhkDyIrGb/JXZqFq8WL37LIyrXU0gUpADcNV311sCOhvY+f2ivMhb5Tuv8nMOQ==}
    engines: {node: '>=12'}
    cpu: [x64]
    os: [darwin]
    requiresBuild: true
    optional: true

  /@esbuild/freebsd-arm64@0.16.17:
    resolution: {integrity: sha512-mt+cxZe1tVx489VTb4mBAOo2aKSnJ33L9fr25JXpqQqzbUIw/yzIzi+NHwAXK2qYV1lEFp4OoVeThGjUbmWmdw==}
    engines: {node: '>=12'}
    cpu: [arm64]
    os: [freebsd]
    requiresBuild: true
    dev: true
    optional: true

  /@esbuild/freebsd-arm64@0.17.16:
    resolution: {integrity: sha512-ZqftdfS1UlLiH1DnS2u3It7l4Bc3AskKeu+paJSfk7RNOMrOxmeFDhLTMQqMxycP1C3oj8vgkAT6xfAuq7ZPRA==}
    engines: {node: '>=12'}
    cpu: [arm64]
    os: [freebsd]
    requiresBuild: true
    optional: true

  /@esbuild/freebsd-x64@0.16.17:
    resolution: {integrity: sha512-8ScTdNJl5idAKjH8zGAsN7RuWcyHG3BAvMNpKOBaqqR7EbUhhVHOqXRdL7oZvz8WNHL2pr5+eIT5c65kA6NHug==}
    engines: {node: '>=12'}
    cpu: [x64]
    os: [freebsd]
    requiresBuild: true
    dev: true
    optional: true

  /@esbuild/freebsd-x64@0.17.16:
    resolution: {integrity: sha512-rHV6zNWW1tjgsu0dKQTX9L0ByiJHHLvQKrWtnz8r0YYJI27FU3Xu48gpK2IBj1uCSYhJ+pEk6Y0Um7U3rIvV8g==}
    engines: {node: '>=12'}
    cpu: [x64]
    os: [freebsd]
    requiresBuild: true
    optional: true

  /@esbuild/linux-arm64@0.16.17:
    resolution: {integrity: sha512-7S8gJnSlqKGVJunnMCrXHU9Q8Q/tQIxk/xL8BqAP64wchPCTzuM6W3Ra8cIa1HIflAvDnNOt2jaL17vaW+1V0g==}
    engines: {node: '>=12'}
    cpu: [arm64]
    os: [linux]
    requiresBuild: true
    dev: true
    optional: true

  /@esbuild/linux-arm64@0.17.16:
    resolution: {integrity: sha512-8yoZhGkU6aHu38WpaM4HrRLTFc7/VVD9Q2SvPcmIQIipQt2I/GMTZNdEHXoypbbGao5kggLcxg0iBKjo0SQYKA==}
    engines: {node: '>=12'}
    cpu: [arm64]
    os: [linux]
    requiresBuild: true
    optional: true

  /@esbuild/linux-arm@0.16.17:
    resolution: {integrity: sha512-iihzrWbD4gIT7j3caMzKb/RsFFHCwqqbrbH9SqUSRrdXkXaygSZCZg1FybsZz57Ju7N/SHEgPyaR0LZ8Zbe9gQ==}
    engines: {node: '>=12'}
    cpu: [arm]
    os: [linux]
    requiresBuild: true
    dev: true
    optional: true

  /@esbuild/linux-arm@0.17.16:
    resolution: {integrity: sha512-n4O8oVxbn7nl4+m+ISb0a68/lcJClIbaGAoXwqeubj/D1/oMMuaAXmJVfFlRjJLu/ZvHkxoiFJnmbfp4n8cdSw==}
    engines: {node: '>=12'}
    cpu: [arm]
    os: [linux]
    requiresBuild: true
    optional: true

  /@esbuild/linux-ia32@0.16.17:
    resolution: {integrity: sha512-kiX69+wcPAdgl3Lonh1VI7MBr16nktEvOfViszBSxygRQqSpzv7BffMKRPMFwzeJGPxcio0pdD3kYQGpqQ2SSg==}
    engines: {node: '>=12'}
    cpu: [ia32]
    os: [linux]
    requiresBuild: true
    dev: true
    optional: true

  /@esbuild/linux-ia32@0.17.16:
    resolution: {integrity: sha512-9ZBjlkdaVYxPNO8a7OmzDbOH9FMQ1a58j7Xb21UfRU29KcEEU3VTHk+Cvrft/BNv0gpWJMiiZ/f4w0TqSP0gLA==}
    engines: {node: '>=12'}
    cpu: [ia32]
    os: [linux]
    requiresBuild: true
    optional: true

  /@esbuild/linux-loong64@0.16.17:
    resolution: {integrity: sha512-dTzNnQwembNDhd654cA4QhbS9uDdXC3TKqMJjgOWsC0yNCbpzfWoXdZvp0mY7HU6nzk5E0zpRGGx3qoQg8T2DQ==}
    engines: {node: '>=12'}
    cpu: [loong64]
    os: [linux]
    requiresBuild: true
    dev: true
    optional: true

  /@esbuild/linux-loong64@0.17.16:
    resolution: {integrity: sha512-TIZTRojVBBzdgChY3UOG7BlPhqJz08AL7jdgeeu+kiObWMFzGnQD7BgBBkWRwOtKR1i2TNlO7YK6m4zxVjjPRQ==}
    engines: {node: '>=12'}
    cpu: [loong64]
    os: [linux]
    requiresBuild: true
    optional: true

  /@esbuild/linux-mips64el@0.16.17:
    resolution: {integrity: sha512-ezbDkp2nDl0PfIUn0CsQ30kxfcLTlcx4Foz2kYv8qdC6ia2oX5Q3E/8m6lq84Dj/6b0FrkgD582fJMIfHhJfSw==}
    engines: {node: '>=12'}
    cpu: [mips64el]
    os: [linux]
    requiresBuild: true
    dev: true
    optional: true

  /@esbuild/linux-mips64el@0.17.16:
    resolution: {integrity: sha512-UPeRuFKCCJYpBbIdczKyHLAIU31GEm0dZl1eMrdYeXDH+SJZh/i+2cAmD3A1Wip9pIc5Sc6Kc5cFUrPXtR0XHA==}
    engines: {node: '>=12'}
    cpu: [mips64el]
    os: [linux]
    requiresBuild: true
    optional: true

  /@esbuild/linux-ppc64@0.16.17:
    resolution: {integrity: sha512-dzS678gYD1lJsW73zrFhDApLVdM3cUF2MvAa1D8K8KtcSKdLBPP4zZSLy6LFZ0jYqQdQ29bjAHJDgz0rVbLB3g==}
    engines: {node: '>=12'}
    cpu: [ppc64]
    os: [linux]
    requiresBuild: true
    dev: true
    optional: true

  /@esbuild/linux-ppc64@0.17.16:
    resolution: {integrity: sha512-io6yShgIEgVUhExJejJ21xvO5QtrbiSeI7vYUnr7l+v/O9t6IowyhdiYnyivX2X5ysOVHAuyHW+Wyi7DNhdw6Q==}
    engines: {node: '>=12'}
    cpu: [ppc64]
    os: [linux]
    requiresBuild: true
    optional: true

  /@esbuild/linux-riscv64@0.16.17:
    resolution: {integrity: sha512-ylNlVsxuFjZK8DQtNUwiMskh6nT0vI7kYl/4fZgV1llP5d6+HIeL/vmmm3jpuoo8+NuXjQVZxmKuhDApK0/cKw==}
    engines: {node: '>=12'}
    cpu: [riscv64]
    os: [linux]
    requiresBuild: true
    dev: true
    optional: true

  /@esbuild/linux-riscv64@0.17.16:
    resolution: {integrity: sha512-WhlGeAHNbSdG/I2gqX2RK2gfgSNwyJuCiFHMc8s3GNEMMHUI109+VMBfhVqRb0ZGzEeRiibi8dItR3ws3Lk+cA==}
    engines: {node: '>=12'}
    cpu: [riscv64]
    os: [linux]
    requiresBuild: true
    optional: true

  /@esbuild/linux-s390x@0.16.17:
    resolution: {integrity: sha512-gzy7nUTO4UA4oZ2wAMXPNBGTzZFP7mss3aKR2hH+/4UUkCOyqmjXiKpzGrY2TlEUhbbejzXVKKGazYcQTZWA/w==}
    engines: {node: '>=12'}
    cpu: [s390x]
    os: [linux]
    requiresBuild: true
    dev: true
    optional: true

  /@esbuild/linux-s390x@0.17.16:
    resolution: {integrity: sha512-gHRReYsJtViir63bXKoFaQ4pgTyah4ruiMRQ6im9YZuv+gp3UFJkNTY4sFA73YDynmXZA6hi45en4BGhNOJUsw==}
    engines: {node: '>=12'}
    cpu: [s390x]
    os: [linux]
    requiresBuild: true
    optional: true

  /@esbuild/linux-x64@0.16.17:
    resolution: {integrity: sha512-mdPjPxfnmoqhgpiEArqi4egmBAMYvaObgn4poorpUaqmvzzbvqbowRllQ+ZgzGVMGKaPkqUmPDOOFQRUFDmeUw==}
    engines: {node: '>=12'}
    cpu: [x64]
    os: [linux]
    requiresBuild: true
    dev: true
    optional: true

  /@esbuild/linux-x64@0.17.16:
    resolution: {integrity: sha512-mfiiBkxEbUHvi+v0P+TS7UnA9TeGXR48aK4XHkTj0ZwOijxexgMF01UDFaBX7Q6CQsB0d+MFNv9IiXbIHTNd4g==}
    engines: {node: '>=12'}
    cpu: [x64]
    os: [linux]
    requiresBuild: true
    optional: true

  /@esbuild/netbsd-x64@0.16.17:
    resolution: {integrity: sha512-/PzmzD/zyAeTUsduZa32bn0ORug+Jd1EGGAUJvqfeixoEISYpGnAezN6lnJoskauoai0Jrs+XSyvDhppCPoKOA==}
    engines: {node: '>=12'}
    cpu: [x64]
    os: [netbsd]
    requiresBuild: true
    dev: true
    optional: true

  /@esbuild/netbsd-x64@0.17.16:
    resolution: {integrity: sha512-n8zK1YRDGLRZfVcswcDMDM0j2xKYLNXqei217a4GyBxHIuPMGrrVuJ+Ijfpr0Kufcm7C1k/qaIrGy6eG7wvgmA==}
    engines: {node: '>=12'}
    cpu: [x64]
    os: [netbsd]
    requiresBuild: true
    optional: true

  /@esbuild/openbsd-x64@0.16.17:
    resolution: {integrity: sha512-2yaWJhvxGEz2RiftSk0UObqJa/b+rIAjnODJgv2GbGGpRwAfpgzyrg1WLK8rqA24mfZa9GvpjLcBBg8JHkoodg==}
    engines: {node: '>=12'}
    cpu: [x64]
    os: [openbsd]
    requiresBuild: true
    dev: true
    optional: true

  /@esbuild/openbsd-x64@0.17.16:
    resolution: {integrity: sha512-lEEfkfsUbo0xC47eSTBqsItXDSzwzwhKUSsVaVjVji07t8+6KA5INp2rN890dHZeueXJAI8q0tEIfbwVRYf6Ew==}
    engines: {node: '>=12'}
    cpu: [x64]
    os: [openbsd]
    requiresBuild: true
    optional: true

  /@esbuild/sunos-x64@0.16.17:
    resolution: {integrity: sha512-xtVUiev38tN0R3g8VhRfN7Zl42YCJvyBhRKw1RJjwE1d2emWTVToPLNEQj/5Qxc6lVFATDiy6LjVHYhIPrLxzw==}
    engines: {node: '>=12'}
    cpu: [x64]
    os: [sunos]
    requiresBuild: true
    dev: true
    optional: true

  /@esbuild/sunos-x64@0.17.16:
    resolution: {integrity: sha512-jlRjsuvG1fgGwnE8Afs7xYDnGz0dBgTNZfgCK6TlvPH3Z13/P5pi6I57vyLE8qZYLrGVtwcm9UbUx1/mZ8Ukag==}
    engines: {node: '>=12'}
    cpu: [x64]
    os: [sunos]
    requiresBuild: true
    optional: true

  /@esbuild/win32-arm64@0.16.17:
    resolution: {integrity: sha512-ga8+JqBDHY4b6fQAmOgtJJue36scANy4l/rL97W+0wYmijhxKetzZdKOJI7olaBaMhWt8Pac2McJdZLxXWUEQw==}
    engines: {node: '>=12'}
    cpu: [arm64]
    os: [win32]
    requiresBuild: true
    dev: true
    optional: true

  /@esbuild/win32-arm64@0.17.16:
    resolution: {integrity: sha512-TzoU2qwVe2boOHl/3KNBUv2PNUc38U0TNnzqOAcgPiD/EZxT2s736xfC2dYQbszAwo4MKzzwBV0iHjhfjxMimg==}
    engines: {node: '>=12'}
    cpu: [arm64]
    os: [win32]
    requiresBuild: true
    optional: true

  /@esbuild/win32-ia32@0.16.17:
    resolution: {integrity: sha512-WnsKaf46uSSF/sZhwnqE4L/F89AYNMiD4YtEcYekBt9Q7nj0DiId2XH2Ng2PHM54qi5oPrQ8luuzGszqi/veig==}
    engines: {node: '>=12'}
    cpu: [ia32]
    os: [win32]
    requiresBuild: true
    dev: true
    optional: true

  /@esbuild/win32-ia32@0.17.16:
    resolution: {integrity: sha512-B8b7W+oo2yb/3xmwk9Vc99hC9bNolvqjaTZYEfMQhzdpBsjTvZBlXQ/teUE55Ww6sg//wlcDjOaqldOKyigWdA==}
    engines: {node: '>=12'}
    cpu: [ia32]
    os: [win32]
    requiresBuild: true
    optional: true

  /@esbuild/win32-x64@0.16.17:
    resolution: {integrity: sha512-y+EHuSchhL7FjHgvQL/0fnnFmO4T1bhvWANX6gcnqTjtnKWbTvUMCpGnv2+t+31d7RzyEAYAd4u2fnIhHL6N/Q==}
    engines: {node: '>=12'}
    cpu: [x64]
    os: [win32]
    requiresBuild: true
    dev: true
    optional: true

  /@esbuild/win32-x64@0.17.16:
    resolution: {integrity: sha512-xJ7OH/nanouJO9pf03YsL9NAFQBHd8AqfrQd7Pf5laGyyTt/gToul6QYOA/i5i/q8y9iaM5DQFNTgpi995VkOg==}
    engines: {node: '>=12'}
    cpu: [x64]
    os: [win32]
    requiresBuild: true
    optional: true

  /@eslint/eslintrc@2.0.0:
    resolution: {integrity: sha512-fluIaaV+GyV24CCu/ggiHdV+j4RNh85yQnAYS/G2mZODZgGmmlrgCydjUcV3YvxCm9x8nMAfThsqTni4KiXT4A==}
    engines: {node: ^12.22.0 || ^14.17.0 || >=16.0.0}
    dependencies:
      ajv: 6.12.6
      debug: 4.3.4(supports-color@8.1.1)
      espree: 9.4.1
      globals: 13.20.0
      ignore: 5.2.4
      import-fresh: 3.3.0
      js-yaml: 4.1.0
      minimatch: 3.1.2
      strip-json-comments: 3.1.1
    transitivePeerDependencies:
      - supports-color
    dev: true

  /@eslint/js@8.35.0:
    resolution: {integrity: sha512-JXdzbRiWclLVoD8sNUjR443VVlYqiYmDVT6rGUEIEHU5YJW0gaVZwV2xgM7D4arkvASqD0IlLUVjHiFuxaftRw==}
    engines: {node: ^12.22.0 || ^14.17.0 || >=16.0.0}
    dev: true

  /@humanwhocodes/config-array@0.11.8:
    resolution: {integrity: sha512-UybHIJzJnR5Qc/MsD9Kr+RpO2h+/P1GhOwdiLPXK5TWk5sgTdu88bTD9UP+CKbPPh5Rni1u0GjAdYQLemG8g+g==}
    engines: {node: '>=10.10.0'}
    dependencies:
      '@humanwhocodes/object-schema': 1.2.1
      debug: 4.3.4(supports-color@8.1.1)
      minimatch: 3.1.2
    transitivePeerDependencies:
      - supports-color
    dev: true

  /@humanwhocodes/module-importer@1.0.1:
    resolution: {integrity: sha512-bxveV4V8v5Yb4ncFTT3rPSgZBOpCkjfK0y4oVVVJwIuDVBRMDXrPyXRL988i5ap9m9bnyEEjWfm5WkBmtffLfA==}
    engines: {node: '>=12.22'}
    dev: true

  /@humanwhocodes/object-schema@1.2.1:
    resolution: {integrity: sha512-ZnQMnLV4e7hDlUvw8H+U8ASL02SS2Gn6+9Ac3wGGLIe7+je2AeAOxPY+izIPJDfFDb7eDjev0Us8MO1iFRN8hA==}
    dev: true

  /@ipld/car@5.1.0:
    resolution: {integrity: sha512-k9pO0YqJvmFGY5pJDhF2Ocz+mRp3C3r4ikr1NrUXkzN/z4JzhE7XbQzUCcm7daq8k4tRqap0fWPjxZwjS9PUcQ==}
    engines: {node: '>=16.0.0', npm: '>=7.0.0'}
    dependencies:
      '@ipld/dag-cbor': 9.0.0
      cborg: 1.10.0
      multiformats: 11.0.1
      varint: 6.0.0
    dev: false

  /@ipld/dag-cbor@8.0.1:
    resolution: {integrity: sha512-mHRuzgGXNk0Y5W7nNQdN37qJiig1Kdgf92icBVFRUNtBc9Ezl5DIdWfiGWBucHBrhqPBncxoH3As9cHPIRozxA==}
    engines: {node: '>=16.0.0', npm: '>=7.0.0'}
    dependencies:
      cborg: 1.10.0
      multiformats: 11.0.1
    dev: false

  /@ipld/dag-cbor@9.0.0:
    resolution: {integrity: sha512-zdsiSiYDEOIDW7mmWOYWC9gukjXO+F8wqxz/LfN7iSwTfIyipC8+UQrCbPupFMRb/33XQTZk8yl3My8vUQBRoA==}
    engines: {node: '>=16.0.0', npm: '>=7.0.0'}
    dependencies:
      cborg: 1.10.0
      multiformats: 11.0.1
    dev: false

  /@ipld/dag-json@10.0.1:
    resolution: {integrity: sha512-XE1Eqw3eNVrSfOhtqCM/gwCxEgYFBzkDlkwhEeMmMvhd0rLBfSyVzXbahZSlv97tiTPEIx5rt41gcFAda3W8zg==}
    engines: {node: '>=16.0.0', npm: '>=7.0.0'}
    dependencies:
      cborg: 1.10.0
      multiformats: 11.0.1
    dev: false

  /@ipld/dag-pb@4.0.2:
    resolution: {integrity: sha512-me9oEPb7UNPWSplUFCXyxnQE3/WlsjOljqO2RZN44XOmGkBY0/WVklbXorVE1eiv0Rt3p6dBS2x36Rq8A0Am8A==}
    engines: {node: '>=16.0.0', npm: '>=7.0.0'}
    dependencies:
      multiformats: 11.0.1
    dev: false

  /@ipld/dag-ucan@3.2.0:
    resolution: {integrity: sha512-CTClaGx4F3iEMJgYaYVOVBEvtNXzPc77Mi6p3vBtylSzDWhbf1Gou9ij7PlblOqWKA1H7XI8fp6yweTb6iXNKQ==}
    dependencies:
      '@ipld/dag-cbor': 9.0.0
      '@ipld/dag-json': 10.0.1
      multiformats: 11.0.1
    dev: false

  /@ipld/unixfs@2.0.1:
    resolution: {integrity: sha512-W3LD67tLrIGpCVYFN6N/x6bL3o03zmsfd7jPAD1aXfGXaQWWa95qXPwc6PMVRTttxha/bHMKQiG2ZeFCqp83Ew==}
    dependencies:
      '@ipld/dag-pb': 4.0.2
      '@web-std/stream': 1.0.1
      actor: 2.3.1
      multiformats: 11.0.1
      protobufjs: 7.2.2
      rabin-rs: 2.1.0
    dev: false

  /@istanbuljs/load-nyc-config@1.1.0:
    resolution: {integrity: sha512-VjeHSlIzpv/NyD3N0YuHfXOPDIixcA1q2ZV98wsMqcYlPmv2n3Yb2lYP9XMElnaFVXg5A7YLTeLu6V84uQDjmQ==}
    engines: {node: '>=8'}
    dependencies:
      camelcase: 5.3.1
      find-up: 4.1.0
      get-package-type: 0.1.0
      js-yaml: 3.14.1
      resolve-from: 5.0.0
    dev: true

  /@istanbuljs/schema@0.1.3:
    resolution: {integrity: sha512-ZXRY4jNvVgSVQ8DL3LTcakaAtXwTVUxE81hslsyD2AtoXW/wVob10HkOJ1X/pAlcI7D+2YoZKg5do8G/w6RYgA==}
    engines: {node: '>=8'}
    dev: true

  /@jest/console@26.6.2:
    resolution: {integrity: sha512-IY1R2i2aLsLr7Id3S6p2BA82GNWryt4oSvEXLAKc+L2zdi89dSkE8xC1C+0kpATG4JhBJREnQOH7/zmccM2B0g==}
    engines: {node: '>= 10.14.2'}
    dependencies:
      '@jest/types': 26.6.2
      '@types/node': 18.14.6
      chalk: 4.1.2
      jest-message-util: 26.6.2
      jest-util: 26.6.2
      slash: 3.0.0
    dev: true

  /@jest/core@26.6.3:
    resolution: {integrity: sha512-xvV1kKbhfUqFVuZ8Cyo+JPpipAHHAV3kcDBftiduK8EICXmTFddryy3P7NfZt8Pv37rA9nEJBKCCkglCPt/Xjw==}
    engines: {node: '>= 10.14.2'}
    dependencies:
      '@jest/console': 26.6.2
      '@jest/reporters': 26.6.2
      '@jest/test-result': 26.6.2
      '@jest/transform': 26.6.2
      '@jest/types': 26.6.2
      '@types/node': 18.14.6
      ansi-escapes: 4.3.2
      chalk: 4.1.2
      exit: 0.1.2
      graceful-fs: 4.2.10
      jest-changed-files: 26.6.2
      jest-config: 26.6.3
      jest-haste-map: 26.6.2
      jest-message-util: 26.6.2
      jest-regex-util: 26.0.0
      jest-resolve: 26.6.2
      jest-resolve-dependencies: 26.6.3
      jest-runner: 26.6.3
      jest-runtime: 26.6.3
      jest-snapshot: 26.6.2
      jest-util: 26.6.2
      jest-validate: 26.6.2
      jest-watcher: 26.6.2
      micromatch: 4.0.5
      p-each-series: 2.2.0
      rimraf: 3.0.2
      slash: 3.0.0
      strip-ansi: 6.0.1
    transitivePeerDependencies:
      - bufferutil
      - canvas
      - supports-color
      - ts-node
      - utf-8-validate
    dev: true

  /@jest/environment@26.6.2:
    resolution: {integrity: sha512-nFy+fHl28zUrRsCeMB61VDThV1pVTtlEokBRgqPrcT1JNq4yRNIyTHfyht6PqtUvY9IsuLGTrbG8kPXjSZIZwA==}
    engines: {node: '>= 10.14.2'}
    dependencies:
      '@jest/fake-timers': 26.6.2
      '@jest/types': 26.6.2
      '@types/node': 18.14.6
      jest-mock: 26.6.2
    dev: true

  /@jest/environment@29.5.0:
    resolution: {integrity: sha512-5FXw2+wD29YU1d4I2htpRX7jYnAyTRjP2CsXQdo9SAM8g3ifxWPSV0HnClSn71xwctr0U3oZIIH+dtbfmnbXVQ==}
    engines: {node: ^14.15.0 || ^16.10.0 || >=18.0.0}
    dependencies:
      '@jest/fake-timers': 29.5.0
      '@jest/types': 29.5.0
      '@types/node': 18.14.6
      jest-mock: 29.5.0
    dev: true

  /@jest/expect-utils@29.5.0:
    resolution: {integrity: sha512-fmKzsidoXQT2KwnrwE0SQq3uj8Z763vzR8LnLBwC2qYWEFpjX8daRsk6rHUM1QvNlEW/UJXNXm59ztmJJWs2Mg==}
    engines: {node: ^14.15.0 || ^16.10.0 || >=18.0.0}
    dependencies:
      jest-get-type: 29.4.3
    dev: true

  /@jest/expect@29.5.0:
    resolution: {integrity: sha512-PueDR2HGihN3ciUNGr4uelropW7rqUfTiOn+8u0leg/42UhblPxHkfoh0Ruu3I9Y1962P3u2DY4+h7GVTSVU6g==}
    engines: {node: ^14.15.0 || ^16.10.0 || >=18.0.0}
    dependencies:
      expect: 29.5.0
      jest-snapshot: 29.5.0
    transitivePeerDependencies:
      - supports-color
    dev: true

  /@jest/fake-timers@26.6.2:
    resolution: {integrity: sha512-14Uleatt7jdzefLPYM3KLcnUl1ZNikaKq34enpb5XG9i81JpppDb5muZvonvKyrl7ftEHkKS5L5/eB/kxJ+bvA==}
    engines: {node: '>= 10.14.2'}
    dependencies:
      '@jest/types': 26.6.2
      '@sinonjs/fake-timers': 6.0.1
      '@types/node': 18.14.6
      jest-message-util: 26.6.2
      jest-mock: 26.6.2
      jest-util: 26.6.2
    dev: true

  /@jest/fake-timers@29.5.0:
    resolution: {integrity: sha512-9ARvuAAQcBwDAqOnglWq2zwNIRUDtk/SCkp/ToGEhFv5r86K21l+VEs0qNTaXtyiY0lEePl3kylijSYJQqdbDg==}
    engines: {node: ^14.15.0 || ^16.10.0 || >=18.0.0}
    dependencies:
      '@jest/types': 29.5.0
      '@sinonjs/fake-timers': 10.0.2
      '@types/node': 18.14.6
      jest-message-util: 29.5.0
      jest-mock: 29.5.0
      jest-util: 29.5.0
    dev: true

  /@jest/globals@26.6.2:
    resolution: {integrity: sha512-85Ltnm7HlB/KesBUuALwQ68YTU72w9H2xW9FjZ1eL1U3lhtefjjl5c2MiUbpXt/i6LaPRvoOFJ22yCBSfQ0JIA==}
    engines: {node: '>= 10.14.2'}
    dependencies:
      '@jest/environment': 26.6.2
      '@jest/types': 26.6.2
      expect: 26.6.2
    dev: true

  /@jest/globals@29.5.0:
    resolution: {integrity: sha512-S02y0qMWGihdzNbUiqSAiKSpSozSuHX5UYc7QbnHP+D9Lyw8DgGGCinrN9uSuHPeKgSSzvPom2q1nAtBvUsvPQ==}
    engines: {node: ^14.15.0 || ^16.10.0 || >=18.0.0}
    dependencies:
      '@jest/environment': 29.5.0
      '@jest/expect': 29.5.0
      '@jest/types': 29.5.0
      jest-mock: 29.5.0
    transitivePeerDependencies:
      - supports-color
    dev: true

  /@jest/reporters@26.6.2:
    resolution: {integrity: sha512-h2bW53APG4HvkOnVMo8q3QXa6pcaNt1HkwVsOPMBV6LD/q9oSpxNSYZQYkAnjdMjrJ86UuYeLo+aEZClV6opnw==}
    engines: {node: '>= 10.14.2'}
    dependencies:
      '@bcoe/v8-coverage': 0.2.3
      '@jest/console': 26.6.2
      '@jest/test-result': 26.6.2
      '@jest/transform': 26.6.2
      '@jest/types': 26.6.2
      chalk: 4.1.2
      collect-v8-coverage: 1.0.1
      exit: 0.1.2
      glob: 7.2.3
      graceful-fs: 4.2.10
      istanbul-lib-coverage: 3.2.0
      istanbul-lib-instrument: 4.0.3
      istanbul-lib-report: 3.0.0
      istanbul-lib-source-maps: 4.0.1
      istanbul-reports: 3.1.5
      jest-haste-map: 26.6.2
      jest-resolve: 26.6.2
      jest-util: 26.6.2
      jest-worker: 26.6.2
      slash: 3.0.0
      source-map: 0.6.1
      string-length: 4.0.2
      terminal-link: 2.1.1
      v8-to-istanbul: 7.1.2
    optionalDependencies:
      node-notifier: 8.0.2
    transitivePeerDependencies:
      - supports-color
    dev: true

  /@jest/schemas@29.4.3:
    resolution: {integrity: sha512-VLYKXQmtmuEz6IxJsrZwzG9NvtkQsWNnWMsKxqWNu3+CnfzJQhp0WDDKWLVV9hLKr0l3SLLFRqcYHjhtyuDVxg==}
    engines: {node: ^14.15.0 || ^16.10.0 || >=18.0.0}
    dependencies:
      '@sinclair/typebox': 0.25.24
    dev: true

  /@jest/source-map@26.6.2:
    resolution: {integrity: sha512-YwYcCwAnNmOVsZ8mr3GfnzdXDAl4LaenZP5z+G0c8bzC9/dugL8zRmxZzdoTl4IaS3CryS1uWnROLPFmb6lVvA==}
    engines: {node: '>= 10.14.2'}
    dependencies:
      callsites: 3.1.0
      graceful-fs: 4.2.10
      source-map: 0.6.1
    dev: true

  /@jest/test-result@26.6.2:
    resolution: {integrity: sha512-5O7H5c/7YlojphYNrK02LlDIV2GNPYisKwHm2QTKjNZeEzezCbwYs9swJySv2UfPMyZ0VdsmMv7jIlD/IKYQpQ==}
    engines: {node: '>= 10.14.2'}
    dependencies:
      '@jest/console': 26.6.2
      '@jest/types': 26.6.2
      '@types/istanbul-lib-coverage': 2.0.4
      collect-v8-coverage: 1.0.1
    dev: true

  /@jest/test-sequencer@26.6.3:
    resolution: {integrity: sha512-YHlVIjP5nfEyjlrSr8t/YdNfU/1XEt7c5b4OxcXCjyRhjzLYu/rO69/WHPuYcbCWkz8kAeZVZp2N2+IOLLEPGw==}
    engines: {node: '>= 10.14.2'}
    dependencies:
      '@jest/test-result': 26.6.2
      graceful-fs: 4.2.10
      jest-haste-map: 26.6.2
      jest-runner: 26.6.3
      jest-runtime: 26.6.3
    transitivePeerDependencies:
      - bufferutil
      - canvas
      - supports-color
      - ts-node
      - utf-8-validate
    dev: true

  /@jest/transform@26.6.2:
    resolution: {integrity: sha512-E9JjhUgNzvuQ+vVAL21vlyfy12gP0GhazGgJC4h6qUt1jSdUXGWJ1wfu/X7Sd8etSgxV4ovT1pb9v5D6QW4XgA==}
    engines: {node: '>= 10.14.2'}
    dependencies:
      '@babel/core': 7.21.0
      '@jest/types': 26.6.2
      babel-plugin-istanbul: 6.1.1
      chalk: 4.1.2
      convert-source-map: 1.9.0
      fast-json-stable-stringify: 2.1.0
      graceful-fs: 4.2.10
      jest-haste-map: 26.6.2
      jest-regex-util: 26.0.0
      jest-util: 26.6.2
      micromatch: 4.0.5
      pirates: 4.0.5
      slash: 3.0.0
      source-map: 0.6.1
      write-file-atomic: 3.0.3
    transitivePeerDependencies:
      - supports-color
    dev: true

  /@jest/transform@29.5.0:
    resolution: {integrity: sha512-8vbeZWqLJOvHaDfeMuoHITGKSz5qWc9u04lnWrQE3VyuSw604PzQM824ZeX9XSjUCeDiE3GuxZe5UKa8J61NQw==}
    engines: {node: ^14.15.0 || ^16.10.0 || >=18.0.0}
    dependencies:
      '@babel/core': 7.21.0
      '@jest/types': 29.5.0
      '@jridgewell/trace-mapping': 0.3.17
      babel-plugin-istanbul: 6.1.1
      chalk: 4.1.2
      convert-source-map: 2.0.0
      fast-json-stable-stringify: 2.1.0
      graceful-fs: 4.2.10
      jest-haste-map: 29.5.0
      jest-regex-util: 29.4.3
      jest-util: 29.5.0
      micromatch: 4.0.5
      pirates: 4.0.5
      slash: 3.0.0
      write-file-atomic: 4.0.2
    transitivePeerDependencies:
      - supports-color
    dev: true

  /@jest/types@26.6.2:
    resolution: {integrity: sha512-fC6QCp7Sc5sX6g8Tvbmj4XUTbyrik0akgRy03yjXbQaBWWNWGE7SGtJk98m0N8nzegD/7SggrUlivxo5ax4KWQ==}
    engines: {node: '>= 10.14.2'}
    dependencies:
      '@types/istanbul-lib-coverage': 2.0.4
      '@types/istanbul-reports': 3.0.1
      '@types/node': 18.14.6
      '@types/yargs': 15.0.15
      chalk: 4.1.2
    dev: true

  /@jest/types@29.5.0:
    resolution: {integrity: sha512-qbu7kN6czmVRc3xWFQcAN03RAUamgppVUdXrvl1Wr3jlNF93o9mJbGcDWrwGB6ht44u7efB1qCFgVQmca24Uog==}
    engines: {node: ^14.15.0 || ^16.10.0 || >=18.0.0}
    dependencies:
      '@jest/schemas': 29.4.3
      '@types/istanbul-lib-coverage': 2.0.4
      '@types/istanbul-reports': 3.0.1
      '@types/node': 18.14.6
      '@types/yargs': 17.0.24
      chalk: 4.1.2
    dev: true

  /@jridgewell/gen-mapping@0.1.1:
    resolution: {integrity: sha512-sQXCasFk+U8lWYEe66WxRDOE9PjVz4vSM51fTu3Hw+ClTpUSQb718772vH3pyS5pShp6lvQM7SxgIDXXXmOX7w==}
    engines: {node: '>=6.0.0'}
    dependencies:
      '@jridgewell/set-array': 1.1.2
      '@jridgewell/sourcemap-codec': 1.4.14
    dev: true

  /@jridgewell/gen-mapping@0.3.2:
    resolution: {integrity: sha512-mh65xKQAzI6iBcFzwv28KVWSmCkdRBWoOh+bYQGW3+6OZvbbN3TqMGo5hqYxQniRcH9F2VZIoJCm4pa3BPDK/A==}
    engines: {node: '>=6.0.0'}
    dependencies:
      '@jridgewell/set-array': 1.1.2
      '@jridgewell/sourcemap-codec': 1.4.14
      '@jridgewell/trace-mapping': 0.3.17

  /@jridgewell/resolve-uri@3.1.0:
    resolution: {integrity: sha512-F2msla3tad+Mfht5cJq7LSXcdudKTWCVYUgw6pLFOOHSTtZlj6SWNYAp+AhuqLmWdBO2X5hPrLcu8cVP8fy28w==}
    engines: {node: '>=6.0.0'}

  /@jridgewell/set-array@1.1.2:
    resolution: {integrity: sha512-xnkseuNADM0gt2bs+BvhO0p78Mk762YnZdsuzFV018NoG1Sj1SCQvpSqa7XUaTam5vAGasABV9qXASMKnFMwMw==}
    engines: {node: '>=6.0.0'}

  /@jridgewell/source-map@0.3.3:
    resolution: {integrity: sha512-b+fsZXeLYi9fEULmfBrhxn4IrPlINf8fiNarzTof004v3lFdntdwa9PF7vFJqm3mg7s+ScJMxXaE3Acp1irZcg==}
    dependencies:
      '@jridgewell/gen-mapping': 0.3.2
      '@jridgewell/trace-mapping': 0.3.17

  /@jridgewell/sourcemap-codec@1.4.14:
    resolution: {integrity: sha512-XPSJHWmi394fuUuzDnGz1wiKqWfo1yXecHQMRf2l6hztTO+nPru658AyDngaBe7isIxEkRsPR3FZh+s7iVa4Uw==}

  /@jridgewell/trace-mapping@0.3.17:
    resolution: {integrity: sha512-MCNzAp77qzKca9+W/+I0+sEpaUnZoeasnghNeVc41VZCEKaCH73Vq3BZZ/SzWIgrqE4H4ceI+p+b6C0mHf9T4g==}
    dependencies:
      '@jridgewell/resolve-uri': 3.1.0
      '@jridgewell/sourcemap-codec': 1.4.14

  /@jsdoc/salty@0.2.5:
    resolution: {integrity: sha512-TfRP53RqunNe2HBobVBJ0VLhK1HbfvBYeTC1ahnN64PWvyYyGebmMiPkuwvD9fpw2ZbkoPb8Q7mwy0aR8Z9rvw==}
    engines: {node: '>=v12.0.0'}
    dependencies:
      lodash: 4.17.21
    dev: true

<<<<<<< HEAD
  /@jsonlines/core/1.0.2:
    resolution: {integrity: sha512-yEEv8OoCYcspWV+SD+W6Hy72ENP4q8dihdnV2xpYI+TLvHbRj8yhzwoTPZPvYJ6J+mnigToUJSdQ0ywbidyXEg==}
    dependencies:
      core-js: 3.30.2
    dev: false

  /@multiformats/base-x/4.0.1:
=======
  /@multiformats/base-x@4.0.1:
>>>>>>> 6fd04f09
    resolution: {integrity: sha512-eMk0b9ReBbV23xXU693TAIrLyeO5iTgBZGSJfpqriG8UkYvr/hC9u9pyMlAakDNHWmbhMZCDs6KQO0jzKD8OTw==}
    dev: false

  /@noble/ed25519@1.7.3:
    resolution: {integrity: sha512-iR8GBkDt0Q3GyaVcIu7mSsVIqnFbkbRzGLWlvhwunacoLwt4J3swfKhfaM6rN6WY+TBGoYT1GtT1mIh2/jGbRQ==}
    dev: false

  /@nodelib/fs.scandir@2.1.5:
    resolution: {integrity: sha512-vq24Bq3ym5HEQm2NKCr3yXDwjc7vTsEThRDnkp2DK9p1uqLR+DHurm/NOTo0KG7HYHU7eppKZj3MyqYuMBf62g==}
    engines: {node: '>= 8'}
    dependencies:
      '@nodelib/fs.stat': 2.0.5
      run-parallel: 1.2.0
    dev: true

  /@nodelib/fs.stat@2.0.5:
    resolution: {integrity: sha512-RkhPPp2zrqDAQA/2jNhnztcPAlv64XdhIp7a7454A5ovI7Bukxgt7MX7udwAu3zg1DcpPU0rz3VV1SeaqvY4+A==}
    engines: {node: '>= 8'}
    dev: true

  /@nodelib/fs.walk@1.2.8:
    resolution: {integrity: sha512-oGB+UxlgWcgQkgwo8GcEGwemoTFt3FIO9ababBmaGwXIoBKZ+GTy0pP185beGg7Llih/NSHSV2XAs1lnznocSg==}
    engines: {node: '>= 8'}
    dependencies:
      '@nodelib/fs.scandir': 2.1.5
      fastq: 1.15.0
    dev: true

  /@protobufjs/aspromise@1.1.2:
    resolution: {integrity: sha512-j+gKExEuLmKwvz3OgROXtrJ2UG2x8Ch2YZUxahh+s1F2HZ+wAceUNLkvy6zKCPVRkU++ZWQrdxsUeQXmcg4uoQ==}
    dev: false

  /@protobufjs/base64@1.1.2:
    resolution: {integrity: sha512-AZkcAA5vnN/v4PDqKyMR5lx7hZttPDgClv83E//FMNhR2TMcLUhfRUBHCmSl0oi9zMgDDqRUJkSxO3wm85+XLg==}
    dev: false

  /@protobufjs/codegen@2.0.4:
    resolution: {integrity: sha512-YyFaikqM5sH0ziFZCN3xDC7zeGaB/d0IUb9CATugHWbd1FRFwWwt4ld4OYMPWu5a3Xe01mGAULCdqhMlPl29Jg==}
    dev: false

  /@protobufjs/eventemitter@1.1.0:
    resolution: {integrity: sha512-j9ednRT81vYJ9OfVuXG6ERSTdEL1xVsNgqpkxMsbIabzSo3goCjDIveeGv5d03om39ML71RdmrGNjG5SReBP/Q==}
    dev: false

  /@protobufjs/fetch@1.1.0:
    resolution: {integrity: sha512-lljVXpqXebpsijW71PZaCYeIcE5on1w5DlQy5WH6GLbFryLUrBD4932W/E2BSpfRJWseIL4v/KPgBFxDOIdKpQ==}
    dependencies:
      '@protobufjs/aspromise': 1.1.2
      '@protobufjs/inquire': 1.1.0
    dev: false

  /@protobufjs/float@1.0.2:
    resolution: {integrity: sha512-Ddb+kVXlXst9d+R9PfTIxh1EdNkgoRe5tOX6t01f1lYWOvJnSPDBlG241QLzcyPdoNTsblLUdujGSE4RzrTZGQ==}
    dev: false

  /@protobufjs/inquire@1.1.0:
    resolution: {integrity: sha512-kdSefcPdruJiFMVSbn801t4vFK7KB/5gd2fYvrxhuJYg8ILrmn9SKSX2tZdV6V+ksulWqS7aXjBcRXl3wHoD9Q==}
    dev: false

  /@protobufjs/path@1.1.2:
    resolution: {integrity: sha512-6JOcJ5Tm08dOHAbdR3GrvP+yUUfkjG5ePsHYczMFLq3ZmMkAD98cDgcT2iA1lJ9NVwFd4tH/iSSoe44YWkltEA==}
    dev: false

  /@protobufjs/pool@1.1.0:
    resolution: {integrity: sha512-0kELaGSIDBKvcgS4zkjz1PeddatrjYcmMWOlAuAPwAeccUrPHdUqo/J6LiymHHEiJT5NrF1UVwxY14f+fy4WQw==}
    dev: false

  /@protobufjs/utf8@1.1.0:
    resolution: {integrity: sha512-Vvn3zZrhQZkkBE8LSuW3em98c0FwgO4nxzv6OdSxPKJIEKY2bGbHn+mhGIPerzI4twdxaP8/0+06HBpwf345Lw==}
    dev: false

  /@remix-run/router@1.3.3:
    resolution: {integrity: sha512-YRHie1yQEj0kqqCTCJEfHqYSSNlZQ696QJG+MMiW4mxSl9I0ojz/eRhJS4fs88Z5i6D1SmoF9d3K99/QOhI8/w==}
    engines: {node: '>=14'}
    dev: false

  /@rollup/plugin-alias@5.0.0(rollup@3.20.2):
    resolution: {integrity: sha512-l9hY5chSCjuFRPsnRm16twWBiSApl2uYFLsepQYwtBuAxNMQ/1dJqADld40P0Jkqm65GRTLy/AC6hnpVebtLsA==}
    engines: {node: '>=14.0.0'}
    peerDependencies:
      rollup: ^1.20.0||^2.0.0||^3.0.0
    peerDependenciesMeta:
      rollup:
        optional: true
    dependencies:
      rollup: 3.20.2
      slash: 4.0.0
    dev: true

  /@rollup/plugin-commonjs@24.0.1(rollup@3.20.2):
    resolution: {integrity: sha512-15LsiWRZk4eOGqvrJyu3z3DaBu5BhXIMeWnijSRvd8irrrg9SHpQ1pH+BUK4H6Z9wL9yOxZJMTLU+Au86XHxow==}
    engines: {node: '>=14.0.0'}
    peerDependencies:
      rollup: ^2.68.0||^3.0.0
    peerDependenciesMeta:
      rollup:
        optional: true
    dependencies:
      '@rollup/pluginutils': 5.0.2(rollup@3.20.2)
      commondir: 1.0.1
      estree-walker: 2.0.2
      glob: 8.1.0
      is-reference: 1.2.1
      magic-string: 0.27.0
      rollup: 3.20.2
    dev: false

  /@rollup/plugin-inject@5.0.3(rollup@3.20.2):
    resolution: {integrity: sha512-411QlbL+z2yXpRWFXSmw/teQRMkXcAAC8aYTemc15gwJRpvEVDQwoe+N/HTFD8RFG8+88Bme9DK2V9CVm7hJdA==}
    engines: {node: '>=14.0.0'}
    peerDependencies:
      rollup: ^1.20.0||^2.0.0||^3.0.0
    peerDependenciesMeta:
      rollup:
        optional: true
    dependencies:
      '@rollup/pluginutils': 5.0.2(rollup@3.20.2)
      estree-walker: 2.0.2
      magic-string: 0.27.0
      rollup: 3.20.2
    dev: true

  /@rollup/plugin-json@6.0.0(rollup@3.20.2):
    resolution: {integrity: sha512-i/4C5Jrdr1XUarRhVu27EEwjt4GObltD7c+MkCIpO2QIbojw8MUs+CCTqOphQi3Qtg1FLmYt+l+6YeoIf51J7w==}
    engines: {node: '>=14.0.0'}
    peerDependencies:
      rollup: ^1.20.0||^2.0.0||^3.0.0
    peerDependenciesMeta:
      rollup:
        optional: true
    dependencies:
      '@rollup/pluginutils': 5.0.2(rollup@3.20.2)
      rollup: 3.20.2
    dev: true

  /@rollup/plugin-node-resolve@15.0.2(rollup@3.20.2):
    resolution: {integrity: sha512-Y35fRGUjC3FaurG722uhUuG8YHOJRJQbI6/CkbRkdPotSpDj9NtIN85z1zrcyDcCQIW4qp5mgG72U+gJ0TAFEg==}
    engines: {node: '>=14.0.0'}
    peerDependencies:
      rollup: ^2.78.0||^3.0.0
    peerDependenciesMeta:
      rollup:
        optional: true
    dependencies:
      '@rollup/pluginutils': 5.0.2(rollup@3.20.2)
      '@types/resolve': 1.20.2
      deepmerge: 4.3.1
      is-builtin-module: 3.2.1
      is-module: 1.0.0
      resolve: 1.22.1
      rollup: 3.20.2
    dev: true

  /@rollup/pluginutils@5.0.2(rollup@1.32.1):
    resolution: {integrity: sha512-pTd9rIsP92h+B6wWwFbW8RkZv4hiR/xKsqre4SIuAOaOEQRxi0lqLke9k2/7WegC85GgUs9pjmOjCUi3In4vwA==}
    engines: {node: '>=14.0.0'}
    peerDependencies:
      rollup: ^1.20.0||^2.0.0||^3.0.0
    peerDependenciesMeta:
      rollup:
        optional: true
    dependencies:
      '@types/estree': 1.0.0
      estree-walker: 2.0.2
      picomatch: 2.3.1
      rollup: 1.32.1
    dev: true

  /@rollup/pluginutils@5.0.2(rollup@3.20.2):
    resolution: {integrity: sha512-pTd9rIsP92h+B6wWwFbW8RkZv4hiR/xKsqre4SIuAOaOEQRxi0lqLke9k2/7WegC85GgUs9pjmOjCUi3In4vwA==}
    engines: {node: '>=14.0.0'}
    peerDependencies:
      rollup: ^1.20.0||^2.0.0||^3.0.0
    peerDependenciesMeta:
      rollup:
        optional: true
    dependencies:
      '@types/estree': 1.0.0
      estree-walker: 2.0.2
      picomatch: 2.3.1
      rollup: 3.20.2

  /@sinclair/typebox@0.25.24:
    resolution: {integrity: sha512-XJfwUVUKDHF5ugKwIcxEgc9k8b7HbznCp6eUfWgu710hMPNIO4aw4/zB5RogDQz8nd6gyCDpU9O/m6qYEWY6yQ==}
    dev: true

  /@sinonjs/commons@1.8.6:
    resolution: {integrity: sha512-Ky+XkAkqPZSm3NLBeUng77EBQl3cmeJhITaGHdYH8kjVB+aun3S4XBRti2zt17mtt0mIUDiNxYeoJm6drVvBJQ==}
    dependencies:
      type-detect: 4.0.8
    dev: true

  /@sinonjs/commons@2.0.0:
    resolution: {integrity: sha512-uLa0j859mMrg2slwQYdO/AkrOfmH+X6LTVmNTS9CqexuE2IvVORIkSpJLqePAbEnKJ77aMmCwr1NUZ57120Xcg==}
    dependencies:
      type-detect: 4.0.8
    dev: true

  /@sinonjs/fake-timers@10.0.2:
    resolution: {integrity: sha512-SwUDyjWnah1AaNl7kxsa7cfLhlTYoiyhDAIgyh+El30YvXs/o7OLXpYH88Zdhyx9JExKrmHDJ+10bwIcY80Jmw==}
    dependencies:
      '@sinonjs/commons': 2.0.0
    dev: true

  /@sinonjs/fake-timers@6.0.1:
    resolution: {integrity: sha512-MZPUxrmFubI36XS1DI3qmI0YdN1gks62JtFZvxR67ljjSNCeK6U08Zx4msEWOXuofgqUt6zPHSi1H9fbjR/NRA==}
    dependencies:
      '@sinonjs/commons': 1.8.6
    dev: true

  /@testing-library/react-hooks@3.7.0(react-test-renderer@16.14.0)(react@16.14.0):
    resolution: {integrity: sha512-TwfbY6BWtWIHitjT05sbllyLIProcysC0dF0q1bbDa7OHLC6A6rJOYJwZ13hzfz3O4RtOuInmprBozJRyyo7/g==}
    peerDependencies:
      react: '>=16.9.0'
      react-test-renderer: '>=16.9.0'
    dependencies:
      '@babel/runtime': 7.21.5
      '@types/testing-library__react-hooks': 3.4.1
      react: 16.14.0
      react-test-renderer: 16.14.0(react@16.14.0)
    dev: true

  /@tootallnate/once@1.1.2:
    resolution: {integrity: sha512-RbzJvlNzmRq5c3O09UipeuXno4tA1FE6ikOjxZK0tuxVv3412l64l5t1W5pj4+rJq9vpkm/kwiR07aZXnsKPxw==}
    engines: {node: '>= 6'}
    dev: true

  /@types/babel__core@7.20.0:
    resolution: {integrity: sha512-+n8dL/9GWblDO0iU6eZAwEIJVr5DWigtle+Q6HLOrh/pdbXOhOtqzq8VPPE2zvNJzSKY4vH/z3iT3tn0A3ypiQ==}
    dependencies:
      '@babel/parser': 7.21.2
      '@babel/types': 7.21.2
      '@types/babel__generator': 7.6.4
      '@types/babel__template': 7.4.1
      '@types/babel__traverse': 7.18.5
    dev: true

  /@types/babel__generator@7.6.4:
    resolution: {integrity: sha512-tFkciB9j2K755yrTALxD44McOrk+gfpIpvC3sxHjRawj6PfnQxrse4Clq5y/Rq+G3mrBurMax/lG8Qn2t9mSsg==}
    dependencies:
      '@babel/types': 7.21.2
    dev: true

  /@types/babel__template@7.4.1:
    resolution: {integrity: sha512-azBFKemX6kMg5Io+/rdGT0dkGreboUVR0Cdm3fz9QJWpaQGJRQXl7C+6hOTCZcMll7KFyEQpgbYI2lHdsS4U7g==}
    dependencies:
      '@babel/parser': 7.21.2
      '@babel/types': 7.21.2
    dev: true

  /@types/babel__traverse@7.18.5:
    resolution: {integrity: sha512-enCvTL8m/EHS/zIvJno9nE+ndYPh1/oNFzRYRmtUqJICG2VnCSBzMLW5VN2KCQU91f23tsNKR8v7VJJQMatl7Q==}
    dependencies:
      '@babel/types': 7.21.2
    dev: true

  /@types/eslint-scope@3.7.4:
    resolution: {integrity: sha512-9K4zoImiZc3HlIp6AVUDE4CWYx22a+lhSZMYNpbjW04+YF0KWj4pJXnEMjdnFTiQibFFmElcsasJXDbdI/EPhA==}
    dependencies:
      '@types/eslint': 8.37.0
      '@types/estree': 1.0.0

  /@types/eslint@8.37.0:
    resolution: {integrity: sha512-Piet7dG2JBuDIfohBngQ3rCt7MgO9xCO4xIMKxBThCq5PNRB91IjlJ10eJVwfoNtvTErmxLzwBZ7rHZtbOMmFQ==}
    dependencies:
      '@types/estree': 1.0.0
      '@types/json-schema': 7.0.11

  /@types/estree@0.0.51:
    resolution: {integrity: sha512-CuPgU6f3eT/XgKKPqKd/gLZV1Xmvf1a2R5POBOGQa6uv82xpls89HU5zKeVoyR8XzHd1RGNOlQlvUe3CFkjWNQ==}

  /@types/estree@1.0.0:
    resolution: {integrity: sha512-WulqXMDUTYAXCjZnk6JtIHPigp55cVtDgDrO2gHRwhyJto21+1zbVCtOYB2L1F9w4qCQ0rOGWBnBe0FNTiEJIQ==}

  /@types/graceful-fs@4.1.6:
    resolution: {integrity: sha512-Sig0SNORX9fdW+bQuTEovKj3uHcUL6LQKbCrrqb1X7J6/ReAbhCXRAhc+SMejhLELFj2QcyuxmUooZ4bt5ReSw==}
    dependencies:
      '@types/node': 18.14.6
    dev: true

  /@types/istanbul-lib-coverage@2.0.4:
    resolution: {integrity: sha512-z/QT1XN4K4KYuslS23k62yDIDLwLFkzxOuMplDtObz0+y7VqJCaO2o+SPwHCvLFZh7xazvvoor2tA/hPz9ee7g==}
    dev: true

  /@types/istanbul-lib-report@3.0.0:
    resolution: {integrity: sha512-plGgXAPfVKFoYfa9NpYDAkseG+g6Jr294RqeqcqDixSbU34MZVJRi/P+7Y8GDpzkEwLaGZZOpKIEmeVZNtKsrg==}
    dependencies:
      '@types/istanbul-lib-coverage': 2.0.4
    dev: true

  /@types/istanbul-reports@3.0.1:
    resolution: {integrity: sha512-c3mAZEuK0lvBp8tmuL74XRKn1+y2dcwOUpH7x4WrF6gk1GIgiluDRgMYQtw2OFcBvAJWlt6ASU3tSqxp0Uu0Aw==}
    dependencies:
      '@types/istanbul-lib-report': 3.0.0
    dev: true

  /@types/jest@26.0.24:
    resolution: {integrity: sha512-E/X5Vib8BWqZNRlDxj9vYXhsDwPYbPINqKF9BsnSoon4RQ0D9moEuLD8txgyypFLH7J4+Lho9Nr/c8H0Fi+17w==}
    dependencies:
      jest-diff: 26.6.2
      pretty-format: 26.6.2
    dev: true

  /@types/json-schema@7.0.11:
    resolution: {integrity: sha512-wOuvG1SN4Us4rez+tylwwwCV1psiNVOkJeM3AUWUNWg/jDQY2+HE/444y5gc+jBmRqASOm2Oeh5c1axHobwRKQ==}

  /@types/json5@0.0.29:
    resolution: {integrity: sha512-dRLjCWHYg4oaA77cxO64oO+7JwCwnIzkZPdrrC71jQmQtlhM556pwKo5bUzqvZndkVbeFLIIi+9TC40JNF5hNQ==}
    dev: true

  /@types/linkify-it@3.0.2:
    resolution: {integrity: sha512-HZQYqbiFVWufzCwexrvh694SOim8z2d+xJl5UNamcvQFejLY/2YUtzXHYi3cHdI7PMlS8ejH2slRAOJQ32aNbA==}
    dev: true

  /@types/markdown-it@12.2.3:
    resolution: {integrity: sha512-GKMHFfv3458yYy+v/N8gjufHO6MSZKCOXpZc5GXIWWy8uldwfmPn98vp81gZ5f9SVw8YYBctgfJ22a2d7AOMeQ==}
    dependencies:
      '@types/linkify-it': 3.0.2
      '@types/mdurl': 1.0.2
    dev: true

  /@types/mdurl@1.0.2:
    resolution: {integrity: sha512-eC4U9MlIcu2q0KQmXszyn5Akca/0jrQmwDRgpAMJai7qBWq4amIQhZyNau4VYGtCeALvW1/NtjzJJ567aZxfKA==}
    dev: true

  /@types/node@18.14.6:
    resolution: {integrity: sha512-93+VvleD3mXwlLI/xASjw0FzKcwzl3OdTCzm1LaRfqgS21gfFtK3zDXM5Op9TeeMsJVOaJ2VRDpT9q4Y3d0AvA==}

  /@types/normalize-package-data@2.4.1:
    resolution: {integrity: sha512-Gj7cI7z+98M282Tqmp2K5EIsoouUEzbBJhQQzDE3jSIRk6r9gsz0oUokqIUR4u1R3dMHo0pDHM7sNOHyhulypw==}
    dev: true

  /@types/prettier@2.7.2:
    resolution: {integrity: sha512-KufADq8uQqo1pYKVIYzfKbJfBAc0sOeXqGbFaSpv8MRmC/zXgowNZmFcbngndGk922QDmOASEXUZCaY48gs4cg==}
    dev: true

  /@types/prop-types@15.7.5:
    resolution: {integrity: sha512-JCB8C6SnDoQf0cNycqd/35A7MjcnK+ZTqE7judS6o7utxUCg6imJg3QK2qzHKszlTjcj2cn+NwMB2i96ubpj7w==}

  /@types/react-dom@16.9.19:
    resolution: {integrity: sha512-xC8D280Bf6p0zguJ8g62jcEOKZiUbx9sIe6O3tT/lKfR87A7A6g65q13z6D5QUMIa/6yFPkNhqjF5z/VVZEYqQ==}
    dependencies:
      '@types/react': 16.14.40
    dev: true

  /@types/react-dom@18.0.11:
    resolution: {integrity: sha512-O38bPbI2CWtgw/OoQoY+BRelw7uysmXbWvw3nLWO21H1HSh+GOlqPuXshJfjmpNlKiiSDG9cc1JZAaMmVdcTlw==}
    dependencies:
      '@types/react': 18.0.28
    dev: true

  /@types/react-test-renderer@18.0.0:
    resolution: {integrity: sha512-C7/5FBJ3g3sqUahguGi03O79b8afNeSD6T8/GU50oQrJCU0bVCCGQHaGKUbg2Ce8VQEEqTw8/HiS6lXHHdgkdQ==}
    dependencies:
      '@types/react': 16.14.40
    dev: true

  /@types/react@16.14.40:
    resolution: {integrity: sha512-elQj2VQHDuJ5xuEcn5Wxh/YQFNbEuPJFRKSdyG866awDm5dmtoqsMmuAJWb/l/qd2kDkZMfOTKygVfMIdBBPKg==}
    dependencies:
      '@types/prop-types': 15.7.5
      '@types/scheduler': 0.16.2
      csstype: 3.1.1
    dev: true

  /@types/react@18.0.28:
    resolution: {integrity: sha512-RD0ivG1kEztNBdoAK7lekI9M+azSnitIn85h4iOiaLjaTrMjzslhaqCGaI4IyCJ1RljWiLCEu4jyrLLgqxBTew==}
    dependencies:
      '@types/prop-types': 15.7.5
      '@types/scheduler': 0.16.2
      csstype: 3.1.1

  /@types/resolve@1.20.2:
    resolution: {integrity: sha512-60BCwRFOZCQhDncwQdxxeOEEkbc5dIMccYLwbxsS4TUNeVECQ/pBJ0j09mrHOl/JJvpRPGwO9SvE4nR2Nb/a4Q==}
    dev: true

  /@types/retry@0.12.1:
    resolution: {integrity: sha512-xoDlM2S4ortawSWORYqsdU+2rxdh4LRW9ytc3zmT37RIKQh6IHyKwwtKhKis9ah8ol07DCkZxPt8BBvPjC6v4g==}
    dev: false

  /@types/scheduler@0.16.2:
    resolution: {integrity: sha512-hppQEBDmlwhFAXKJX2KnWLYu5yMfi91yazPb2l+lbJiwW+wdo1gNeRA+3RgNSO39WYX2euey41KEwnqesU2Jew==}

  /@types/stack-utils@2.0.1:
    resolution: {integrity: sha512-Hl219/BT5fLAaz6NDkSuhzasy49dwQS/DSdu4MdggFB8zcXv7vflBI3xp7FEmkmdDkBUI2bPUNeMttp2knYdxw==}
    dev: true

  /@types/testing-library__react-hooks@3.4.1:
    resolution: {integrity: sha512-G4JdzEcq61fUyV6wVW9ebHWEiLK2iQvaBuCHHn9eMSbZzVh4Z4wHnUGIvQOYCCYeu5DnUtFyNYuAAgbSaO/43Q==}
    dependencies:
      '@types/react-test-renderer': 18.0.0
    dev: true

  /@types/testing-library__react-hooks@4.0.0(react-test-renderer@16.14.0)(react@16.14.0):
    resolution: {integrity: sha512-UzZUXthQtVjDruR2YA+hqg9ux5AfmZ8Kaw+QDungax+T7wb/5NC4x7YOpIqRx7oY3KksGQ69bzNE/xwzb5NslQ==}
    deprecated: This is a stub types definition. @testing-library/react-hooks provides its own type definitions, so you do not need this installed.
    dependencies:
      '@testing-library/react-hooks': 3.7.0(react-test-renderer@16.14.0)(react@16.14.0)
    transitivePeerDependencies:
      - react
      - react-test-renderer
    dev: true

  /@types/yargs-parser@21.0.0:
    resolution: {integrity: sha512-iO9ZQHkZxHn4mSakYV0vFHAVDyEOIJQrV2uZ06HxEPcx+mt8swXoZHIbaaJ2crJYFfErySgktuTZ3BeLz+XmFA==}
    dev: true

  /@types/yargs@15.0.15:
    resolution: {integrity: sha512-IziEYMU9XoVj8hWg7k+UJrXALkGFjWJhn5QFEv9q4p+v40oZhSuC135M38st8XPjICL7Ey4TV64ferBGUoJhBg==}
    dependencies:
      '@types/yargs-parser': 21.0.0
    dev: true

  /@types/yargs@17.0.24:
    resolution: {integrity: sha512-6i0aC7jV6QzQB8ne1joVZ0eSFIstHsCrobmOtghM11yGlH0j43FKL2UhWdELkyps0zuf7qVTUVCCR+tgSlyLLw==}
    dependencies:
      '@types/yargs-parser': 21.0.0
    dev: true

  /@ucanto/client@4.2.3:
    resolution: {integrity: sha512-vIa0drEAeolQpSePpHtsW1bx8lzDdxtXi2fEdQ4f34xbI2VSOQuAgUURJTtRVmRXa5MweQoEGI9CHPKL4CMyFQ==}
    dependencies:
      '@ucanto/interface': 4.2.3
      multiformats: 11.0.1
    dev: false

  /@ucanto/core@4.2.3:
    resolution: {integrity: sha512-udvp7IMRCE3XFhPYiKISt52r8QjbrqG7d1papdtWwF6RAzTbIWhgXSwAjEbroYCr/gQst7U8aYsgr4xvG2miUQ==}
    dependencies:
      '@ipld/car': 5.1.0
      '@ipld/dag-cbor': 9.0.0
      '@ipld/dag-ucan': 3.2.0
      '@ucanto/interface': 4.2.3
      multiformats: 11.0.1
    dev: false

  /@ucanto/core@5.1.0:
    resolution: {integrity: sha512-vunFhsBgeioZhLGmLqpEeydXeCVNoYEClQLivMMa5jZP0B7GnBoMSYKc95n8iX6n6mYb3mKFpWQ0BGKJUxrK/A==}
    dependencies:
      '@ipld/car': 5.1.0
      '@ipld/dag-cbor': 9.0.0
      '@ipld/dag-ucan': 3.2.0
      '@ucanto/interface': 6.0.0
      multiformats: 11.0.1
    dev: false

  /@ucanto/interface@4.2.3:
    resolution: {integrity: sha512-IoccqMc2/vqaPT6U061ylC138mQ3pLp6coqjXTDmlL9OHmskLcEeQh5Mxe0AYHWMhO1ZuB0LRIysBXk7xoK25Q==}
    dependencies:
      '@ipld/dag-ucan': 3.2.0
      multiformats: 11.0.1
    dev: false

  /@ucanto/interface@6.0.0:
    resolution: {integrity: sha512-OOZQDLKxqhuvmSRAXcHDQrlBBDs52ZiI5GsGJJW8VT/TPOPmfAkwc1HgmU/eMF4bO+a1JfG4i43+4KUoCcQnbA==}
    dependencies:
      '@ipld/dag-ucan': 3.2.0
      multiformats: 11.0.1
    dev: false

  /@ucanto/principal@4.2.3:
    resolution: {integrity: sha512-S02cKaMcIQhxk9uJfUCUb+f98zEEFsC+5BZC6aBoYVCEpXwVZD6+hc9xI0yIQl8zJyQVA3nnUUpLfLynsSox2A==}
    dependencies:
      '@ipld/dag-ucan': 3.2.0
      '@noble/ed25519': 1.7.3
      '@ucanto/interface': 4.2.3
      multiformats: 11.0.1
      one-webcrypto: 1.0.3
    dev: false

  /@ucanto/principal@5.1.0:
    resolution: {integrity: sha512-niZzojYPYAgdszTmra82wGbl5YGHugUblMTPrEjuz3RFjXDCxW50IJFwzus3Z6k6Q6zIbXPU+yVxTbzJWg8/JA==}
    dependencies:
      '@ipld/dag-ucan': 3.2.0
      '@noble/ed25519': 1.7.3
      '@ucanto/interface': 6.0.0
      multiformats: 11.0.1
      one-webcrypto: 1.0.3
    dev: false

  /@ucanto/transport@4.2.3:
    resolution: {integrity: sha512-ZtHB5ybSB/1dBLhzJqjxGDEE+TTTNzc9HMrVA1AP5KHvaHPu2UtAmS2IMr+HrhSjcwWwdavK0qMQbXSfLWM+kg==}
    dependencies:
      '@ipld/car': 5.1.0
      '@ipld/dag-cbor': 9.0.0
      '@ucanto/core': 4.2.3
      '@ucanto/interface': 4.2.3
      multiformats: 11.0.1
    dev: false

  /@ucanto/transport@5.1.0:
    resolution: {integrity: sha512-Um/ba0DmTM1icZW08pxg7hyV1BYXGMyWEeVAnrM3W/WnrYd+JTEFoaPrbPce//Dkmrfk8uGjuIIgjpPT1eAfUA==}
    dependencies:
      '@ipld/car': 5.1.0
      '@ipld/dag-cbor': 9.0.0
      '@ucanto/core': 5.1.0
      '@ucanto/interface': 6.0.0
      multiformats: 11.0.1
    dev: false

  /@ucanto/validator@4.2.3:
    resolution: {integrity: sha512-7lA9PK+c0Hu857eHuZIVX3ZBooqvOT25/CXUxGjqs5YFCY7dUhrNCxJYnWsPZnEdriq6x6VSj8pZPwN8I7CyQw==}
    dependencies:
      '@ipld/car': 5.1.0
      '@ipld/dag-cbor': 8.0.1
      '@ucanto/core': 4.2.3
      '@ucanto/interface': 4.2.3
      multiformats: 11.0.1
    dev: false

  /@ucanto/validator@6.0.0:
    resolution: {integrity: sha512-3cWy8F7G1DFGeHXHWegcvQ0sz+t8hvmAOD919a57n87qDauoYDB90s3p9c71esfOwarBDr2f8/oEFwtToAjy3A==}
    dependencies:
      '@ipld/car': 5.1.0
      '@ipld/dag-cbor': 9.0.0
      '@ucanto/core': 5.1.0
      '@ucanto/interface': 6.0.0
      multiformats: 11.0.1
    dev: false

  /@vitejs/plugin-react@3.1.0(vite@4.1.4):
    resolution: {integrity: sha512-AfgcRL8ZBhAlc3BFdigClmTUMISmmzHn7sB2h9U1odvc5U/MjWXsAaz18b/WoppUTDBzxOJwo2VdClfUcItu9g==}
    engines: {node: ^14.18.0 || >=16.0.0}
    peerDependencies:
      vite: ^4.1.0-beta.0
    dependencies:
      '@babel/core': 7.21.0
      '@babel/plugin-transform-react-jsx-self': 7.21.0(@babel/core@7.21.0)
      '@babel/plugin-transform-react-jsx-source': 7.19.6(@babel/core@7.21.0)
      magic-string: 0.27.0
      react-refresh: 0.14.0
      vite: 4.1.4
    transitivePeerDependencies:
      - supports-color
    dev: true

  /@w3ui/keyring-core@2.2.1:
    resolution: {integrity: sha512-y98m6OAEYAM8juE/Shbj1T2D1dtoKtNB3HtxPsdVDtgDGFj1O+Vy+BNNN2j2R/5SvFiyKoBIHoHeDjFMNdOIyw==}
    dependencies:
      '@ucanto/interface': 4.2.3
      '@ucanto/principal': 4.2.3
      '@web3-storage/access': 9.4.0
    transitivePeerDependencies:
      - bufferutil
      - utf-8-validate
    dev: false

  /@w3ui/react-keyring@3.0.1(@types/react@18.0.28)(react@18.2.0):
    resolution: {integrity: sha512-sM5wayVuseN4ed1RUnYcn3uFN1wyeFwjXGaXiYKqDQeuuZVhKjjLd4c1k0uh+NHOuCDx/Rv+LzB2F2h+HH9UQg==}
    peerDependencies:
      react: ^16.8.0 || ^17.0.0 || ^18.0.0
    dependencies:
      '@w3ui/keyring-core': 2.2.1
      ariakit-react-utils: 0.17.0-next.27(@types/react@18.0.28)(react@18.2.0)
      react: 18.2.0
    transitivePeerDependencies:
      - '@types/react'
      - bufferutil
      - utf-8-validate
    dev: false

  /@web-std/stream@1.0.1:
    resolution: {integrity: sha512-tsz4Y0WNDgFA5jwLSeV7/UV5rfMIlj0cPsSLVfTihjaVW0OJPd5NxJ3le1B3yLyqqzRpeG5OAfJAADLc4VoGTA==}
    dependencies:
      web-streams-polyfill: 3.2.1
    dev: false

  /@web3-storage/access@9.4.0:
    resolution: {integrity: sha512-GwrSHhOigNI009DRmRtJjqQ3JS/a+rlU7wXM7k5+FwMR9Kqr/Ayid+Ida1tN7NPEIKBqfe9wfXbVMowi86YNYw==}
    hasBin: true
    dependencies:
      '@ipld/car': 5.1.0
      '@ipld/dag-cbor': 9.0.0
      '@ipld/dag-ucan': 3.2.0
      '@ucanto/client': 4.2.3
      '@ucanto/core': 4.2.3
      '@ucanto/interface': 4.2.3
      '@ucanto/principal': 4.2.3
      '@ucanto/transport': 4.2.3
      '@ucanto/validator': 4.2.3
      '@web3-storage/capabilities': 2.3.0
      bigint-mod-arith: 3.1.2
      conf: 10.2.0
      inquirer: 9.1.4
      isomorphic-ws: 5.0.0(ws@8.12.1)
      kysely: 0.23.4
      multiformats: 11.0.1
      one-webcrypto: 1.0.3
      ora: 6.1.2
      p-defer: 4.0.0
      p-wait-for: 5.0.0
      type-fest: 3.6.1
      uint8arrays: 4.0.3
      varint: 6.0.0
      ws: 8.12.1
      zod: 3.21.0
    transitivePeerDependencies:
      - bufferutil
      - utf-8-validate
    dev: false

  /@web3-storage/capabilities@2.3.0:
    resolution: {integrity: sha512-+vg61eqK1eqQ+QD1hvChDDx6CXLGFnUsEA+W+g9yagCpq+H9yAqROncEEt+oluIGvAqNbFMrUb+bWRWxk0Tmuw==}
    dependencies:
      '@ucanto/core': 4.2.3
      '@ucanto/interface': 4.2.3
      '@ucanto/principal': 4.2.3
      '@ucanto/transport': 4.2.3
      '@ucanto/validator': 4.2.3
    dev: false

  /@web3-storage/capabilities@3.2.0:
    resolution: {integrity: sha512-WtQNLpqfsq1v62+OJFaXUNXJsk+x8WWJZnok4tEd2p57uv1d9TeNnnWhzOo5qzGmoh1pqjlLoPjYrq78Ib9o7A==}
    dependencies:
      '@ucanto/core': 5.1.0
      '@ucanto/interface': 6.0.0
      '@ucanto/principal': 5.1.0
      '@ucanto/transport': 5.1.0
      '@ucanto/validator': 6.0.0
    dev: false

  /@web3-storage/upload-client@6.0.0:
    resolution: {integrity: sha512-oJ1/cLBSap25j2ZfC1RNOW9IisOnWMX2ay7sAWY9KPDiWe/coBXDOQB3vXxtPWSIBID6+SOSGaHh3+kXv8b4yg==}
    dependencies:
      '@ipld/car': 5.1.0
      '@ipld/dag-ucan': 3.2.0
      '@ipld/unixfs': 2.0.1
      '@ucanto/client': 4.2.3
      '@ucanto/interface': 4.2.3
      '@ucanto/transport': 4.2.3
      '@web3-storage/capabilities': 2.3.0
      multiformats: 11.0.1
      p-queue: 7.3.4
      p-retry: 5.1.2
    dev: false

  /@webassemblyjs/ast@1.11.1:
    resolution: {integrity: sha512-ukBh14qFLjxTQNTXocdyksN5QdM28S1CxHt2rdskFyL+xFV7VremuBLVbmCePj+URalXBENx/9Lm7lnhihtCSw==}
    dependencies:
      '@webassemblyjs/helper-numbers': 1.11.1
      '@webassemblyjs/helper-wasm-bytecode': 1.11.1

  /@webassemblyjs/floating-point-hex-parser@1.11.1:
    resolution: {integrity: sha512-iGRfyc5Bq+NnNuX8b5hwBrRjzf0ocrJPI6GWFodBFzmFnyvrQ83SHKhmilCU/8Jv67i4GJZBMhEzltxzcNagtQ==}

  /@webassemblyjs/helper-api-error@1.11.1:
    resolution: {integrity: sha512-RlhS8CBCXfRUR/cwo2ho9bkheSXG0+NwooXcc3PAILALf2QLdFyj7KGsKRbVc95hZnhnERon4kW/D3SZpp6Tcg==}

  /@webassemblyjs/helper-buffer@1.11.1:
    resolution: {integrity: sha512-gwikF65aDNeeXa8JxXa2BAk+REjSyhrNC9ZwdT0f8jc4dQQeDQ7G4m0f2QCLPJiMTTO6wfDmRmj/pW0PsUvIcA==}

  /@webassemblyjs/helper-numbers@1.11.1:
    resolution: {integrity: sha512-vDkbxiB8zfnPdNK9Rajcey5C0w+QJugEglN0of+kmO8l7lDb77AnlKYQF7aarZuCrv+l0UvqL+68gSDr3k9LPQ==}
    dependencies:
      '@webassemblyjs/floating-point-hex-parser': 1.11.1
      '@webassemblyjs/helper-api-error': 1.11.1
      '@xtuc/long': 4.2.2

  /@webassemblyjs/helper-wasm-bytecode@1.11.1:
    resolution: {integrity: sha512-PvpoOGiJwXeTrSf/qfudJhwlvDQxFgelbMqtq52WWiXC6Xgg1IREdngmPN3bs4RoO83PnL/nFrxucXj1+BX62Q==}

  /@webassemblyjs/helper-wasm-section@1.11.1:
    resolution: {integrity: sha512-10P9No29rYX1j7F3EVPX3JvGPQPae+AomuSTPiF9eBQeChHI6iqjMIwR9JmOJXwpnn/oVGDk7I5IlskuMwU/pg==}
    dependencies:
      '@webassemblyjs/ast': 1.11.1
      '@webassemblyjs/helper-buffer': 1.11.1
      '@webassemblyjs/helper-wasm-bytecode': 1.11.1
      '@webassemblyjs/wasm-gen': 1.11.1

  /@webassemblyjs/ieee754@1.11.1:
    resolution: {integrity: sha512-hJ87QIPtAMKbFq6CGTkZYJivEwZDbQUgYd3qKSadTNOhVY7p+gfP6Sr0lLRVTaG1JjFj+r3YchoqRYxNH3M0GQ==}
    dependencies:
      '@xtuc/ieee754': 1.2.0

  /@webassemblyjs/leb128@1.11.1:
    resolution: {integrity: sha512-BJ2P0hNZ0u+Th1YZXJpzW6miwqQUGcIHT1G/sf72gLVD9DZ5AdYTqPNbHZh6K1M5VmKvFXwGSWZADz+qBWxeRw==}
    dependencies:
      '@xtuc/long': 4.2.2

  /@webassemblyjs/utf8@1.11.1:
    resolution: {integrity: sha512-9kqcxAEdMhiwQkHpkNiorZzqpGrodQQ2IGrHHxCy+Ozng0ofyMA0lTqiLkVs1uzTRejX+/O0EOT7KxqVPuXosQ==}

  /@webassemblyjs/wasm-edit@1.11.1:
    resolution: {integrity: sha512-g+RsupUC1aTHfR8CDgnsVRVZFJqdkFHpsHMfJuWQzWU3tvnLC07UqHICfP+4XyL2tnr1amvl1Sdp06TnYCmVkA==}
    dependencies:
      '@webassemblyjs/ast': 1.11.1
      '@webassemblyjs/helper-buffer': 1.11.1
      '@webassemblyjs/helper-wasm-bytecode': 1.11.1
      '@webassemblyjs/helper-wasm-section': 1.11.1
      '@webassemblyjs/wasm-gen': 1.11.1
      '@webassemblyjs/wasm-opt': 1.11.1
      '@webassemblyjs/wasm-parser': 1.11.1
      '@webassemblyjs/wast-printer': 1.11.1

  /@webassemblyjs/wasm-gen@1.11.1:
    resolution: {integrity: sha512-F7QqKXwwNlMmsulj6+O7r4mmtAlCWfO/0HdgOxSklZfQcDu0TpLiD1mRt/zF25Bk59FIjEuGAIyn5ei4yMfLhA==}
    dependencies:
      '@webassemblyjs/ast': 1.11.1
      '@webassemblyjs/helper-wasm-bytecode': 1.11.1
      '@webassemblyjs/ieee754': 1.11.1
      '@webassemblyjs/leb128': 1.11.1
      '@webassemblyjs/utf8': 1.11.1

  /@webassemblyjs/wasm-opt@1.11.1:
    resolution: {integrity: sha512-VqnkNqnZlU5EB64pp1l7hdm3hmQw7Vgqa0KF/KCNO9sIpI6Fk6brDEiX+iCOYrvMuBWDws0NkTOxYEb85XQHHw==}
    dependencies:
      '@webassemblyjs/ast': 1.11.1
      '@webassemblyjs/helper-buffer': 1.11.1
      '@webassemblyjs/wasm-gen': 1.11.1
      '@webassemblyjs/wasm-parser': 1.11.1

  /@webassemblyjs/wasm-parser@1.11.1:
    resolution: {integrity: sha512-rrBujw+dJu32gYB7/Lup6UhdkPx9S9SnobZzRVL7VcBH9Bt9bCBLEuX/YXOOtBsOZ4NQrRykKhffRWHvigQvOA==}
    dependencies:
      '@webassemblyjs/ast': 1.11.1
      '@webassemblyjs/helper-api-error': 1.11.1
      '@webassemblyjs/helper-wasm-bytecode': 1.11.1
      '@webassemblyjs/ieee754': 1.11.1
      '@webassemblyjs/leb128': 1.11.1
      '@webassemblyjs/utf8': 1.11.1

  /@webassemblyjs/wast-printer@1.11.1:
    resolution: {integrity: sha512-IQboUWM4eKzWW+N/jij2sRatKMh99QEelo3Eb2q0qXkvPRISAj8Qxtmw5itwqK+TTkBuUIE45AxYPToqPtL5gg==}
    dependencies:
      '@webassemblyjs/ast': 1.11.1
      '@xtuc/long': 4.2.2

  /@webpack-cli/configtest@2.0.1(webpack-cli@5.0.1)(webpack@5.78.0):
    resolution: {integrity: sha512-njsdJXJSiS2iNbQVS0eT8A/KPnmyH4pv1APj2K0d1wrZcBLw+yppxOy4CGqa0OxDJkzfL/XELDhD8rocnIwB5A==}
    engines: {node: '>=14.15.0'}
    peerDependencies:
      webpack: 5.x.x
      webpack-cli: 5.x.x
    dependencies:
      webpack: 5.78.0(esbuild@0.17.16)(webpack-cli@5.0.1)
      webpack-cli: 5.0.1(webpack@5.78.0)

  /@webpack-cli/info@2.0.1(webpack-cli@5.0.1)(webpack@5.78.0):
    resolution: {integrity: sha512-fE1UEWTwsAxRhrJNikE7v4EotYflkEhBL7EbajfkPlf6E37/2QshOy/D48Mw8G5XMFlQtS6YV42vtbG9zBpIQA==}
    engines: {node: '>=14.15.0'}
    peerDependencies:
      webpack: 5.x.x
      webpack-cli: 5.x.x
    dependencies:
      webpack: 5.78.0(esbuild@0.17.16)(webpack-cli@5.0.1)
      webpack-cli: 5.0.1(webpack@5.78.0)

  /@webpack-cli/serve@2.0.1(webpack-cli@5.0.1)(webpack@5.78.0):
    resolution: {integrity: sha512-0G7tNyS+yW8TdgHwZKlDWYXFA6OJQnoLCQvYKkQP0Q2X205PSQ6RNUj0M+1OB/9gRQaUZ/ccYfaxd0nhaWKfjw==}
    engines: {node: '>=14.15.0'}
    peerDependencies:
      webpack: 5.x.x
      webpack-cli: 5.x.x
      webpack-dev-server: '*'
    peerDependenciesMeta:
      webpack-dev-server:
        optional: true
    dependencies:
      webpack: 5.78.0(esbuild@0.17.16)(webpack-cli@5.0.1)
      webpack-cli: 5.0.1(webpack@5.78.0)

  /@xtuc/ieee754@1.2.0:
    resolution: {integrity: sha512-DX8nKgqcGwsc0eJSqYt5lwP4DH5FlHnmuWWBRy7X0NcaGR0ZtuyeESgMwTYVEtxmsNGY+qit4QYT/MIYTOTPeA==}

  /@xtuc/long@4.2.2:
    resolution: {integrity: sha512-NuHqBY1PB/D8xU6s/thBgOAiAP7HOYDQ32+BFZILJ8ivkUkAHQnWfn6WhL79Owj1qmUnoN/YPhktdIoucipkAQ==}

  /abab@2.0.6:
    resolution: {integrity: sha512-j2afSsaIENvHZN2B8GOpF566vZ5WVk5opAiMTvWgaQT8DkbOqsTfvNAvHoRGU2zzP8cPoqys+xHTRDWW8L+/BA==}
    dev: true

  /abort-controller@3.0.0:
    resolution: {integrity: sha512-h8lQ8tacZYnR3vNQTgibj+tODHI5/+l06Au2Pcriv/Gmet0eaj4TwWH41sO9wnHDiQsEj19q0drzdWdeAHtweg==}
    engines: {node: '>=6.5'}
    dependencies:
      event-target-shim: 5.0.1
    dev: false

  /abstract-leveldown@0.12.4:
    resolution: {integrity: sha512-TOod9d5RDExo6STLMGa+04HGkl+TlMfbDnTyN93/ETJ9DpQ0DaYLqcMZlbXvdc4W3vVo1Qrl+WhSp8zvDsJ+jA==}
    dependencies:
      xtend: 3.0.0
    dev: true

  /acorn-globals@6.0.0:
    resolution: {integrity: sha512-ZQl7LOWaF5ePqqcX4hLuv/bLXYQNfNWw2c0/yX/TsPRKamzHcTGQnlCjHT3TsmkOUVEPS3crCxiPfdzE/Trlhg==}
    dependencies:
      acorn: 7.4.1
      acorn-walk: 7.2.0
    dev: true

  /acorn-import-assertions@1.8.0(acorn@8.8.2):
    resolution: {integrity: sha512-m7VZ3jwz4eK6A4Vtt8Ew1/mNbP24u0FhdyfA7fSvnJR6LMdfOYnmuIrrJAgrYfYJ10F/otaHTtrtrtmHdMNzEw==}
    peerDependencies:
      acorn: ^8
    dependencies:
      acorn: 8.8.2

  /acorn-jsx@5.3.2(acorn@8.8.2):
    resolution: {integrity: sha512-rq9s+JNhf0IChjtDXxllJ7g41oZk5SlXtp0LHwyA5cejwn7vKmKp4pPri6YEePv2PU65sAsegbXtIinmDFDXgQ==}
    peerDependencies:
      acorn: ^6.0.0 || ^7.0.0 || ^8.0.0
    dependencies:
      acorn: 8.8.2
    dev: true

  /acorn-walk@7.2.0:
    resolution: {integrity: sha512-OPdCF6GsMIP+Az+aWfAAOEt2/+iVDKE7oy6lJ098aoe59oAmK76qV6Gw60SbZ8jHuG2wH058GF4pLFbYamYrVA==}
    engines: {node: '>=0.4.0'}
    dev: true

  /acorn@7.4.1:
    resolution: {integrity: sha512-nQyp0o1/mNdbTO1PO6kHkwSrmgZ0MT/jCCpNiwbUjGoRN4dlBhqJtoQuCnEOKzgTVwg0ZWiCoQy6SxMebQVh8A==}
    engines: {node: '>=0.4.0'}
    hasBin: true
    dev: true

  /acorn@8.8.2:
    resolution: {integrity: sha512-xjIYgE8HBrkpd/sJqOGNspf8uHG+NOHGOw6a/Urj8taM2EXfdNAH2oFcPeIFfsv3+kz/mJrS5VuMqbNLjCa2vw==}
    engines: {node: '>=0.4.0'}
    hasBin: true

  /actor@2.3.1:
    resolution: {integrity: sha512-ST/3wnvcP2tKDXnum7nLCLXm+/rsf8vPocXH2Fre6D8FQwNkGDd4JEitBlXj007VQJfiGYRQvXqwOBZVi+JtRg==}
    dev: false

  /agent-base@6.0.2:
    resolution: {integrity: sha512-RZNwNclF7+MS/8bDg70amg32dyeZGZxiDuQmZxKLAlQjr3jGyLx+4Kkk58UO7D2QdgFIQCovuSuZESne6RG6XQ==}
    engines: {node: '>= 6.0.0'}
    dependencies:
      debug: 4.3.4(supports-color@8.1.1)
    transitivePeerDependencies:
      - supports-color
    dev: true

  /ajv-formats@2.1.1(ajv@8.12.0):
    resolution: {integrity: sha512-Wx0Kx52hxE7C18hkMEggYlEifqWZtYaRgouJor+WMdPnQyEK13vgEWyVNup7SoeeoLMsr4kf5h6dOW11I15MUA==}
    peerDependencies:
      ajv: ^8.0.0
    peerDependenciesMeta:
      ajv:
        optional: true
    dependencies:
      ajv: 8.12.0
    dev: false

  /ajv-keywords@3.5.2(ajv@6.12.6):
    resolution: {integrity: sha512-5p6WTN0DdTGVQk6VjcEju19IgaHudalcfabD7yhDGeA6bcQnmL+CpveLJq/3hvfwd1aof6L386Ougkx6RfyMIQ==}
    peerDependencies:
      ajv: ^6.9.1
    dependencies:
      ajv: 6.12.6

  /ajv@6.12.6:
    resolution: {integrity: sha512-j3fVLgvTo527anyYyJOGTYJbG+vnnQYvE0m5mmkc1TK+nxAppkCLMIL0aZ4dblVCNoGShhm+kzE4ZUykBoMg4g==}
    dependencies:
      fast-deep-equal: 3.1.3
      fast-json-stable-stringify: 2.1.0
      json-schema-traverse: 0.4.1
      uri-js: 4.4.1

  /ajv@8.12.0:
    resolution: {integrity: sha512-sRu1kpcO9yLtYxBKvqfTeh9KzZEwO3STyX1HT+4CaDzC6HpTGYhIhPIzj9XuKU7KYDwnaeh5hcOwjy1QuJzBPA==}
    dependencies:
      fast-deep-equal: 3.1.3
      json-schema-traverse: 1.0.0
      require-from-string: 2.0.2
      uri-js: 4.4.1
    dev: false

  /ansi-colors@4.1.1:
    resolution: {integrity: sha512-JoX0apGbHaUJBNl6yF+p6JAFYZ666/hhCGKN5t9QFjbJQKUU/g8MNbFDbvfrgKXvI1QpZplPOnwIo99lX/AAmA==}
    engines: {node: '>=6'}
    dev: true

  /ansi-escapes@4.3.2:
    resolution: {integrity: sha512-gKXj5ALrKWQLsYG9jlTRmR/xKluxHV+Z9QEwNIgCfM1/uwPMCuzVVnh5mwTd+OuBZcwSIMbqssNWRm1lE51QaQ==}
    engines: {node: '>=8'}
    dependencies:
      type-fest: 0.21.3
    dev: true

  /ansi-escapes@6.0.0:
    resolution: {integrity: sha512-IG23inYII3dWlU2EyiAiGj6Bwal5GzsgPMwjYGvc1HPE2dgbj4ZB5ToWBKSquKw74nB3TIuOwaI6/jSULzfgrw==}
    engines: {node: '>=14.16'}
    dependencies:
      type-fest: 3.6.1
    dev: false

  /ansi-regex@2.1.1:
    resolution: {integrity: sha512-TIGnTpdo+E3+pCyAluZvtED5p5wCqLdezCyhPZzKPcxvFplEt4i+W7OONCKgeZFT3+y5NZZfOOS/Bdcanm1MYA==}
    engines: {node: '>=0.10.0'}
    dev: true

  /ansi-regex@5.0.1:
    resolution: {integrity: sha512-quJQXlTSUGL2LH9SUXo8VwsY4soanhgo6LNSm84E1LBcE8s3O0wpdiRzyR9z/ZZJMlMWv37qOOb9pdJlMUEKFQ==}
    engines: {node: '>=8'}

  /ansi-regex@6.0.1:
    resolution: {integrity: sha512-n5M855fKb2SsfMIiFFoVrABHJC8QtHwVx+mHWP3QcEqBHYienj5dHSgjbxtC0WEZXYt4wcD6zrQElDPhFuZgfA==}
    engines: {node: '>=12'}
    dev: false

  /ansi-styles@2.2.1:
    resolution: {integrity: sha512-kmCevFghRiWM7HB5zTPULl4r9bVFSWjz62MhqizDGUrq2NWuNMQyuv4tHHoKJHs69M/MF64lEcHdYIocrdWQYA==}
    engines: {node: '>=0.10.0'}
    dev: true

  /ansi-styles@3.2.1:
    resolution: {integrity: sha512-VT0ZI6kZRdTh8YyJw3SMbYm/u+NqfsAxEpWO0Pf9sq8/e94WxxOpPKx9FR1FlyCtOVDNOQ+8ntlqFxiRc+r5qA==}
    engines: {node: '>=4'}
    dependencies:
      color-convert: 1.9.3
    dev: true

  /ansi-styles@4.3.0:
    resolution: {integrity: sha512-zbB9rCJAT1rbjiVDb2hqKFHNYLxgtk8NURxZ3IZwD3F6NtxbXZQCnnSi1Lkx+IDohdPlFp222wVALIheZJQSEg==}
    engines: {node: '>=8'}
    dependencies:
      color-convert: 2.0.1

  /ansi-styles@5.2.0:
    resolution: {integrity: sha512-Cxwpt2SfTzTtXcfOlzGEee8O+c+MmUgGrNiBcXnuWxuFJHe6a5Hz7qwhwe5OgaSYI0IJvkLqWX1ASG+cJOkEiA==}
    engines: {node: '>=10'}
    dev: true

  /ansi-styles@6.2.1:
    resolution: {integrity: sha512-bN798gFfQX+viw3R7yrGWRqnrN2oRkEkUjjl4JNn4E8GxxbjtG3FbrEIIY3l8/hrwUwIeCZvi4QuOTP4MErVug==}
    engines: {node: '>=12'}
    dev: false

  /anymatch@2.0.0:
    resolution: {integrity: sha512-5teOsQWABXHHBFP9y3skS5P3d/WfWXpv3FUpy+LorMrNYaT9pI4oLMQX7jzQ2KklNpGpWHzdCXTDT2Y3XGlZBw==}
    dependencies:
      micromatch: 3.1.10
      normalize-path: 2.1.1
    transitivePeerDependencies:
      - supports-color
    dev: true

  /anymatch@3.1.3:
    resolution: {integrity: sha512-KMReFUr0B4t+D+OBkjR3KYqvocp2XaSzO55UcB6mgQMd3KbcE+mWTyvVV7D/zsdEbNnV6acZUutkiHQXvTr1Rw==}
    engines: {node: '>= 8'}
    dependencies:
      normalize-path: 3.0.0
      picomatch: 2.3.1
    dev: true

  /archy@1.0.0:
    resolution: {integrity: sha512-Xg+9RwCg/0p32teKdGMPTPnVXKD0w3DfHnFTficozsAgsvq2XenPJq/MYpzzQ/v8zrOyJn6Ds39VA4JIDwFfqw==}
    dev: false

  /argparse@1.0.10:
    resolution: {integrity: sha512-o5Roy6tNG4SL/FOkCAN6RzjiakZS25RLYFrcMttJqbdd8BWrnA+fGz57iN5Pb06pvBGvl5gQ0B48dJlslXvoTg==}
    dependencies:
      sprintf-js: 1.0.3
    dev: true

  /argparse@2.0.1:
    resolution: {integrity: sha512-8+9WqebbFzpX9OR+Wa6O29asIogeRMzcGtAINdpMHHyAg10f05aSFVBbcEqGf/PXw1EjAZ+q2/bEBg3DvurK3Q==}
    dev: true

  /ariakit-react-utils@0.17.0-next.27(@types/react@18.0.28)(react@18.2.0):
    resolution: {integrity: sha512-YyL3sEowwaw6r8wRjENB9S4Hjz/ppyv5nJNeFkb6xaEX/QYUYmqL+lQch50LW04vj9oa8RGHlY2SmyQX3d7g3w==}
    peerDependencies:
      '@types/react': ^17.0.0 || ^18.0.0
      react: ^17.0.0 || ^18.0.0
    dependencies:
      '@types/react': 18.0.28
      ariakit-utils: 0.17.0-next.27
      react: 18.2.0
    dev: false

  /ariakit-utils@0.17.0-next.27:
    resolution: {integrity: sha512-IcjtuHl7FZP5mGrpvTSXqPUj+jRuIuBHlJAlxr3y4pxRgYpsYVpyZOClU3yrOoG7KUVApfmJjPOGWy00y+Gi+Q==}
    dev: false

  /arr-diff@4.0.0:
    resolution: {integrity: sha512-YVIQ82gZPGBebQV/a8dar4AitzCQs0jjXwMPZllpXMaGjXPYVUawSxQrRsjhjupyVxEvbHgUmIhKVlND+j02kA==}
    engines: {node: '>=0.10.0'}
    dev: true

  /arr-flatten@1.1.0:
    resolution: {integrity: sha512-L3hKV5R/p5o81R7O02IGnwpDmkp6E982XhtbuwSe3O4qOtMMMtodicASA1Cny2U+aCXcNpml+m4dPsvsJ3jatg==}
    engines: {node: '>=0.10.0'}
    dev: true

  /arr-union@3.1.0:
    resolution: {integrity: sha512-sKpyeERZ02v1FeCZT8lrfJq5u6goHCtpTAzPwJYe7c8SPFOboNjNg1vz2L4VTn9T4PQxEx13TbXLmYUcS6Ug7Q==}
    engines: {node: '>=0.10.0'}
    dev: true

  /array-includes@3.1.6:
    resolution: {integrity: sha512-sgTbLvL6cNnw24FnbaDyjmvddQ2ML8arZsgaJhoABMoplz/4QRhtrYS+alr1BUM1Bwp6dhx8vVCBSLG+StwOFw==}
    engines: {node: '>= 0.4'}
    dependencies:
      call-bind: 1.0.2
      define-properties: 1.2.0
      es-abstract: 1.21.1
      get-intrinsic: 1.2.0
      is-string: 1.0.7
    dev: true

  /array-unique@0.3.2:
    resolution: {integrity: sha512-SleRWjh9JUud2wH1hPs9rZBZ33H6T9HOiL0uwGnGx9FpE6wKGyfWugmbkEOIs6qWrZhg0LWeLziLrEwQJhs5mQ==}
    engines: {node: '>=0.10.0'}
    dev: true

  /array.prototype.flat@1.3.1:
    resolution: {integrity: sha512-roTU0KWIOmJ4DRLmwKd19Otg0/mT3qPNt0Qb3GWW8iObuZXxrjB/pzn0R3hqpRSWg4HCwqx+0vwOnWnvlOyeIA==}
    engines: {node: '>= 0.4'}
    dependencies:
      call-bind: 1.0.2
      define-properties: 1.2.0
      es-abstract: 1.21.1
      es-shim-unscopables: 1.0.0
    dev: true

  /array.prototype.flatmap@1.3.1:
    resolution: {integrity: sha512-8UGn9O1FDVvMNB0UlLv4voxRMze7+FpHyF5mSMRjWHUMlpoDViniy05870VlxhfgTnLbpuwTzvD76MTtWxB/mQ==}
    engines: {node: '>= 0.4'}
    dependencies:
      call-bind: 1.0.2
      define-properties: 1.2.0
      es-abstract: 1.21.1
      es-shim-unscopables: 1.0.0
    dev: true

  /array.prototype.tosorted@1.1.1:
    resolution: {integrity: sha512-pZYPXPRl2PqWcsUs6LOMn+1f1532nEoPTYowBtqLwAW+W8vSVhkIGnmOX1t/UQjD6YGI0vcD2B1U7ZFGQH9jnQ==}
    dependencies:
      call-bind: 1.0.2
      define-properties: 1.2.0
      es-abstract: 1.21.1
      es-shim-unscopables: 1.0.0
      get-intrinsic: 1.2.0
    dev: true

  /asn1.js@5.4.1:
    resolution: {integrity: sha512-+I//4cYPccV8LdmBLiX8CYvf9Sp3vQsrqu2QNXRcrbiWvcx/UdlFiqUJJzxRQxgsZmvhXhn4cSKeSmoFjVdupA==}
    dependencies:
      bn.js: 4.12.0
      inherits: 2.0.4
      minimalistic-assert: 1.0.1
      safer-buffer: 2.1.2

  /assert@2.0.0:
    resolution: {integrity: sha512-se5Cd+js9dXJnu6Ag2JFc00t+HmHOen+8Q+L7O9zI0PqQXr20uk2J0XQqMxZEeo5U50o8Nvmmx7dZrl+Ufr35A==}
    dependencies:
      es6-object-assign: 1.1.0
      is-nan: 1.3.2
      object-is: 1.1.5
      util: 0.12.5

  /assign-symbols@1.0.0:
    resolution: {integrity: sha512-Q+JC7Whu8HhmTdBph/Tq59IoRtoy6KAm5zzPv00WdujX82lbAL8K7WVjne7vdCsAmbF4AYaDOPyO3k0kl8qIrw==}
    engines: {node: '>=0.10.0'}
    dev: true

  /async@3.2.4:
    resolution: {integrity: sha512-iAB+JbDEGXhyIUavoDl9WP/Jj106Kz9DEn1DPgYw5ruDn0e3Wgi3sKFm55sASdGBNOQB8F59d9qQ7deqrHA8wQ==}
    dev: false

  /asynckit@0.4.0:
    resolution: {integrity: sha512-Oei9OH4tRh0YqU3GxhX79dM/mwVgvbZJaSNaRk+bshkj0S5cfHcgYakreBjrHwatXKbz+IoIdYLxrKim2MjW0Q==}
    dev: true

  /atob@2.1.2:
    resolution: {integrity: sha512-Wm6ukoaOGJi/73p/cl2GvLjTI5JM1k/O14isD73YML8StrH/7/lRFgmg8nICZgD3bZZvjwCGxtMOD3wWNAu8cg==}
    engines: {node: '>= 4.5.0'}
    hasBin: true
    dev: true

  /atomically@1.7.0:
    resolution: {integrity: sha512-Xcz9l0z7y9yQ9rdDaxlmaI4uJHf/T8g9hOEzJcsEqX2SjCj4J20uK7+ldkDHMbpJDK76wF7xEIgxc/vSlsfw5w==}
    engines: {node: '>=10.12.0'}
    dev: false

  /available-typed-arrays@1.0.5:
    resolution: {integrity: sha512-DMD0KiN46eipeziST1LPP/STfDU0sufISXmjSgvVsoU2tqxctQeASejWcfNtxYKqETM1UxQ8sp2OrSBWpHY6sw==}
    engines: {node: '>= 0.4'}

  /babel-code-frame@6.26.0:
    resolution: {integrity: sha512-XqYMR2dfdGMW+hd0IUZ2PwK+fGeFkOxZJ0wY+JaQAHzt1Zx8LcvpiZD2NiGkEG8qx0CfkAOr5xt76d1e8vG90g==}
    dependencies:
      chalk: 1.1.3
      esutils: 2.0.3
      js-tokens: 3.0.2
    dev: true

  /babel-core@6.26.3:
    resolution: {integrity: sha512-6jyFLuDmeidKmUEb3NM+/yawG0M2bDZ9Z1qbZP59cyHLz8kYGKYwpJP0UwUKKUiTRNvxfLesJnTedqczP7cTDA==}
    dependencies:
      babel-code-frame: 6.26.0
      babel-generator: 6.26.1
      babel-helpers: 6.24.1
      babel-messages: 6.23.0
      babel-register: 6.26.0
      babel-runtime: 6.26.0
      babel-template: 6.26.0
      babel-traverse: 6.26.0
      babel-types: 6.26.0
      babylon: 6.18.0
      convert-source-map: 1.9.0
      debug: 2.6.9
      json5: 0.5.1
      lodash: 4.17.21
      minimatch: 3.1.2
      path-is-absolute: 1.0.1
      private: 0.1.8
      slash: 1.0.0
      source-map: 0.5.7
    transitivePeerDependencies:
      - supports-color
    dev: true

  /babel-generator@6.26.1:
    resolution: {integrity: sha512-HyfwY6ApZj7BYTcJURpM5tznulaBvyio7/0d4zFOeMPUmfxkCjHocCuoLa2SAGzBI8AREcH3eP3758F672DppA==}
    dependencies:
      babel-messages: 6.23.0
      babel-runtime: 6.26.0
      babel-types: 6.26.0
      detect-indent: 4.0.0
      jsesc: 1.3.0
      lodash: 4.17.21
      source-map: 0.5.7
      trim-right: 1.0.1
    dev: true

  /babel-helpers@6.24.1:
    resolution: {integrity: sha512-n7pFrqQm44TCYvrCDb0MqabAF+JUBq+ijBvNMUxpkLjJaAu32faIexewMumrH5KLLJ1HDyT0PTEqRyAe/GwwuQ==}
    dependencies:
      babel-runtime: 6.26.0
      babel-template: 6.26.0
    transitivePeerDependencies:
      - supports-color
    dev: true

  /babel-jest@26.6.3(@babel/core@7.21.0):
    resolution: {integrity: sha512-pl4Q+GAVOHwvjrck6jKjvmGhnO3jHX/xuB9d27f+EJZ/6k+6nMuPjorrYp7s++bKKdANwzElBWnLWaObvTnaZA==}
    engines: {node: '>= 10.14.2'}
    peerDependencies:
      '@babel/core': ^7.0.0
    dependencies:
      '@babel/core': 7.21.0
      '@jest/transform': 26.6.2
      '@jest/types': 26.6.2
      '@types/babel__core': 7.20.0
      babel-plugin-istanbul: 6.1.1
      babel-preset-jest: 26.6.2(@babel/core@7.21.0)
      chalk: 4.1.2
      graceful-fs: 4.2.10
      slash: 3.0.0
    transitivePeerDependencies:
      - supports-color
    dev: true

  /babel-messages@6.23.0:
    resolution: {integrity: sha512-Bl3ZiA+LjqaMtNYopA9TYE9HP1tQ+E5dLxE0XrAzcIJeK2UqF0/EaqXwBn9esd4UmTfEab+P+UYQ1GnioFIb/w==}
    dependencies:
      babel-runtime: 6.26.0
    dev: true

  /babel-plugin-istanbul@6.1.1:
    resolution: {integrity: sha512-Y1IQok9821cC9onCx5otgFfRm7Lm+I+wwxOx738M/WLPZ9Q42m4IG5W0FNX8WLL2gYMZo3JkuXIH2DOpWM+qwA==}
    engines: {node: '>=8'}
    dependencies:
      '@babel/helper-plugin-utils': 7.20.2
      '@istanbuljs/load-nyc-config': 1.1.0
      '@istanbuljs/schema': 0.1.3
      istanbul-lib-instrument: 5.2.1
      test-exclude: 6.0.0
    transitivePeerDependencies:
      - supports-color
    dev: true

  /babel-plugin-jest-hoist@26.6.2:
    resolution: {integrity: sha512-PO9t0697lNTmcEHH69mdtYiOIkkOlj9fySqfO3K1eCcdISevLAE0xY59VLLUj0SoiPiTX/JU2CYFpILydUa5Lw==}
    engines: {node: '>= 10.14.2'}
    dependencies:
      '@babel/template': 7.20.7
      '@babel/types': 7.21.2
      '@types/babel__core': 7.20.0
      '@types/babel__traverse': 7.18.5
    dev: true

  /babel-preset-current-node-syntax@1.0.1(@babel/core@7.21.0):
    resolution: {integrity: sha512-M7LQ0bxarkxQoN+vz5aJPsLBn77n8QgTFmo8WK0/44auK2xlCXrYcUxHFxgU7qW5Yzw/CjmLRK2uJzaCd7LvqQ==}
    peerDependencies:
      '@babel/core': ^7.0.0
    dependencies:
      '@babel/core': 7.21.0
      '@babel/plugin-syntax-async-generators': 7.8.4(@babel/core@7.21.0)
      '@babel/plugin-syntax-bigint': 7.8.3(@babel/core@7.21.0)
      '@babel/plugin-syntax-class-properties': 7.12.13(@babel/core@7.21.0)
      '@babel/plugin-syntax-import-meta': 7.10.4(@babel/core@7.21.0)
      '@babel/plugin-syntax-json-strings': 7.8.3(@babel/core@7.21.0)
      '@babel/plugin-syntax-logical-assignment-operators': 7.10.4(@babel/core@7.21.0)
      '@babel/plugin-syntax-nullish-coalescing-operator': 7.8.3(@babel/core@7.21.0)
      '@babel/plugin-syntax-numeric-separator': 7.10.4(@babel/core@7.21.0)
      '@babel/plugin-syntax-object-rest-spread': 7.8.3(@babel/core@7.21.0)
      '@babel/plugin-syntax-optional-catch-binding': 7.8.3(@babel/core@7.21.0)
      '@babel/plugin-syntax-optional-chaining': 7.8.3(@babel/core@7.21.0)
      '@babel/plugin-syntax-top-level-await': 7.14.5(@babel/core@7.21.0)
    dev: true

  /babel-preset-jest@26.6.2(@babel/core@7.21.0):
    resolution: {integrity: sha512-YvdtlVm9t3k777c5NPQIv6cxFFFapys25HiUmuSgHwIZhfifweR5c5Sf5nwE3MAbfu327CYSvps8Yx6ANLyleQ==}
    engines: {node: '>= 10.14.2'}
    peerDependencies:
      '@babel/core': ^7.0.0
    dependencies:
      '@babel/core': 7.21.0
      babel-plugin-jest-hoist: 26.6.2
      babel-preset-current-node-syntax: 1.0.1(@babel/core@7.21.0)
    dev: true

  /babel-register@6.26.0:
    resolution: {integrity: sha512-veliHlHX06wjaeY8xNITbveXSiI+ASFnOqvne/LaIJIqOWi2Ogmj91KOugEz/hoh/fwMhXNBJPCv8Xaz5CyM4A==}
    dependencies:
      babel-core: 6.26.3
      babel-runtime: 6.26.0
      core-js: 2.6.12
      home-or-tmp: 2.0.0
      lodash: 4.17.21
      mkdirp: 0.5.6
      source-map-support: 0.4.18
    transitivePeerDependencies:
      - supports-color
    dev: true

  /babel-runtime@6.26.0:
    resolution: {integrity: sha512-ITKNuq2wKlW1fJg9sSW52eepoYgZBggvOAHC0u/CYu/qxQ9EVzThCgR69BnSXLHjy2f7SY5zaQ4yt7H9ZVxY2g==}
    dependencies:
      core-js: 2.6.12
      regenerator-runtime: 0.11.1
    dev: true

  /babel-template@6.26.0:
    resolution: {integrity: sha512-PCOcLFW7/eazGUKIoqH97sO9A2UYMahsn/yRQ7uOk37iutwjq7ODtcTNF+iFDSHNfkctqsLRjLP7URnOx0T1fg==}
    dependencies:
      babel-runtime: 6.26.0
      babel-traverse: 6.26.0
      babel-types: 6.26.0
      babylon: 6.18.0
      lodash: 4.17.21
    transitivePeerDependencies:
      - supports-color
    dev: true

  /babel-traverse@6.26.0:
    resolution: {integrity: sha512-iSxeXx7apsjCHe9c7n8VtRXGzI2Bk1rBSOJgCCjfyXb6v1aCqE1KSEpq/8SXuVN8Ka/Rh1WDTF0MDzkvTA4MIA==}
    dependencies:
      babel-code-frame: 6.26.0
      babel-messages: 6.23.0
      babel-runtime: 6.26.0
      babel-types: 6.26.0
      babylon: 6.18.0
      debug: 2.6.9
      globals: 9.18.0
      invariant: 2.2.4
      lodash: 4.17.21
    transitivePeerDependencies:
      - supports-color
    dev: true

  /babel-types@6.26.0:
    resolution: {integrity: sha512-zhe3V/26rCWsEZK8kZN+HaQj5yQ1CilTObixFzKW1UWjqG7618Twz6YEsCnjfg5gBcJh02DrpCkS9h98ZqDY+g==}
    dependencies:
      babel-runtime: 6.26.0
      esutils: 2.0.3
      lodash: 4.17.21
      to-fast-properties: 1.0.3
    dev: true

  /babylon@6.18.0:
    resolution: {integrity: sha512-q/UEjfGJ2Cm3oKV71DJz9d25TPnq5rhBVL2Q4fA5wcC3jcrdn7+SssEybFIxwAvvP+YCsCYNKughoF33GxgycQ==}
    hasBin: true
    dev: true

  /balanced-match@1.0.2:
    resolution: {integrity: sha512-3oSeUO0TMV67hN1AmbXsK4yaqU7tjiHlbxRDZOpH0KW9+CeX4bRAaX0Anxt0tx2MrpRpWwQaPwIlISEJhYU5Pw==}

  /base64-arraybuffer-es6@0.7.0:
    resolution: {integrity: sha512-ESyU/U1CFZDJUdr+neHRhNozeCv72Y7Vm0m1DCbjX3KBjT6eYocvAJlSk6+8+HkVwXlT1FNxhGW6q3UKAlCvvw==}
    engines: {node: '>=6.0.0'}
    dev: true

  /base64-js@1.5.1:
    resolution: {integrity: sha512-AKpaYlHn8t4SVbOHCy+b5+KKgvR4vrsD8vbvrbiQJps7fKDTkjkDry6ji0rUJjC0kzbNePLwzxq8iypo41qeWA==}

  /base@0.11.2:
    resolution: {integrity: sha512-5T6P4xPgpp0YDFvSWwEZ4NoE3aM4QBQXDzmVbraCkFj8zHM+mba8SyqB5DbZWyR7mYHo6Y7BdQo3MoA4m0TeQg==}
    engines: {node: '>=0.10.0'}
    dependencies:
      cache-base: 1.0.1
      class-utils: 0.3.6
      component-emitter: 1.3.0
      define-property: 1.0.0
      isobject: 3.0.1
      mixin-deep: 1.3.2
      pascalcase: 0.1.1
    dev: true

  /big-integer@1.6.51:
    resolution: {integrity: sha512-GPEid2Y9QU1Exl1rpO9B2IPJGHPSupF5GnVIP0blYvNOMer2bTvSWs1jGOUg04hTmu67nmLsQ9TBo1puaotBHg==}
    engines: {node: '>=0.6'}
    dev: false

  /bigint-mod-arith@3.1.2:
    resolution: {integrity: sha512-nx8J8bBeiRR+NlsROFH9jHswW5HO8mgfOSqW0AmjicMMvaONDa8AO+5ViKDUUNytBPWiwfvZP4/Bj4Y3lUfvgQ==}
    engines: {node: '>=10.4.0'}
    dev: false

  /binary-extensions@2.2.0:
    resolution: {integrity: sha512-jDctJ/IVQbZoJykoeHbhXpOlNBqGNcwXJKJog42E5HDPUwQTSdjCHdihjj0DlnheQ7blbT6dHOafNAiS8ooQKA==}
    engines: {node: '>=8'}
    dev: true

  /bit-sequence@1.1.0:
    resolution: {integrity: sha512-xi8Zql4GyDj+31c1P4/okMx1TlcH8km0F3HuKEihePUEUzMcCBQTFdfXxoUTSrDWXy8tKB7iVGv6ppVeOYrG1w==}
    dev: false

  /bl@0.8.2:
    resolution: {integrity: sha512-pfqikmByp+lifZCS0p6j6KreV6kNU6Apzpm2nKOk+94cZb/jvle55+JxWiByUQ0Wo/+XnDXEy5MxxKMb6r0VIw==}
    dependencies:
      readable-stream: 1.0.34
    dev: true

  /bl@4.1.0:
    resolution: {integrity: sha512-1W07cM9gS6DcLperZfFSj+bWLtaPGSOHWhPiGzXmvVJbRLdG82sH/Kn8EtW1VqWVA54AKf2h5k5BbnIbwF3h6w==}
    dependencies:
      buffer: 5.7.1
      inherits: 2.0.4
      readable-stream: 3.6.1
    dev: false

  /bl@5.1.0:
    resolution: {integrity: sha512-tv1ZJHLfTDnXE6tMHv73YgSJaWR2AFuPwMntBe7XL/GBFHnT0CLnsHMogfk5+GzCDC5ZWarSCYaIGATZt9dNsQ==}
    dependencies:
      buffer: 6.0.3
      inherits: 2.0.4
      readable-stream: 3.6.1
    dev: false

  /bluebird@3.7.2:
    resolution: {integrity: sha512-XpNj6GDQzdfW+r2Wnn7xiSAd7TM3jzkxGXBGTtWKuSXv1xUV+azxAm8jdWZN06QTQk+2N2XB9jRDkvbmQmcRtg==}
    dev: true

  /bn.js@4.12.0:
    resolution: {integrity: sha512-c98Bf3tPniI+scsdk237ku1Dc3ujXQTSgyiPUDEOe7tRkhrqridvh8klBv0HCEso1OLOYcHuCv/cS6DNxKH+ZA==}

  /bn.js@5.2.1:
    resolution: {integrity: sha512-eXRvHzWyYPBuB4NBy0cmYQjGitUrtqwbvlzP3G6VFnNRbsZQIxQ10PbKKHt8gZ/HW/D/747aDl+QkDqg3KQLMQ==}

  /brace-expansion@1.1.11:
    resolution: {integrity: sha512-iCuPHDFgrHX7H2vEI/5xpz07zSHB00TpugqhmYtVmMO6518mCuRMoOYFldEBl0g187ufozdaHgWKcYFb61qGiA==}
    dependencies:
      balanced-match: 1.0.2
      concat-map: 0.0.1

  /brace-expansion@2.0.1:
    resolution: {integrity: sha512-XnAIvQ8eM+kC6aULx6wuQiwVsnzsi9d3WxzV3FpWTGA19F621kwdbsAcFKXgKUHZWsy+mY6iL1sHTxWEFCytDA==}
    dependencies:
      balanced-match: 1.0.2

  /braces@2.3.2:
    resolution: {integrity: sha512-aNdbnj9P8PjdXU4ybaWLK2IF3jc/EoDYbC7AazW6to3TRsfXxscC9UXOB5iDiEQrkyIbWp2SLQda4+QAa7nc3w==}
    engines: {node: '>=0.10.0'}
    dependencies:
      arr-flatten: 1.1.0
      array-unique: 0.3.2
      extend-shallow: 2.0.1
      fill-range: 4.0.0
      isobject: 3.0.1
      repeat-element: 1.1.4
      snapdragon: 0.8.2
      snapdragon-node: 2.1.1
      split-string: 3.1.0
      to-regex: 3.0.2
    transitivePeerDependencies:
      - supports-color
    dev: true

  /braces@3.0.2:
    resolution: {integrity: sha512-b8um+L1RzM3WDSzvhm6gIz1yfTbBt6YTlcEKAvsmqCZZFw46z626lVj9j1yEPW33H5H+lBQpZMP1k8l+78Ha0A==}
    engines: {node: '>=8'}
    dependencies:
      fill-range: 7.0.1
    dev: true

  /brorand@1.1.0:
    resolution: {integrity: sha512-cKV8tMCEpQs4hK/ik71d6LrPOnpkpGBR0wzxqr68g2m/LB2GxVYQroAjMJZRVM1Y4BCjCKc3vAamxSzOY2RP+w==}

  /browser-process-hrtime@1.0.0:
    resolution: {integrity: sha512-9o5UecI3GhkpM6DrXr69PblIuWxPKk9Y0jHBRhdocZ2y7YECBFCsHm79Pr3OyR2AvjhDkabFJaDJMYRazHgsow==}
    dev: true

  /browser-resolve@2.0.0:
    resolution: {integrity: sha512-7sWsQlYL2rGLy2IWm8WL8DCTJvYLc/qlOnsakDac87SOoCd16WLsaAMdCiAqsTNHIe+SXfaqyxyo6THoWqs8WQ==}
    dependencies:
      resolve: 1.22.1
    dev: true

  /browser-stdout@1.3.1:
    resolution: {integrity: sha512-qhAVI1+Av2X7qelOfAIYwXONood6XlZE/fXaBSmW/T5SzLAmCgzi+eiWE7fUvbHaeNBQH13UftjpXxsfLkMpgw==}
    dev: true

  /browserify-aes@1.2.0:
    resolution: {integrity: sha512-+7CHXqGuspUn/Sl5aO7Ea0xWGAtETPXNSAjHo48JfLdPWcMng33Xe4znFvQweqc/uzk5zSOI3H52CYnjCfb5hA==}
    dependencies:
      buffer-xor: 1.0.3
      cipher-base: 1.0.4
      create-hash: 1.2.0
      evp_bytestokey: 1.0.3
      inherits: 2.0.4
      safe-buffer: 5.2.1

  /browserify-cipher@1.0.1:
    resolution: {integrity: sha512-sPhkz0ARKbf4rRQt2hTpAHqn47X3llLkUGn+xEJzLjwY8LRs2p0v7ljvI5EyoRO/mexrNunNECisZs+gw2zz1w==}
    dependencies:
      browserify-aes: 1.2.0
      browserify-des: 1.0.2
      evp_bytestokey: 1.0.3

  /browserify-des@1.0.2:
    resolution: {integrity: sha512-BioO1xf3hFwz4kc6iBhI3ieDFompMhrMlnDFC4/0/vd5MokpuAc3R+LYbwTA9A5Yc9pq9UYPqffKpW2ObuwX5A==}
    dependencies:
      cipher-base: 1.0.4
      des.js: 1.0.1
      inherits: 2.0.4
      safe-buffer: 5.2.1

  /browserify-fs@1.0.0:
    resolution: {integrity: sha512-8LqHRPuAEKvyTX34R6tsw4bO2ro6j9DmlYBhiYWHRM26Zv2cBw1fJOU0NeUQ0RkXkPn/PFBjhA0dm4AgaBurTg==}
    dependencies:
      level-filesystem: 1.2.0
      level-js: 2.2.4
      levelup: 0.18.6
    dev: true

  /browserify-rsa@4.1.0:
    resolution: {integrity: sha512-AdEER0Hkspgno2aR97SAf6vi0y0k8NuOpGnVH3O99rcA5Q6sh8QxcngtHuJ6uXwnfAXNM4Gn1Gb7/MV1+Ymbog==}
    dependencies:
      bn.js: 5.2.1
      randombytes: 2.1.0

  /browserify-sign@4.2.1:
    resolution: {integrity: sha512-/vrA5fguVAKKAVTNJjgSm1tRQDHUU6DbwO9IROu/0WAzC8PKhucDSh18J0RMvVeHAn5puMd+QHC2erPRNf8lmg==}
    dependencies:
      bn.js: 5.2.1
      browserify-rsa: 4.1.0
      create-hash: 1.2.0
      create-hmac: 1.1.7
      elliptic: 6.5.4
      inherits: 2.0.4
      parse-asn1: 5.1.6
      readable-stream: 3.6.1
      safe-buffer: 5.2.1

  /browserify-zlib@0.2.0:
    resolution: {integrity: sha512-Z942RysHXmJrhqk88FmKBVq/v5tqmSkDz7p54G/MGyjMnCFFnC79XWNbg+Vta8W6Wb2qtSZTSxIGkJrRpCFEiA==}
    dependencies:
      pako: 1.0.11

  /browserslist@4.21.5:
    resolution: {integrity: sha512-tUkiguQGW7S3IhB7N+c2MV/HZPSCPAAiYBZXLsBhFB/PCy6ZKKsZrmBayHV9fdGV/ARIfJ14NkxKzRDjvp7L6w==}
    engines: {node: ^6 || ^7 || ^8 || ^9 || ^10 || ^11 || ^12 || >=13.7}
    hasBin: true
    dependencies:
      caniuse-lite: 1.0.30001460
      electron-to-chromium: 1.4.320
      node-releases: 2.0.10
      update-browserslist-db: 1.0.10(browserslist@4.21.5)

  /bs-logger@0.2.6:
    resolution: {integrity: sha512-pd8DCoxmbgc7hyPKOvxtqNcjYoOsABPQdcCUjGp3d42VR2CX1ORhk2A87oqqu5R1kk+76nsxZupkmyd+MVtCog==}
    engines: {node: '>= 6'}
    dependencies:
      fast-json-stable-stringify: 2.1.0
    dev: true

  /bser@2.1.1:
    resolution: {integrity: sha512-gQxTNE/GAfIIrmHLUE3oJyp5FO6HRBfhjnw4/wMmA63ZGDJnWBmgY/lyQBpnDUkGmAhbSe39tx2d/iTOAfglwQ==}
    dependencies:
      node-int64: 0.4.0
    dev: true

  /buffer-es6@4.9.3:
    resolution: {integrity: sha512-Ibt+oXxhmeYJSsCkODPqNpPmyegefiD8rfutH1NYGhMZQhSp95Rz7haemgnJ6dxa6LT+JLLbtgOMORRluwKktw==}
    dev: true

  /buffer-from@1.1.2:
    resolution: {integrity: sha512-E+XQCRwSbaaiChtv6k6Dwgc+bx+Bs6vuKJHHl5kox/BaKbhiXzqQOwK4cO22yElGp2OCmjwVhT3HmxgyPGnJfQ==}

  /buffer-xor@1.0.3:
    resolution: {integrity: sha512-571s0T7nZWK6vB67HI5dyUF7wXiNcfaPPPTl6zYCNApANjIvYJTg7hlud/+cJpdAhS7dVzqMLmfhfHR3rAcOjQ==}

  /buffer@5.7.1:
    resolution: {integrity: sha512-EHcyIPBQ4BSGlvjB16k5KgAJ27CIsHY/2JBmCRReo48y9rQ3MaUzWX3KVlBa4U7MyX02HdVj0K7C3WaB3ju7FQ==}
    dependencies:
      base64-js: 1.5.1
      ieee754: 1.2.1

  /buffer@6.0.3:
    resolution: {integrity: sha512-FTiCpNxtwiZZHEZbcbTIcZjERVICn9yq/pDFkTl95/AxzD1naBctN7YO68riM/gLSDY7sdrMby8hofADYuuqOA==}
    dependencies:
      base64-js: 1.5.1
      ieee754: 1.2.1
    dev: false

  /builtin-modules@3.3.0:
    resolution: {integrity: sha512-zhaCDicdLuWN5UbN5IMnFqNMhNfo919sH85y2/ea+5Yg9TsTkeZxpL+JLbp6cgYFS4sRLp3YV4S6yDuqVWHYOw==}
    engines: {node: '>=6'}
    dev: true

  /builtin-status-codes@3.0.0:
    resolution: {integrity: sha512-HpGFw18DgFWlncDfjTa2rcQ4W88O1mC8e8yZ2AvQY5KDaktSTwo+KRf6nHK6FRI5FyRyb/5T6+TSxfP7QyGsmQ==}

  /builtins@2.0.1:
    resolution: {integrity: sha512-XkkVe5QAb6guWPXTzpSrYpSlN3nqEmrrE2TkAr/tp7idSF6+MONh9WvKrAuR3HiKLvoSgmbs8l1U9IPmMrIoLw==}
    dependencies:
      semver: 6.3.0
    dev: true

  /builtins@5.0.1:
    resolution: {integrity: sha512-qwVpFEHNfhYJIzNRBvd2C1kyo6jz3ZSMPyyuR47OPdiKWlbYnZNyDWuyR175qDnAJLiCo5fBBqPb3RiXgWlkOQ==}
    dependencies:
      semver: 7.3.8
    dev: true

  /c8@7.13.0:
    resolution: {integrity: sha512-/NL4hQTv1gBL6J6ei80zu3IiTrmePDKXKXOTLpHvcIWZTVYQlDhVWjjWvkhICylE8EwwnMVzDZugCvdx0/DIIA==}
    engines: {node: '>=10.12.0'}
    hasBin: true
    dependencies:
      '@bcoe/v8-coverage': 0.2.3
      '@istanbuljs/schema': 0.1.3
      find-up: 5.0.0
      foreground-child: 2.0.0
      istanbul-lib-coverage: 3.2.0
      istanbul-lib-report: 3.0.0
      istanbul-reports: 3.1.5
      rimraf: 3.0.2
      test-exclude: 6.0.0
      v8-to-istanbul: 9.1.0
      yargs: 16.2.0
      yargs-parser: 20.2.9
    dev: true

  /cache-base@1.0.1:
    resolution: {integrity: sha512-AKcdTnFSWATd5/GCPRxr2ChwIJ85CeyrEyjRHlKxQ56d4XJMGym0uAiKn0xbLOGOl3+yRpOTi484dVCEc5AUzQ==}
    engines: {node: '>=0.10.0'}
    dependencies:
      collection-visit: 1.0.0
      component-emitter: 1.3.0
      get-value: 2.0.6
      has-value: 1.0.0
      isobject: 3.0.1
      set-value: 2.0.1
      to-object-path: 0.3.0
      union-value: 1.0.1
      unset-value: 1.0.0
    dev: true

  /call-bind@1.0.2:
    resolution: {integrity: sha512-7O+FbCihrB5WGbFYesctwmTKae6rOiIzmz1icreWJ+0aA7LJfuqhEso2T9ncpcFtzMQtzXf2QGGueWJGTYsqrA==}
    dependencies:
      function-bind: 1.1.1
      get-intrinsic: 1.2.0

  /callsites@3.1.0:
    resolution: {integrity: sha512-P8BjAsXvZS+VIDUI11hHCQEv74YT67YUi5JJFNWIqL235sBmjX4+qx9Muvls5ivyNENctx46xQLQ3aTuE7ssaQ==}
    engines: {node: '>=6'}
    dev: true

  /camel-case@3.0.0:
    resolution: {integrity: sha512-+MbKztAYHXPr1jNTSKQF52VpcFjwY5RkR7fxksV8Doo4KAYc5Fl4UJRgthBbTmEx8C54DqahhbLJkDwjI3PI/w==}
    dependencies:
      no-case: 2.3.2
      upper-case: 1.1.3
    dev: true

  /camelcase@5.3.1:
    resolution: {integrity: sha512-L28STB170nwWS63UjtlEOE3dldQApaJXZkOI1uMFfzf3rRuPegHaHesyee+YxQ+W6SvRDQV6UrdOdRiR153wJg==}
    engines: {node: '>=6'}
    dev: true

  /camelcase@6.3.0:
    resolution: {integrity: sha512-Gmy6FhYlCY7uOElZUSbxo2UCDH8owEk996gkbrpsgGtrJLM3J7jGxl9Ic7Qwwj4ivOE5AWZWRMecDdF7hqGjFA==}
    engines: {node: '>=10'}
    dev: true

  /caniuse-lite@1.0.30001460:
    resolution: {integrity: sha512-Bud7abqjvEjipUkpLs4D7gR0l8hBYBHoa+tGtKJHvT2AYzLp1z7EmVkUT4ERpVUfca8S2HGIVs883D8pUH1ZzQ==}

  /capture-exit@2.0.0:
    resolution: {integrity: sha512-PiT/hQmTonHhl/HFGN+Lx3JJUznrVYJ3+AQsnthneZbvW7x+f08Tk7yLJTLEOUvBTbduLeeBkxEaYXUOUrRq6g==}
    engines: {node: 6.* || 8.* || >= 10.*}
    dependencies:
      rsvp: 4.8.5
    dev: true

  /car-transaction@1.0.1:
    resolution: {integrity: sha512-hNLWfaonfBIMec3rGPfefeOQtpIZTGeQ1kYgDezklTlLTJOSrWKCkSMEJ+bhEoWQt0wks74DU1aA9Px9c07kMA==}
    dependencies:
      '@ipld/car': 5.1.0
      '@ipld/dag-cbor': 9.0.0
      multiformats: 11.0.1
    dev: false

  /catharsis@0.9.0:
    resolution: {integrity: sha512-prMTQVpcns/tzFgFVkVp6ak6RykZyWb3gu8ckUpd6YkTlacOd3DXGJjIpD4Q6zJirizvaiAjSSHlOsA+6sNh2A==}
    engines: {node: '>= 10'}
    dependencies:
      lodash: 4.17.21
    dev: true

  /cborg@1.10.0:
    resolution: {integrity: sha512-/eM0JCaL99HDHxjySNQJLaolZFVdl6VA0/hEKIoiQPcQzE5LrG5QHdml0HaBt31brgB9dNe1zMr3f8IVrpotRQ==}
    hasBin: true
    dev: false

  /chalk@1.1.3:
    resolution: {integrity: sha512-U3lRVLMSlsCfjqYPbLyVv11M9CPW4I728d6TCKMAOJueEeB9/8o+eSsMnxPJD+Q+K909sdESg7C+tIkoH6on1A==}
    engines: {node: '>=0.10.0'}
    dependencies:
      ansi-styles: 2.2.1
      escape-string-regexp: 1.0.5
      has-ansi: 2.0.0
      strip-ansi: 3.0.1
      supports-color: 2.0.0
    dev: true

  /chalk@2.4.2:
    resolution: {integrity: sha512-Mti+f9lpJNcwF4tWV8/OrTTtF1gZi+f8FqlyAdouralcFWFQWF2+NgCHShjkCb+IFBLq9buZwE1xckQU4peSuQ==}
    engines: {node: '>=4'}
    dependencies:
      ansi-styles: 3.2.1
      escape-string-regexp: 1.0.5
      supports-color: 5.5.0
    dev: true

  /chalk@4.1.2:
    resolution: {integrity: sha512-oKnbhFyRIXpUuez8iBMmyEa4nbj4IOQyuhc/wy9kY7/WVPcwIO9VA668Pu8RkO7+0G76SLROeyw9CpQ061i4mA==}
    engines: {node: '>=10'}
    dependencies:
      ansi-styles: 4.3.0
      supports-color: 7.2.0
    dev: true

  /chalk@5.2.0:
    resolution: {integrity: sha512-ree3Gqw/nazQAPuJJEy+avdl7QfZMcUvmHIKgEZkGL+xOBzRvup5Hxo6LHuMceSxOabuJLJm5Yp/92R9eMmMvA==}
    engines: {node: ^12.17.0 || ^14.13 || >=16.0.0}
    dev: false

  /char-regex@1.0.2:
    resolution: {integrity: sha512-kWWXztvZ5SBQV+eRgKFeh8q5sLuZY2+8WUIzlxWVTg+oGwY14qylx1KbKzHd8P6ZYkAg0xyIDU9JMHhyJMZ1jw==}
    engines: {node: '>=10'}
    dev: true

  /chardet@0.7.0:
    resolution: {integrity: sha512-mT8iDcrh03qDGRRmoA2hmBJnxpllMR+0/0qlzjqZES6NdiWDcZkCNAk4rPFZ9Q85r27unkiNNg8ZOiwZXBHwcA==}
    dev: false

  /charwise@3.0.1:
    resolution: {integrity: sha512-RcdumNsM6fJZ5HHbYunqj2bpurVRGsXour3OR+SlLEHFhG6ALm54i6Osnh+OvO7kEoSBzwExpblYFH8zKQiEPw==}
    dev: false

  /chokidar@3.5.3:
    resolution: {integrity: sha512-Dr3sfKRP6oTcjf2JmUmFJfeVMvXBdegxB0iVQ5eb2V10uFJUCAS8OByZdVAyVb8xXNz3GjjTgj9kLWsZTqE6kw==}
    engines: {node: '>= 8.10.0'}
    dependencies:
      anymatch: 3.1.3
      braces: 3.0.2
      glob-parent: 5.1.2
      is-binary-path: 2.1.0
      is-glob: 4.0.3
      normalize-path: 3.0.0
      readdirp: 3.6.0
    optionalDependencies:
      fsevents: 2.3.2
    dev: true

  /chrome-trace-event@1.0.3:
    resolution: {integrity: sha512-p3KULyQg4S7NIHixdwbGX+nFHkoBiA4YQmyWtjb8XngSKV124nJmRysgAeujbUVb15vh+RvFUfCPqU7rXk+hZg==}
    engines: {node: '>=6.0'}

  /ci-info@2.0.0:
    resolution: {integrity: sha512-5tK7EtrZ0N+OLFMthtqOj4fI2Jeb88C4CAZPu25LDVUgXJ0A3Js4PMGqrn0JU1W0Mh1/Z8wZzYPxqUrXeBboCQ==}
    dev: true

  /ci-info@3.8.0:
    resolution: {integrity: sha512-eXTggHWSooYhq49F2opQhuHWgzucfF2YgODK4e1566GQs5BIfP30B0oenwBJHfWxAs2fyPB1s7Mg949zLf61Yw==}
    engines: {node: '>=8'}
    dev: true

  /cids@1.1.9:
    resolution: {integrity: sha512-l11hWRfugIcbGuTZwAM5PwpjPPjyb6UZOGwlHSnOBV5o07XhQ4gNpBN67FbODvpjyHtd+0Xs6KNvUcGBiDRsdg==}
    engines: {node: '>=4.0.0', npm: '>=3.0.0'}
    deprecated: This module has been superseded by the multiformats module
    dependencies:
      multibase: 4.0.6
      multicodec: 3.2.1
      multihashes: 4.0.3
      uint8arrays: 3.1.1
    dev: false

  /cipher-base@1.0.4:
    resolution: {integrity: sha512-Kkht5ye6ZGmwv40uUDZztayT2ThLQGfnj/T71N/XzeZeo3nf8foyW7zGTsPYkEya3m5f3cAypH+qe7YOrM1U2Q==}
    dependencies:
      inherits: 2.0.4
      safe-buffer: 5.2.1

  /cjs-module-lexer@0.6.0:
    resolution: {integrity: sha512-uc2Vix1frTfnuzxxu1Hp4ktSvM3QaI4oXl4ZUqL1wjTu/BGki9TrCWoqLTg/drR1KwAEarXuRFCG2Svr1GxPFw==}
    dev: true

  /class-utils@0.3.6:
    resolution: {integrity: sha512-qOhPa/Fj7s6TY8H8esGu5QNpMMQxz79h+urzrNYN6mn+9BnxlDGf5QZ+XeCDsxSjPqsSR56XOZOJmpeurnLMeg==}
    engines: {node: '>=0.10.0'}
    dependencies:
      arr-union: 3.1.0
      define-property: 0.2.5
      isobject: 3.0.1
      static-extend: 0.1.2
    dev: true

  /classnames@2.3.2:
    resolution: {integrity: sha512-CSbhY4cFEJRe6/GQzIk5qXZ4Jeg5pcsP7b5peFSDpffpe1cqjASH/n9UTjBwOp6XpMSTwQ8Za2K5V02ueA7Tmw==}
    dev: false

  /clean-css@4.2.4:
    resolution: {integrity: sha512-EJUDT7nDVFDvaQgAo2G/PJvxmp1o/c6iXLbswsBbUFXi1Nr+AjA2cKmfbKDMjMvzEe75g3P6JkaDDAKk96A85A==}
    engines: {node: '>= 4.0'}
    dependencies:
      source-map: 0.6.1
    dev: true

  /clean-jsdoc-theme@4.2.6(jsdoc@4.0.2):
    resolution: {integrity: sha512-/3KUA+ElcFWdej5Wt+sV8begeZu8i8D8ET+RXOov03bHJbR4OEhUZKR/tm1qGfrvGUglQadvTk5WIIWpy2GUzg==}
    peerDependencies:
      jsdoc: '>=3.x <=4.x'
    dependencies:
      '@jsdoc/salty': 0.2.5
      fs-extra: 10.1.0
      html-minifier: 4.0.0
      jsdoc: 4.0.2
      klaw-sync: 6.0.0
      lodash: 4.17.21
      nanoid: 3.3.4
      showdown: 2.1.0
    dev: true

  /cli-color@2.0.3:
    resolution: {integrity: sha512-OkoZnxyC4ERN3zLzZaY9Emb7f/MhBOIpePv0Ycok0fJYT+Ouo00UBEIwsVsr0yoow++n5YWlSUgST9GKhNHiRQ==}
    engines: {node: '>=0.10'}
    dependencies:
      d: 1.0.1
      es5-ext: 0.10.62
      es6-iterator: 2.0.3
      memoizee: 0.4.15
      timers-ext: 0.1.7
    dev: false

  /cli-cursor@4.0.0:
    resolution: {integrity: sha512-VGtlMu3x/4DOtIUwEkRezxUZ2lBacNJCHash0N0WeZDBS+7Ux1dm3XWAgWYxLJFMMdOeXMHXorshEFhbMSGelg==}
    engines: {node: ^12.20.0 || ^14.13.1 || >=16.0.0}
    dependencies:
      restore-cursor: 4.0.0
    dev: false

  /cli-spinners@2.7.0:
    resolution: {integrity: sha512-qu3pN8Y3qHNgE2AFweciB1IfMnmZ/fsNTEE+NOFjmGB2F/7rLhnhzppvpCnN4FovtP26k8lHyy9ptEbNwWFLzw==}
    engines: {node: '>=6'}
    dev: false

  /cli-width@4.0.0:
    resolution: {integrity: sha512-ZksGS2xpa/bYkNzN3BAw1wEjsLV/ZKOf/CCrJ/QOBsxx6fOARIkwTutxp1XIOIohi6HKmOFjMoK/XaqDVUpEEw==}
    engines: {node: '>= 12'}
    dev: false

  /cliui@6.0.0:
    resolution: {integrity: sha512-t6wbgtoCXvAzst7QgXxJYqPt0usEfbgQdftEPbLL/cvv6HPE5VgvqCuAIDR0NgU52ds6rFwqrgakNLrHEjCbrQ==}
    dependencies:
      string-width: 4.2.3
      strip-ansi: 6.0.1
      wrap-ansi: 6.2.0
    dev: true

  /cliui@7.0.4:
    resolution: {integrity: sha512-OcRE68cOsVMXp1Yvonl/fzkQOyjLSu/8bhPDfQt0e0/Eb283TKP20Fs2MqoPsr9SwA595rRCA+QMzYc9nBP+JQ==}
    dependencies:
      string-width: 4.2.3
      strip-ansi: 6.0.1
      wrap-ansi: 7.0.0
    dev: true

  /cliui@8.0.1:
    resolution: {integrity: sha512-BSeNnyus75C4//NQ9gQt1/csTXyo/8Sb+afLAkzAptFuMsod9HFokGNudZpi/oQV73hnVK+sR+5PVRMd+Dr7YQ==}
    engines: {node: '>=12'}
    dependencies:
      string-width: 4.2.3
      strip-ansi: 6.0.1
      wrap-ansi: 7.0.0

  /clone-deep@4.0.1:
    resolution: {integrity: sha512-neHB9xuzh/wk0dIHweyAXv2aPGZIVk3pLMe+/RNzINf17fe0OG96QroktYAUm7SM1PBnzTabaLboqqxDyMU+SQ==}
    engines: {node: '>=6'}
    dependencies:
      is-plain-object: 2.0.4
      kind-of: 6.0.3
      shallow-clone: 3.0.1

  /clone@0.1.19:
    resolution: {integrity: sha512-IO78I0y6JcSpEPHzK4obKdsL7E7oLdRVDVOLwr2Hkbjsb+Eoz0dxW6tef0WizoKu0gLC4oZSZuEF4U2K6w1WQw==}
    dev: true

  /clone@1.0.4:
    resolution: {integrity: sha512-JQHZ2QMW6l3aH/j6xCqQThY/9OH4D/9ls34cgkUBiEeocRTU04tHfKPBsUK1PqZCUQM7GiA0IIXJSuXHI64Kbg==}
    engines: {node: '>=0.8'}
    dev: false

  /co@4.6.0:
    resolution: {integrity: sha512-QVb0dM5HvG+uaxitm8wONl7jltx8dqhfU33DcqtOZcLSVIKSDDLDi7+0LbAKiyI8hD9u42m2YxXSkMGWThaecQ==}
    engines: {iojs: '>= 1.0.0', node: '>= 0.12.0'}
    dev: true

  /collect-v8-coverage@1.0.1:
    resolution: {integrity: sha512-iBPtljfCNcTKNAto0KEtDfZ3qzjJvqE3aTGZsbhjSBlorqpXJlaWWtPO35D+ZImoC3KWejX64o+yPGxhWSTzfg==}
    dev: true

  /collection-visit@1.0.0:
    resolution: {integrity: sha512-lNkKvzEeMBBjUGHZ+q6z9pSJla0KWAQPvtzhEV9+iGyQYG+pBpl7xKDhxoNSOZH2hhv0v5k0y2yAM4o4SjoSkw==}
    engines: {node: '>=0.10.0'}
    dependencies:
      map-visit: 1.0.0
      object-visit: 1.0.1
    dev: true

  /color-convert@1.9.3:
    resolution: {integrity: sha512-QfAUtd+vFdAtFQcC8CCyYt1fYWxSqAiK2cSD6zDB8N3cpsEBAvRxp9zOGg6G/SHHJYAT88/az/IuDGALsNVbGg==}
    dependencies:
      color-name: 1.1.3
    dev: true

  /color-convert@2.0.1:
    resolution: {integrity: sha512-RRECPsj7iu/xb5oKYcsFHSppFNnsj/52OVTRKb4zP5onXwVF3zVmmToNcOfGC+CRDpfK/U584fMg38ZHCaElKQ==}
    engines: {node: '>=7.0.0'}
    dependencies:
      color-name: 1.1.4

  /color-name@1.1.3:
    resolution: {integrity: sha512-72fSenhMw2HZMTVHeCA9KCmpEIbzWiQsjN+BHcBbS9vr1mtt+vJjPdksIBNUmKAW8TFUDPJK5SUU3QhE9NEXDw==}
    dev: true

  /color-name@1.1.4:
    resolution: {integrity: sha512-dOy+3AuW3a2wNbZHIuMZpTcgjGuLU/uBL/ubcZF9OXbDo8ff4O8yVp5Bf0efS8uEoYo5q4Fx7dY9OgQGXgAsQA==}

  /colorette@2.0.19:
    resolution: {integrity: sha512-3tlv/dIP7FWvj3BsbHrGLJ6l/oKh1O3TcgBqMn+yyCagOxc23fyzDS6HypQbgxWbkpDnf52p1LuR4eWDQ/K9WQ==}

  /combined-stream@1.0.8:
    resolution: {integrity: sha512-FQN4MRfuJeHf7cBbBMJFXhKSDq+2kAArBlmRBvcvFE5BB1HZKXtSFASDhdlz9zOYwxh8lDdnvmMOe/+5cdoEdg==}
    engines: {node: '>= 0.8'}
    dependencies:
      delayed-stream: 1.0.0
    dev: true

  /commander@2.20.3:
    resolution: {integrity: sha512-GpVkmM8vF2vQUkj2LvZmD35JxeJOLCwJ9cUkugyk2nuhbv3+mJvpLYYt+0+USMxE+oj+ey/lJEnhZw75x/OMcQ==}

  /commander@9.5.0:
    resolution: {integrity: sha512-KRs7WVDKg86PWiuAqhDrAQnTXZKraVcCc6vFdL14qrZ/DcWwuRo7VoiYXalXO7S5GKpqYiVEwCbgFDfxNHKJBQ==}
    engines: {node: ^12.20.0 || >=14}

  /commondir@1.0.1:
    resolution: {integrity: sha512-W9pAhw0ja1Edb5GVdIF1mjZw/ASI0AlShXM83UUGe2DVr5TdAPEA1OA8m/g8zWp9x6On7gqufY+FatDbC3MDQg==}

  /component-emitter@1.3.0:
    resolution: {integrity: sha512-Rd3se6QB+sO1TwqZjscQrurpEPIfO0/yYnSin6Q/rD3mOutHvUrCAhJub3r90uNb+SESBuE0QYoB90YdfatsRg==}
    dev: true

  /concat-map@0.0.1:
    resolution: {integrity: sha512-/Srv4dswyQNBfohGpz9o6Yb3Gz3SrUDqBH5rTuhGR7ahtlbYKnVxw2bCFMRljaA7EXHaXZ8wsHdodFvbkhKmqg==}

  /concat-stream@1.6.2:
    resolution: {integrity: sha512-27HBghJxjiZtIk3Ycvn/4kbJk/1uZuJFfuPEns6LaEvpvG1f0hTea8lilrouyo9mVc2GWdcEZ8OLoGmSADlrCw==}
    engines: {'0': node >= 0.8}
    dependencies:
      buffer-from: 1.1.2
      inherits: 2.0.4
      readable-stream: 2.3.8
      typedarray: 0.0.6
    dev: true

  /conf@10.2.0:
    resolution: {integrity: sha512-8fLl9F04EJqjSqH+QjITQfJF8BrOVaYr1jewVgSRAEWePfxT0sku4w2hrGQ60BC/TNLGQ2pgxNlTbWQmMPFvXg==}
    engines: {node: '>=12'}
    dependencies:
      ajv: 8.12.0
      ajv-formats: 2.1.1(ajv@8.12.0)
      atomically: 1.7.0
      debounce-fn: 4.0.0
      dot-prop: 6.0.1
      env-paths: 2.2.1
      json-schema-typed: 7.0.3
      onetime: 5.1.2
      pkg-up: 3.1.0
      semver: 7.3.8
    dev: false

  /console-browserify@1.2.0:
    resolution: {integrity: sha512-ZMkYO/LkF17QvCPqM0gxw8yUzigAOZOSWSHg91FH6orS7vcEj5dVZTidN2fQ14yBSdg97RqhSNwLUXInd52OTA==}

  /constants-browserify@1.0.0:
    resolution: {integrity: sha512-xFxOwqIzR/e1k1gLiWEophSCMqXcwVHIH7akf7b/vxcUeGunlj3hvZaaqxwHsTgn+IndtkQJgSztIDWeumWJDQ==}

  /convert-source-map@1.9.0:
    resolution: {integrity: sha512-ASFBup0Mz1uyiIjANan1jzLQami9z1PoYSZCiiYW2FczPbenXc45FZdBZLzOT+r6+iciuEModtmCti+hjaAk0A==}
    dev: true

  /convert-source-map@2.0.0:
    resolution: {integrity: sha512-Kvp459HrV2FEJ1CAsi1Ku+MY3kasH19TFykTz2xWmMeq6bk2NU3XXvfJ+Q61m0xktWwt+1HSYf3JZsTms3aRJg==}
    dev: true

  /copy-descriptor@0.1.1:
    resolution: {integrity: sha512-XgZ0pFcakEUlbwQEVNg3+QAis1FyTL3Qel9FYy8pSkQqoG3PNoT0bOCQtOXcOkur21r2Eq2kI+IE+gsmAEVlYw==}
    engines: {node: '>=0.10.0'}
    dev: true

  /core-js@2.6.12:
    resolution: {integrity: sha512-Kb2wC0fvsWfQrgk8HU5lW6U/Lcs8+9aaYcy4ZFc6DDlo4nZ7n70dEgE5rtR0oG6ufKDUnrwfWL1mXR5ljDatrQ==}
    deprecated: core-js@<3.23.3 is no longer maintained and not recommended for usage due to the number of issues. Because of the V8 engine whims, feature detection in old core-js versions could cause a slowdown up to 100x even if nothing is polyfilled. Some versions have web compatibility issues. Please, upgrade your dependencies to the actual version of core-js.
    requiresBuild: true
    dev: true

<<<<<<< HEAD
  /core-js/3.30.2:
    resolution: {integrity: sha512-uBJiDmwqsbJCWHAwjrx3cvjbMXP7xD72Dmsn5LOJpiRmE3WbBbN5rCqQ2Qh6Ek6/eOrjlWngEynBWo4VxerQhg==}
    requiresBuild: true
    dev: false

  /core-util-is/1.0.3:
=======
  /core-util-is@1.0.3:
>>>>>>> 6fd04f09
    resolution: {integrity: sha512-ZQBvi1DcpJ4GDqanjucZ2Hj3wEO5pZDS89BWbkcrvdxksJorwUDDZamX9ldFkp9aw2lmBDLgkObEA4DWNJ9FYQ==}
    dev: true

  /create-ecdh@4.0.4:
    resolution: {integrity: sha512-mf+TCx8wWc9VpuxfP2ht0iSISLZnt0JgWlrOKZiNqyUZWnjIaCIVNQArMHnCZKfEYRg6IM7A+NeJoN8gf/Ws0A==}
    dependencies:
      bn.js: 4.12.0
      elliptic: 6.5.4

  /create-hash@1.2.0:
    resolution: {integrity: sha512-z00bCGNHDG8mHAkP7CtT1qVu+bFQUPjYq/4Iv3C3kWjTFV10zIjfSoeqXo9Asws8gwSHDGj/hl2u4OGIjapeCg==}
    dependencies:
      cipher-base: 1.0.4
      inherits: 2.0.4
      md5.js: 1.3.5
      ripemd160: 2.0.2
      sha.js: 2.4.11

  /create-hmac@1.1.7:
    resolution: {integrity: sha512-MJG9liiZ+ogc4TzUwuvbER1JRdgvUFSB5+VR/g5h82fGaIRWMWddtKBHi7/sVhfjQZ6SehlyhvQYrcYkaUIpLg==}
    dependencies:
      cipher-base: 1.0.4
      create-hash: 1.2.0
      inherits: 2.0.4
      ripemd160: 2.0.2
      safe-buffer: 5.2.1
      sha.js: 2.4.11

  /create-require@1.1.1:
    resolution: {integrity: sha512-dcKFX3jn0MpIaXjisoRvexIJVEKzaq7z2rZKxf+MSr9TkdmHmsU4m2lcLojrj/FHl8mk5VxMmYA+ftRkP/3oKQ==}
    dev: true

  /cross-spawn@6.0.5:
    resolution: {integrity: sha512-eTVLrBSt7fjbDygz805pMnstIs2VTBNkRm0qxZd+M7A5XDdxVRWO5MxGBXZhjY4cqLYLdtrGqRf8mBPmzwSpWQ==}
    engines: {node: '>=4.8'}
    dependencies:
      nice-try: 1.0.5
      path-key: 2.0.1
      semver: 5.7.1
      shebang-command: 1.2.0
      which: 1.3.1
    dev: true

  /cross-spawn@7.0.3:
    resolution: {integrity: sha512-iRDPJKUPVEND7dHPO8rkbOnPpyDygcDFtWjpeWNCgy8WP2rXcxXL8TskReQl6OrB2G7+UJrags1q15Fudc7G6w==}
    engines: {node: '>= 8'}
    dependencies:
      path-key: 3.1.1
      shebang-command: 2.0.0
      which: 2.0.2

  /crypto-browserify@3.12.0:
    resolution: {integrity: sha512-fz4spIh+znjO2VjL+IdhEpRJ3YN6sMzITSBijk6FK2UvTqruSQW+/cCZTSNsMiZNvUeq0CqurF+dAbyiGOY6Wg==}
    dependencies:
      browserify-cipher: 1.0.1
      browserify-sign: 4.2.1
      create-ecdh: 4.0.4
      create-hash: 1.2.0
      create-hmac: 1.1.7
      diffie-hellman: 5.0.3
      inherits: 2.0.4
      pbkdf2: 3.1.2
      public-encrypt: 4.0.3
      randombytes: 2.1.0
      randomfill: 1.0.4

  /cssom@0.3.8:
    resolution: {integrity: sha512-b0tGHbfegbhPJpxpiBPU2sCkigAqtM9O121le6bbOlgyV+NyGyCmVfJ6QW9eRjz8CpNfWEOYBIMIGRYkLwsIYg==}
    dev: true

  /cssom@0.4.4:
    resolution: {integrity: sha512-p3pvU7r1MyyqbTk+WbNJIgJjG2VmTIaB10rI93LzVPrmDJKkzKYMtxxyAvQXR/NS6otuzveI7+7BBq3SjBS2mw==}
    dev: true

  /cssstyle@2.3.0:
    resolution: {integrity: sha512-AZL67abkUzIuvcHqk7c09cezpGNcxUxU4Ioi/05xHk4DQeTkWmGYftIE6ctU6AEt+Gn4n1lDStOtj7FKycP71A==}
    engines: {node: '>=8'}
    dependencies:
      cssom: 0.3.8
    dev: true

  /csstype@3.1.1:
    resolution: {integrity: sha512-DJR/VvkAvSZW9bTouZue2sSxDwdTN92uHjqeKVm+0dAqdfNykRzQ95tay8aXMBAAPpUiq4Qcug2L7neoRh2Egw==}

  /d@1.0.1:
    resolution: {integrity: sha512-m62ShEObQ39CfralilEQRjH6oAMtNCV1xJyEx5LpRYUVN+EviphDgUc/F3hnYbADmkiNs67Y+3ylmlG7Lnu+FA==}
    dependencies:
      es5-ext: 0.10.62
      type: 1.2.0
    dev: false

<<<<<<< HEAD
  /data-uri-to-buffer/4.0.1:
    resolution: {integrity: sha512-0R9ikRb668HB7QDxT1vkpuUBtqc53YyAwMwGeUFKRojY/NWKvdZ+9UYtRfGmhqNbRkTSVpMbmyhXipFFv2cb/A==}
    engines: {node: '>= 12'}
    dev: false

  /data-urls/2.0.0:
=======
  /data-urls@2.0.0:
>>>>>>> 6fd04f09
    resolution: {integrity: sha512-X5eWTSXO/BJmpdIKCRuKUgSCgAN0OwliVK3yPKbwIWU1Tdw5BRajxlzMidvh+gwko9AfQ9zIj52pzF91Q3YAvQ==}
    engines: {node: '>=10'}
    dependencies:
      abab: 2.0.6
      whatwg-mimetype: 2.3.0
      whatwg-url: 8.7.0
    dev: true

  /debounce-fn@4.0.0:
    resolution: {integrity: sha512-8pYCQiL9Xdcg0UPSD3d+0KMlOjp+KGU5EPwYddgzQ7DATsg4fuUDjQtsYLmWjnk2obnNHgV3vE2Y4jejSOJVBQ==}
    engines: {node: '>=10'}
    dependencies:
      mimic-fn: 3.1.0
    dev: false

  /debounce@1.2.1:
    resolution: {integrity: sha512-XRRe6Glud4rd/ZGQfiV1ruXSfbvfJedlV9Y6zOlP+2K04vBYiJEte6stfFkCP03aMnY5tsipamumUjL14fofug==}
    dev: false

  /debug@2.6.9:
    resolution: {integrity: sha512-bC7ElrdJaJnPbAP+1EotYvqZsb3ecl5wi6Bfi6BJTUcNowp6cvspg0jXznRTKDjm/E7AdgFBVeAPVMNcKGsHMA==}
    peerDependencies:
      supports-color: '*'
    peerDependenciesMeta:
      supports-color:
        optional: true
    dependencies:
      ms: 2.0.0
    dev: true

  /debug@3.2.7:
    resolution: {integrity: sha512-CFjzYYAi4ThfiQvizrFQevTTXHtnCqWfe7x1AhgEscTz6ZbLbfoLRLPugTQyBth6f8ZERVUSyWHFD/7Wu4t1XQ==}
    peerDependencies:
      supports-color: '*'
    peerDependenciesMeta:
      supports-color:
        optional: true
    dependencies:
      ms: 2.1.3
    dev: true

  /debug@4.3.4(supports-color@8.1.1):
    resolution: {integrity: sha512-PRWFHuSU3eDtQJPvnNY7Jcket1j0t5OuOsFzPPzsekD52Zl8qUfFIPEiswXqIvHWGVHOgX+7G/vCNNhehwxfkQ==}
    engines: {node: '>=6.0'}
    peerDependencies:
      supports-color: '*'
    peerDependenciesMeta:
      supports-color:
        optional: true
    dependencies:
      ms: 2.1.2
      supports-color: 8.1.1

  /decamelize@1.2.0:
    resolution: {integrity: sha512-z2S+W9X73hAUUki+N+9Za2lBlun89zigOyGrsax+KUQ6wKW4ZoWpEYBkGhQjwAjjDCkWxhY0VKEhk8wzY7F5cA==}
    engines: {node: '>=0.10.0'}
    dev: true

  /decamelize@4.0.0:
    resolution: {integrity: sha512-9iE1PgSik9HeIIw2JO94IidnE3eBoQrFJ3w7sFuzSX4DpmZ3v5sZpUiV5Swcf6mQEF+Y0ru8Neo+p+nyh2J+hQ==}
    engines: {node: '>=10'}
    dev: true

  /decimal.js@10.4.3:
    resolution: {integrity: sha512-VBBaLc1MgL5XpzgIP7ny5Z6Nx3UrRkIViUkPUdtl9aya5amy3De1gsUUSB1g3+3sExYNjCAsAznmukyxCb1GRA==}
    dev: true

  /decode-uri-component@0.2.2:
    resolution: {integrity: sha512-FqUYQ+8o158GyGTrMFJms9qh3CqTKvAqgqsTnkLI8sKu0028orqBhxNMFkFen0zGyg6epACD32pjVk58ngIErQ==}
    engines: {node: '>=0.10'}
    dev: true

  /deep-is@0.1.4:
    resolution: {integrity: sha512-oIPzksmTg4/MriiaYGO+okXDT7ztn/w3Eptv/+gSIdMdKsJo0u4CfYNFJPy+4SKMuCqGw2wxnA+URMg3t8a/bQ==}
    dev: true

  /deepmerge@4.3.1:
    resolution: {integrity: sha512-3sUqbMEc77XqpdNO7FRyRog+eW3ph+GYCbj+rK+uYyRMuwsVy0rMiVtPn+QJlKFvWP/1PYpapqYn0Me2knFn+A==}
    engines: {node: '>=0.10.0'}
    dev: true

  /defaults@1.0.4:
    resolution: {integrity: sha512-eFuaLoy/Rxalv2kr+lqMlUnrDWV+3j4pljOIJgLIhI058IQfWJ7vXhyEIHu+HtC738klGALYxOKDO0bQP3tg8A==}
    dependencies:
      clone: 1.0.4
    dev: false

  /deferred-leveldown@0.2.0:
    resolution: {integrity: sha512-+WCbb4+ez/SZ77Sdy1iadagFiVzMB89IKOBhglgnUkVxOxRWmmFsz8UDSNWh4Rhq+3wr/vMFlYj+rdEwWUDdng==}
    dependencies:
      abstract-leveldown: 0.12.4
    dev: true

  /define-lazy-prop@2.0.0:
    resolution: {integrity: sha512-Ds09qNh8yw3khSjiJjiUInaGX9xlqZDY7JVryGxdxV7NPeuqQfplOpQ66yJFZut3jLa5zOwkXw1g9EI2uKh4Og==}
    engines: {node: '>=8'}
    dev: true

  /define-properties@1.2.0:
    resolution: {integrity: sha512-xvqAVKGfT1+UAvPwKTVw/njhdQ8ZhXK4lI0bCIuCMrp2up9nPnaDftrLtmpTazqd1o+UY4zgzU+avtMbDP+ldA==}
    engines: {node: '>= 0.4'}
    dependencies:
      has-property-descriptors: 1.0.0
      object-keys: 1.1.1

  /define-property@0.2.5:
    resolution: {integrity: sha512-Rr7ADjQZenceVOAKop6ALkkRAmH1A4Gx9hV/7ZujPUN2rkATqFO0JZLZInbAjpZYoJ1gUx8MRMQVkYemcbMSTA==}
    engines: {node: '>=0.10.0'}
    dependencies:
      is-descriptor: 0.1.6
    dev: true

  /define-property@1.0.0:
    resolution: {integrity: sha512-cZTYKFWspt9jZsMscWo8sc/5lbPC9Q0N5nBLgb+Yd915iL3udB1uFgS3B8YCx66UVHq018DAVFoee7x+gxggeA==}
    engines: {node: '>=0.10.0'}
    dependencies:
      is-descriptor: 1.0.2
    dev: true

  /define-property@2.0.2:
    resolution: {integrity: sha512-jwK2UV4cnPpbcG7+VRARKTZPUWowwXA8bzH5NP6ud0oeAxyYPuGZUAC7hMugpCdz4BeSZl2Dl9k66CHJ/46ZYQ==}
    engines: {node: '>=0.10.0'}
    dependencies:
      is-descriptor: 1.0.2
      isobject: 3.0.1
    dev: true

  /delayed-stream@1.0.0:
    resolution: {integrity: sha512-ZySD7Nf91aLB0RxL4KGrKHBXl7Eds1DAmEdcoVawXnLD7SDhpNgtuII2aAkg7a7QS41jxPSZ17p4VdGnMHk3MQ==}
    engines: {node: '>=0.4.0'}
    dev: true

  /des.js@1.0.1:
    resolution: {integrity: sha512-Q0I4pfFrv2VPd34/vfLrFOoRmlYj3OV50i7fskps1jZWK1kApMWWT9G6RRUeYedLcBDIhnSDaUvJMb3AhUlaEA==}
    dependencies:
      inherits: 2.0.4
      minimalistic-assert: 1.0.1

  /detect-indent@4.0.0:
    resolution: {integrity: sha512-BDKtmHlOzwI7iRuEkhzsnPoi5ypEhWAJB5RvHWe1kMr06js3uK5B3734i3ui5Yd+wOJV1cpE4JnivPD283GU/A==}
    engines: {node: '>=0.10.0'}
    dependencies:
      repeating: 2.0.1
    dev: true

  /detect-newline@3.1.0:
    resolution: {integrity: sha512-TLz+x/vEXm/Y7P7wn1EJFNLxYpUD4TgMosxY6fAVJUnJMbupHBOncxyWUG9OpTaH9EBD7uFI5LfEgmMOc54DsA==}
    engines: {node: '>=8'}
    dev: true

  /diff-sequences@26.6.2:
    resolution: {integrity: sha512-Mv/TDa3nZ9sbc5soK+OoA74BsS3mL37yixCvUAQkiuA4Wz6YtwP/K47n2rv2ovzHZvoiQeA5FTQOschKkEwB0Q==}
    engines: {node: '>= 10.14.2'}
    dev: true

  /diff-sequences@29.4.3:
    resolution: {integrity: sha512-ofrBgwpPhCD85kMKtE9RYFFq6OC1A89oW2vvgWZNCwxrUpRUILopY7lsYyMDSjc8g6U6aiO0Qubg6r4Wgt5ZnA==}
    engines: {node: ^14.15.0 || ^16.10.0 || >=18.0.0}
    dev: true

  /diff@5.0.0:
    resolution: {integrity: sha512-/VTCrvm5Z0JGty/BWHljh+BAiw3IK+2j87NGMu8Nwc/f48WoDAC395uomO9ZD117ZOBaHmkX1oyLvkVM/aIT3w==}
    engines: {node: '>=0.3.1'}
    dev: true

  /diffie-hellman@5.0.3:
    resolution: {integrity: sha512-kqag/Nl+f3GwyK25fhUMYj81BUOrZ9IuJsjIcDE5icNM9FJHAVm3VcUDxdLPoQtTuUylWm6ZIknYJwwaPxsUzg==}
    dependencies:
      bn.js: 4.12.0
      miller-rabin: 4.0.1
      randombytes: 2.1.0

  /doctrine@2.1.0:
    resolution: {integrity: sha512-35mSku4ZXK0vfCuHEDAwt55dg2jNajHZ1odvF+8SSr82EsZY4QmXfuWso8oEd8zRhVObSN18aM0CjSdoBX7zIw==}
    engines: {node: '>=0.10.0'}
    dependencies:
      esutils: 2.0.3
    dev: true

  /doctrine@3.0.0:
    resolution: {integrity: sha512-yS+Q5i3hBf7GBkd4KG8a7eBNNWNGLTaEwwYWUijIYM7zrlYDM0BFXHjjPWlWZ1Rg7UaddZeIDmi9jF3HmqiQ2w==}
    engines: {node: '>=6.0.0'}
    dependencies:
      esutils: 2.0.3
    dev: true

  /domain-browser@4.22.0:
    resolution: {integrity: sha512-IGBwjF7tNk3cwypFNH/7bfzBcgSCbaMOD3GsaY1AU/JRrnHnYgEM0+9kQt52iZxjNsjBtJYtao146V+f8jFZNw==}
    engines: {node: '>=10'}

  /domexception@1.0.1:
    resolution: {integrity: sha512-raigMkn7CJNNo6Ihro1fzG7wr3fHuYVytzquZKX5n0yizGsTcYgzdIUwj1X9pK0VvjeihV+XiclP+DjwbsSKug==}
    dependencies:
      webidl-conversions: 4.0.2
    dev: true

  /domexception@2.0.1:
    resolution: {integrity: sha512-yxJ2mFy/sibVQlu5qHjOkf9J3K6zgmCxgJ94u2EdvDOV09H+32LtRswEcUsmUWN72pVLOEnTSRaIVVzVQgS0dg==}
    engines: {node: '>=8'}
    dependencies:
      webidl-conversions: 5.0.0
    dev: true

  /dot-prop@6.0.1:
    resolution: {integrity: sha512-tE7ztYzXHIeyvc7N+hR3oi7FIbf/NIjVP9hmAt3yMXzrQ072/fpjGLx2GxNxGxUl5V73MEqYzioOMoVhGMJ5cA==}
    engines: {node: '>=10'}
    dependencies:
      is-obj: 2.0.0
    dev: false

  /eastasianwidth@0.2.0:
    resolution: {integrity: sha512-I88TYZWc9XiYHRQ4/3c5rjjfgkjhLyW2luGIheGERbNQ6OY7yTybanSpDXZa8y7VUP9YmDcYa+eyq4ca7iLqWA==}
    dev: false

  /electron-to-chromium@1.4.320:
    resolution: {integrity: sha512-h70iRscrNluMZPVICXYl5SSB+rBKo22XfuIS1ER0OQxQZpKTnFpuS6coj7wY9M/3trv7OR88rRMOlKmRvDty7Q==}

  /elliptic@6.5.4:
    resolution: {integrity: sha512-iLhC6ULemrljPZb+QutR5TQGB+pdW6KGD5RSegS+8sorOZT+rdQFbsQFJgvN3eRqNALqJer4oQ16YvJHlU8hzQ==}
    dependencies:
      bn.js: 4.12.0
      brorand: 1.1.0
      hash.js: 1.1.7
      hmac-drbg: 1.0.1
      inherits: 2.0.4
      minimalistic-assert: 1.0.1
      minimalistic-crypto-utils: 1.0.1

  /emittery@0.7.2:
    resolution: {integrity: sha512-A8OG5SR/ij3SsJdWDJdkkSYUjQdCUx6APQXem0SaEePBSRg4eymGYwBkKo1Y6DU+af/Jn2dBQqDBvjnr9Vi8nQ==}
    engines: {node: '>=10'}
    dev: true

  /emoji-regex@8.0.0:
    resolution: {integrity: sha512-MSjYzcWNOA0ewAHpz0MxpYFvwg6yjy1NG3xteoqz644VCo/RPgnr1/GGt+ic3iJTzQ8Eu3TdM14SawnVUmGE6A==}

  /emoji-regex@9.2.2:
    resolution: {integrity: sha512-L18DaJsXSUk2+42pv8mLs5jJT2hqFkFE4j21wOmgbUqsZ2hL72NsUU785g9RXgo3s0ZNgVl42TiHp3ZtOv/Vyg==}
    dev: false

  /encrypted-block@0.0.3:
    resolution: {integrity: sha512-kWJC4xYeJYT3//r9xjdx1c7lWWZ+8oQy28qwLw6+jkKwAji1+kowNL9n7xt3o549D1YRrTVPsog4UOcotc3kpQ==}
    dependencies:
      js-crypto-aes: 1.0.4
      multiformats: 4.6.3
    dev: false

  /end-of-stream@1.4.4:
    resolution: {integrity: sha512-+uw1inIHVPQoaVuHzRyXd21icM+cnt4CzD5rW+NC1wjOUSTOs+Te7FOv7AhN7vS9x/oIyhLP5PR1H+phQAHu5Q==}
    dependencies:
      once: 1.4.0
    dev: true

  /enhanced-resolve@5.12.0:
    resolution: {integrity: sha512-QHTXI/sZQmko1cbDoNAa3mJ5qhWUUNAq3vR0/YiD379fWQrcfuoX1+HW2S0MTt7XmoPLapdaDKUtelUSPic7hQ==}
    engines: {node: '>=10.13.0'}
    dependencies:
      graceful-fs: 4.2.10
      tapable: 2.2.1

  /entities@2.1.0:
    resolution: {integrity: sha512-hCx1oky9PFrJ611mf0ifBLBRW8lUUVRlFolb5gWRfIELabBlbp9xZvrqZLZAs+NxFnbfQoeGd8wDkygjg7U85w==}
    dev: true

  /env-paths@2.2.1:
    resolution: {integrity: sha512-+h1lkLKhZMTYjog1VEpJNG7NZJWcuc2DDk/qsqSTRRCOXiLjeQ1d1/udrUGhqMxUgAlwKNZ0cf2uqan5GLuS2A==}
    engines: {node: '>=6'}
    dev: false

  /envinfo@7.8.1:
    resolution: {integrity: sha512-/o+BXHmB7ocbHEAs6F2EnG0ogybVVUdkRunTT2glZU9XAaGmhqskrvKwqXuDfNjEO0LZKWdejEEpnq8aM0tOaw==}
    engines: {node: '>=4'}
    hasBin: true

  /err-code@3.0.1:
    resolution: {integrity: sha512-GiaH0KJUewYok+eeY05IIgjtAe4Yltygk9Wqp1V5yVWLdhf0hYZchRjNIT9bb0mSwRcIusT3cx7PJUf3zEIfUA==}
    dev: false

  /errno@0.1.8:
    resolution: {integrity: sha512-dJ6oBr5SQ1VSd9qkk7ByRgb/1SH4JZjCHSW/mr63/QcXO9zLVxvJ6Oy13nio03rxpSnVDDjFor75SjVeZWPW/A==}
    hasBin: true
    dependencies:
      prr: 1.0.1
    dev: true

  /error-ex@1.3.2:
    resolution: {integrity: sha512-7dFHNmqeFSEt2ZBsCriorKnn3Z2pj+fd9kmI6QoWw4//DL+icEBfc0U7qJCisqrTsKTjw4fNFy2pW9OqStD84g==}
    dependencies:
      is-arrayish: 0.2.1
    dev: true

  /es-abstract@1.21.1:
    resolution: {integrity: sha512-QudMsPOz86xYz/1dG1OuGBKOELjCh99IIWHLzy5znUB6j8xG2yMA7bfTV86VSqKF+Y/H08vQPR+9jyXpuC6hfg==}
    engines: {node: '>= 0.4'}
    dependencies:
      available-typed-arrays: 1.0.5
      call-bind: 1.0.2
      es-set-tostringtag: 2.0.1
      es-to-primitive: 1.2.1
      function-bind: 1.1.1
      function.prototype.name: 1.1.5
      get-intrinsic: 1.2.0
      get-symbol-description: 1.0.0
      globalthis: 1.0.3
      gopd: 1.0.1
      has: 1.0.3
      has-property-descriptors: 1.0.0
      has-proto: 1.0.1
      has-symbols: 1.0.3
      internal-slot: 1.0.5
      is-array-buffer: 3.0.2
      is-callable: 1.2.7
      is-negative-zero: 2.0.2
      is-regex: 1.1.4
      is-shared-array-buffer: 1.0.2
      is-string: 1.0.7
      is-typed-array: 1.1.10
      is-weakref: 1.0.2
      object-inspect: 1.12.3
      object-keys: 1.1.1
      object.assign: 4.1.4
      regexp.prototype.flags: 1.4.3
      safe-regex-test: 1.0.0
      string.prototype.trimend: 1.0.6
      string.prototype.trimstart: 1.0.6
      typed-array-length: 1.0.4
      unbox-primitive: 1.0.2
      which-typed-array: 1.1.9
    dev: true

  /es-module-lexer@0.9.3:
    resolution: {integrity: sha512-1HQ2M2sPtxwnvOvT1ZClHyQDiggdNjURWpY2we6aMKCQiUVxTmVs2UYPLIrD84sS+kMdUwfBSylbJPwNnBrnHQ==}

  /es-module-lexer@1.2.1:
    resolution: {integrity: sha512-9978wrXM50Y4rTMmW5kXIC09ZdXQZqkE4mxhwkd8VbzsGkXGPgV4zWuqQJgCEzYngdo2dYDa0l8xhX4fkSwJSg==}
    dev: true

  /es-set-tostringtag@2.0.1:
    resolution: {integrity: sha512-g3OMbtlwY3QewlqAiMLI47KywjWZoEytKr8pf6iTC8uJq5bIAH52Z9pnQ8pVL6whrCto53JZDuUIsifGeLorTg==}
    engines: {node: '>= 0.4'}
    dependencies:
      get-intrinsic: 1.2.0
      has: 1.0.3
      has-tostringtag: 1.0.0
    dev: true

  /es-shim-unscopables@1.0.0:
    resolution: {integrity: sha512-Jm6GPcCdC30eMLbZ2x8z2WuRwAws3zTBBKuusffYVUrNj/GVSUAZ+xKMaUpfNDR5IbyNA5LJbaecoUVbmUcB1w==}
    dependencies:
      has: 1.0.3
    dev: true

  /es-to-primitive@1.2.1:
    resolution: {integrity: sha512-QCOllgZJtaUo9miYBcLChTUaHNjJF3PYs1VidD7AwiEj1kYxKeQTctLAezAOH5ZKRH0g2IgPn6KwB4IT8iRpvA==}
    engines: {node: '>= 0.4'}
    dependencies:
      is-callable: 1.2.7
      is-date-object: 1.0.5
      is-symbol: 1.0.4
    dev: true

  /es5-ext@0.10.62:
    resolution: {integrity: sha512-BHLqn0klhEpnOKSrzn/Xsz2UIW8j+cGmo9JLzr8BiUapV8hPL9+FliFqjwr9ngW7jWdnxv6eO+/LqyhJVqgrjA==}
    engines: {node: '>=0.10'}
    requiresBuild: true
    dependencies:
      es6-iterator: 2.0.3
      es6-symbol: 3.1.3
      next-tick: 1.1.0
    dev: false

  /es6-iterator@2.0.3:
    resolution: {integrity: sha512-zw4SRzoUkd+cl+ZoE15A9o1oQd920Bb0iOJMQkQhl3jNc03YqVjAhG7scf9C5KWRU/R13Orf588uCC6525o02g==}
    dependencies:
      d: 1.0.1
      es5-ext: 0.10.62
      es6-symbol: 3.1.3
    dev: false

  /es6-object-assign@1.1.0:
    resolution: {integrity: sha512-MEl9uirslVwqQU369iHNWZXsI8yaZYGg/D65aOgZkeyFJwHYSxilf7rQzXKI7DdDuBPrBXbfk3sl9hJhmd5AUw==}

<<<<<<< HEAD
  /es6-promisify/7.0.0:
    resolution: {integrity: sha512-ginqzK3J90Rd4/Yz7qRrqUeIpe3TwSXTPPZtPne7tGBPeAaQiU8qt4fpKApnxHcq1AwtUdHVg5P77x/yrggG8Q==}
    engines: {node: '>=6'}
    dev: false

  /es6-symbol/3.1.3:
=======
  /es6-symbol@3.1.3:
>>>>>>> 6fd04f09
    resolution: {integrity: sha512-NJ6Yn3FuDinBaBRWl/q5X/s4koRHBrgKAu+yGI6JCBeiu3qrcbJhwT2GeR/EXVfylRk8dpQVJoLEFhK+Mu31NA==}
    dependencies:
      d: 1.0.1
      ext: 1.7.0
    dev: false

  /es6-weak-map@2.0.3:
    resolution: {integrity: sha512-p5um32HOTO1kP+w7PRnB+5lQ43Z6muuMuIMffvDN8ZB4GcnjLBV6zGStpbASIMk4DCAvEaamhe2zhyCb/QXXsA==}
    dependencies:
      d: 1.0.1
      es5-ext: 0.10.62
      es6-iterator: 2.0.3
      es6-symbol: 3.1.3
    dev: false

  /esbuild@0.16.17:
    resolution: {integrity: sha512-G8LEkV0XzDMNwXKgM0Jwu3nY3lSTwSGY6XbxM9cr9+s0T/qSV1q1JVPBGzm3dcjhCic9+emZDmMffkwgPeOeLg==}
    engines: {node: '>=12'}
    hasBin: true
    requiresBuild: true
    optionalDependencies:
      '@esbuild/android-arm': 0.16.17
      '@esbuild/android-arm64': 0.16.17
      '@esbuild/android-x64': 0.16.17
      '@esbuild/darwin-arm64': 0.16.17
      '@esbuild/darwin-x64': 0.16.17
      '@esbuild/freebsd-arm64': 0.16.17
      '@esbuild/freebsd-x64': 0.16.17
      '@esbuild/linux-arm': 0.16.17
      '@esbuild/linux-arm64': 0.16.17
      '@esbuild/linux-ia32': 0.16.17
      '@esbuild/linux-loong64': 0.16.17
      '@esbuild/linux-mips64el': 0.16.17
      '@esbuild/linux-ppc64': 0.16.17
      '@esbuild/linux-riscv64': 0.16.17
      '@esbuild/linux-s390x': 0.16.17
      '@esbuild/linux-x64': 0.16.17
      '@esbuild/netbsd-x64': 0.16.17
      '@esbuild/openbsd-x64': 0.16.17
      '@esbuild/sunos-x64': 0.16.17
      '@esbuild/win32-arm64': 0.16.17
      '@esbuild/win32-ia32': 0.16.17
      '@esbuild/win32-x64': 0.16.17
    dev: true

  /esbuild@0.17.16:
    resolution: {integrity: sha512-aeSuUKr9aFVY9Dc8ETVELGgkj4urg5isYx8pLf4wlGgB0vTFjxJQdHnNH6Shmx4vYYrOTLCHtRI5i1XZ9l2Zcg==}
    engines: {node: '>=12'}
    hasBin: true
    requiresBuild: true
    optionalDependencies:
      '@esbuild/android-arm': 0.17.16
      '@esbuild/android-arm64': 0.17.16
      '@esbuild/android-x64': 0.17.16
      '@esbuild/darwin-arm64': 0.17.16
      '@esbuild/darwin-x64': 0.17.16
      '@esbuild/freebsd-arm64': 0.17.16
      '@esbuild/freebsd-x64': 0.17.16
      '@esbuild/linux-arm': 0.17.16
      '@esbuild/linux-arm64': 0.17.16
      '@esbuild/linux-ia32': 0.17.16
      '@esbuild/linux-loong64': 0.17.16
      '@esbuild/linux-mips64el': 0.17.16
      '@esbuild/linux-ppc64': 0.17.16
      '@esbuild/linux-riscv64': 0.17.16
      '@esbuild/linux-s390x': 0.17.16
      '@esbuild/linux-x64': 0.17.16
      '@esbuild/netbsd-x64': 0.17.16
      '@esbuild/openbsd-x64': 0.17.16
      '@esbuild/sunos-x64': 0.17.16
      '@esbuild/win32-arm64': 0.17.16
      '@esbuild/win32-ia32': 0.17.16
      '@esbuild/win32-x64': 0.17.16

  /escalade@3.1.1:
    resolution: {integrity: sha512-k0er2gUkLf8O0zKJiAhmkTnJlTvINGv7ygDNPbeIsX/TJjGJZHuh9B2UxbsaEkmlEo9MfhrSzmhIlhRlI2GXnw==}
    engines: {node: '>=6'}

  /escape-string-regexp@1.0.5:
    resolution: {integrity: sha512-vbRorB5FUQWvla16U8R/qgaFIya2qGzwDrNmCZuYKrbdSUMG6I1ZCGQRefkRVhuOkIGVne7BQ35DSfo1qvJqFg==}
    engines: {node: '>=0.8.0'}
    dev: true

  /escape-string-regexp@2.0.0:
    resolution: {integrity: sha512-UpzcLCXolUWcNu5HtVMHYdXJjArjsF9C0aNnquZYY4uW/Vu0miy5YoWvbV345HauVvcAUnpRuhMMcqTcGOY2+w==}
    engines: {node: '>=8'}
    dev: true

  /escape-string-regexp@4.0.0:
    resolution: {integrity: sha512-TtpcNJ3XAzx3Gq8sWRzJaVajRs0uVxA2YAkdb1jm2YkPz4G6egUFAyA3n5vtEIZefPk5Wa4UXbKuS5fKkJWdgA==}
    engines: {node: '>=10'}
    dev: true

  /escape-string-regexp@5.0.0:
    resolution: {integrity: sha512-/veY75JbMK4j1yjvuUxuVsiS/hr/4iHs9FTT6cgTexxdE0Ly/glccBAkloH/DofkjRbZU3bnoj38mOmhkZ0lHw==}
    engines: {node: '>=12'}
    dev: false

  /escodegen@2.0.0:
    resolution: {integrity: sha512-mmHKys/C8BFUGI+MAWNcSYoORYLMdPzjrknd2Vc+bUsjN5bXcr8EhrNB+UTqfL1y3I9c4fw2ihgtMPQLBRiQxw==}
    engines: {node: '>=6.0'}
    hasBin: true
    dependencies:
      esprima: 4.0.1
      estraverse: 5.3.0
      esutils: 2.0.3
      optionator: 0.8.3
    optionalDependencies:
      source-map: 0.6.1
    dev: true

  /eslint-config-standard-jsx@11.0.0(eslint-plugin-react@7.32.2)(eslint@8.35.0):
    resolution: {integrity: sha512-+1EV/R0JxEK1L0NGolAr8Iktm3Rgotx3BKwgaX+eAuSX8D952LULKtjgZD3F+e6SvibONnhLwoTi9DPxN5LvvQ==}
    peerDependencies:
      eslint: ^8.8.0
      eslint-plugin-react: ^7.28.0
    dependencies:
      eslint: 8.35.0
      eslint-plugin-react: 7.32.2(eslint@8.35.0)
    dev: true

  /eslint-config-standard@17.0.0(eslint-plugin-import@2.27.5)(eslint-plugin-n@15.6.1)(eslint-plugin-promise@6.1.1)(eslint@8.35.0):
    resolution: {integrity: sha512-/2ks1GKyqSOkH7JFvXJicu0iMpoojkwB+f5Du/1SC0PtBL+s8v30k9njRZ21pm2drKYm2342jFnGWzttxPmZVg==}
    peerDependencies:
      eslint: ^8.0.1
      eslint-plugin-import: ^2.25.2
      eslint-plugin-n: ^15.0.0
      eslint-plugin-promise: ^6.0.0
    dependencies:
      eslint: 8.35.0
      eslint-plugin-import: 2.27.5(eslint@8.35.0)
      eslint-plugin-n: 15.6.1(eslint@8.35.0)
      eslint-plugin-promise: 6.1.1(eslint@8.35.0)
    dev: true

  /eslint-import-resolver-node@0.3.7:
    resolution: {integrity: sha512-gozW2blMLJCeFpBwugLTGyvVjNoeo1knonXAcatC6bjPBZitotxdWf7Gimr25N4c0AAOo4eOUfaG82IJPDpqCA==}
    dependencies:
      debug: 3.2.7
      is-core-module: 2.11.0
      resolve: 1.22.1
    transitivePeerDependencies:
      - supports-color
    dev: true

  /eslint-module-utils@2.7.4(eslint-import-resolver-node@0.3.7)(eslint@8.35.0):
    resolution: {integrity: sha512-j4GT+rqzCoRKHwURX7pddtIPGySnX9Si/cgMI5ztrcqOPtk5dDEeZ34CQVPphnqkJytlc97Vuk05Um2mJ3gEQA==}
    engines: {node: '>=4'}
    peerDependencies:
      '@typescript-eslint/parser': '*'
      eslint: '*'
      eslint-import-resolver-node: '*'
      eslint-import-resolver-typescript: '*'
      eslint-import-resolver-webpack: '*'
    peerDependenciesMeta:
      '@typescript-eslint/parser':
        optional: true
      eslint:
        optional: true
      eslint-import-resolver-node:
        optional: true
      eslint-import-resolver-typescript:
        optional: true
      eslint-import-resolver-webpack:
        optional: true
    dependencies:
      debug: 3.2.7
      eslint: 8.35.0
      eslint-import-resolver-node: 0.3.7
    transitivePeerDependencies:
      - supports-color
    dev: true

  /eslint-plugin-es@4.1.0(eslint@8.35.0):
    resolution: {integrity: sha512-GILhQTnjYE2WorX5Jyi5i4dz5ALWxBIdQECVQavL6s7cI76IZTDWleTHkxz/QT3kvcs2QlGHvKLYsSlPOlPXnQ==}
    engines: {node: '>=8.10.0'}
    peerDependencies:
      eslint: '>=4.19.1'
    dependencies:
      eslint: 8.35.0
      eslint-utils: 2.1.0
      regexpp: 3.2.0
    dev: true

  /eslint-plugin-import@2.27.5(eslint@8.35.0):
    resolution: {integrity: sha512-LmEt3GVofgiGuiE+ORpnvP+kAm3h6MLZJ4Q5HCyHADofsb4VzXFsRiWj3c0OFiV+3DWFh0qg3v9gcPlfc3zRow==}
    engines: {node: '>=4'}
    peerDependencies:
      '@typescript-eslint/parser': '*'
      eslint: ^2 || ^3 || ^4 || ^5 || ^6 || ^7.2.0 || ^8
    peerDependenciesMeta:
      '@typescript-eslint/parser':
        optional: true
    dependencies:
      array-includes: 3.1.6
      array.prototype.flat: 1.3.1
      array.prototype.flatmap: 1.3.1
      debug: 3.2.7
      doctrine: 2.1.0
      eslint: 8.35.0
      eslint-import-resolver-node: 0.3.7
      eslint-module-utils: 2.7.4(eslint-import-resolver-node@0.3.7)(eslint@8.35.0)
      has: 1.0.3
      is-core-module: 2.11.0
      is-glob: 4.0.3
      minimatch: 3.1.2
      object.values: 1.1.6
      resolve: 1.22.1
      semver: 6.3.0
      tsconfig-paths: 3.14.2
    transitivePeerDependencies:
      - eslint-import-resolver-typescript
      - eslint-import-resolver-webpack
      - supports-color
    dev: true

  /eslint-plugin-n@15.6.1(eslint@8.35.0):
    resolution: {integrity: sha512-R9xw9OtCRxxaxaszTQmQAlPgM+RdGjaL1akWuY/Fv9fRAi8Wj4CUKc6iYVG8QNRjRuo8/BqVYIpfqberJUEacA==}
    engines: {node: '>=12.22.0'}
    peerDependencies:
      eslint: '>=7.0.0'
    dependencies:
      builtins: 5.0.1
      eslint: 8.35.0
      eslint-plugin-es: 4.1.0(eslint@8.35.0)
      eslint-utils: 3.0.0(eslint@8.35.0)
      ignore: 5.2.4
      is-core-module: 2.11.0
      minimatch: 3.1.2
      resolve: 1.22.1
      semver: 7.3.8
    dev: true

  /eslint-plugin-promise@6.1.1(eslint@8.35.0):
    resolution: {integrity: sha512-tjqWDwVZQo7UIPMeDReOpUgHCmCiH+ePnVT+5zVapL0uuHnegBUs2smM13CzOs2Xb5+MHMRFTs9v24yjba4Oig==}
    engines: {node: ^12.22.0 || ^14.17.0 || >=16.0.0}
    peerDependencies:
      eslint: ^7.0.0 || ^8.0.0
    dependencies:
      eslint: 8.35.0
    dev: true

  /eslint-plugin-react-hooks@4.6.0(eslint@8.35.0):
    resolution: {integrity: sha512-oFc7Itz9Qxh2x4gNHStv3BqJq54ExXmfC+a1NjAta66IAN87Wu0R/QArgIS9qKzX3dXKPI9H5crl9QchNMY9+g==}
    engines: {node: '>=10'}
    peerDependencies:
      eslint: ^3.0.0 || ^4.0.0 || ^5.0.0 || ^6.0.0 || ^7.0.0 || ^8.0.0-0
    dependencies:
      eslint: 8.35.0
    dev: true

  /eslint-plugin-react@7.32.2(eslint@8.35.0):
    resolution: {integrity: sha512-t2fBMa+XzonrrNkyVirzKlvn5RXzzPwRHtMvLAtVZrt8oxgnTQaYbU6SXTOO1mwQgp1y5+toMSKInnzGr0Knqg==}
    engines: {node: '>=4'}
    peerDependencies:
      eslint: ^3 || ^4 || ^5 || ^6 || ^7 || ^8
    dependencies:
      array-includes: 3.1.6
      array.prototype.flatmap: 1.3.1
      array.prototype.tosorted: 1.1.1
      doctrine: 2.1.0
      eslint: 8.35.0
      estraverse: 5.3.0
      jsx-ast-utils: 3.3.3
      minimatch: 3.1.2
      object.entries: 1.1.6
      object.fromentries: 2.0.6
      object.hasown: 1.1.2
      object.values: 1.1.6
      prop-types: 15.8.1
      resolve: 2.0.0-next.4
      semver: 6.3.0
      string.prototype.matchall: 4.0.8
    dev: true

  /eslint-scope@5.1.1:
    resolution: {integrity: sha512-2NxwbF/hZ0KpepYN0cNbo+FN6XoK7GaHlQhgx/hIZl6Va0bF45RQOOwhLIy8lQDbuCiadSLCBnH2CFYquit5bw==}
    engines: {node: '>=8.0.0'}
    dependencies:
      esrecurse: 4.3.0
      estraverse: 4.3.0

  /eslint-scope@7.1.1:
    resolution: {integrity: sha512-QKQM/UXpIiHcLqJ5AOyIW7XZmzjkzQXYE54n1++wb0u9V/abW3l9uQnxX8Z5Xd18xyKIMTUAyQ0k1e8pz6LUrw==}
    engines: {node: ^12.22.0 || ^14.17.0 || >=16.0.0}
    dependencies:
      esrecurse: 4.3.0
      estraverse: 5.3.0
    dev: true

  /eslint-utils@2.1.0:
    resolution: {integrity: sha512-w94dQYoauyvlDc43XnGB8lU3Zt713vNChgt4EWwhXAP2XkBvndfxF0AgIqKOOasjPIPzj9JqgwkwbCYD0/V3Zg==}
    engines: {node: '>=6'}
    dependencies:
      eslint-visitor-keys: 1.3.0
    dev: true

  /eslint-utils@3.0.0(eslint@8.35.0):
    resolution: {integrity: sha512-uuQC43IGctw68pJA1RgbQS8/NP7rch6Cwd4j3ZBtgo4/8Flj4eGE7ZYSZRN3iq5pVUv6GPdW5Z1RFleo84uLDA==}
    engines: {node: ^10.0.0 || ^12.0.0 || >= 14.0.0}
    peerDependencies:
      eslint: '>=5'
    dependencies:
      eslint: 8.35.0
      eslint-visitor-keys: 2.1.0
    dev: true

  /eslint-visitor-keys@1.3.0:
    resolution: {integrity: sha512-6J72N8UNa462wa/KFODt/PJ3IU60SDpC3QXC1Hjc1BXXpfL2C9R5+AU7jhe0F6GREqVMh4Juu+NY7xn+6dipUQ==}
    engines: {node: '>=4'}
    dev: true

  /eslint-visitor-keys@2.1.0:
    resolution: {integrity: sha512-0rSmRBzXgDzIsD6mGdJgevzgezI534Cer5L/vyMX0kHzT/jiB43jRhd9YUlMGYLQy2zprNmoT8qasCGtY+QaKw==}
    engines: {node: '>=10'}
    dev: true

  /eslint-visitor-keys@3.3.0:
    resolution: {integrity: sha512-mQ+suqKJVyeuwGYHAdjMFqjCyfl8+Ldnxuyp3ldiMBFKkvytrXUZWaiPCEav8qDHKty44bD+qV1IP4T+w+xXRA==}
    engines: {node: ^12.22.0 || ^14.17.0 || >=16.0.0}
    dev: true

  /eslint@8.35.0:
    resolution: {integrity: sha512-BxAf1fVL7w+JLRQhWl2pzGeSiGqbWumV4WNvc9Rhp6tiCtm4oHnyPBSEtMGZwrQgudFQ+otqzWoPB7x+hxoWsw==}
    engines: {node: ^12.22.0 || ^14.17.0 || >=16.0.0}
    hasBin: true
    dependencies:
      '@eslint/eslintrc': 2.0.0
      '@eslint/js': 8.35.0
      '@humanwhocodes/config-array': 0.11.8
      '@humanwhocodes/module-importer': 1.0.1
      '@nodelib/fs.walk': 1.2.8
      ajv: 6.12.6
      chalk: 4.1.2
      cross-spawn: 7.0.3
      debug: 4.3.4(supports-color@8.1.1)
      doctrine: 3.0.0
      escape-string-regexp: 4.0.0
      eslint-scope: 7.1.1
      eslint-utils: 3.0.0(eslint@8.35.0)
      eslint-visitor-keys: 3.3.0
      espree: 9.4.1
      esquery: 1.5.0
      esutils: 2.0.3
      fast-deep-equal: 3.1.3
      file-entry-cache: 6.0.1
      find-up: 5.0.0
      glob-parent: 6.0.2
      globals: 13.20.0
      grapheme-splitter: 1.0.4
      ignore: 5.2.4
      import-fresh: 3.3.0
      imurmurhash: 0.1.4
      is-glob: 4.0.3
      is-path-inside: 3.0.3
      js-sdsl: 4.3.0
      js-yaml: 4.1.0
      json-stable-stringify-without-jsonify: 1.0.1
      levn: 0.4.1
      lodash.merge: 4.6.2
      minimatch: 3.1.2
      natural-compare: 1.4.0
      optionator: 0.9.1
      regexpp: 3.2.0
      strip-ansi: 6.0.1
      strip-json-comments: 3.1.1
      text-table: 0.2.0
    transitivePeerDependencies:
      - supports-color
    dev: true

  /espree@9.4.1:
    resolution: {integrity: sha512-XwctdmTO6SIvCzd9810yyNzIrOrqNYV9Koizx4C/mRhf9uq0o4yHoCEU/670pOxOL/MSraektvSAji79kX90Vg==}
    engines: {node: ^12.22.0 || ^14.17.0 || >=16.0.0}
    dependencies:
      acorn: 8.8.2
      acorn-jsx: 5.3.2(acorn@8.8.2)
      eslint-visitor-keys: 3.3.0
    dev: true

  /esprima@4.0.1:
    resolution: {integrity: sha512-eGuFFw7Upda+g4p+QHvnW0RyTX/SVeJBDM/gCtMARO0cLuT2HcEKnTPvhjV6aGeqrCB/sbNop0Kszm0jsaWU4A==}
    engines: {node: '>=4'}
    hasBin: true
    dev: true

  /esquery@1.5.0:
    resolution: {integrity: sha512-YQLXUplAwJgCydQ78IMJywZCceoqk1oH01OERdSAJc/7U2AylwjhSCLDEtqwg811idIS/9fIU5GjG73IgjKMVg==}
    engines: {node: '>=0.10'}
    dependencies:
      estraverse: 5.3.0
    dev: true

  /esrecurse@4.3.0:
    resolution: {integrity: sha512-KmfKL3b6G+RXvP8N1vr3Tq1kL/oCFgn2NYXEtqP8/L3pKapUA4G8cFVaoF3SU323CD4XypR/ffioHmkti6/Tag==}
    engines: {node: '>=4.0'}
    dependencies:
      estraverse: 5.3.0

  /estraverse@4.3.0:
    resolution: {integrity: sha512-39nnKffWz8xN1BU/2c79n9nB9HDzo0niYUqx6xyqUnyoAnQyyWpOTdZEeiCch8BBu515t4wp9ZmgVfVhn9EBpw==}
    engines: {node: '>=4.0'}

  /estraverse@5.3.0:
    resolution: {integrity: sha512-MMdARuVEQziNTeJD8DgMqmhwR11BRQ/cBP+pLtYdSTnf3MIO8fFeiINEbX36ZdNlfU/7A9f3gUw49B3oQsvwBA==}
    engines: {node: '>=4.0'}

  /estree-walker@0.6.1:
    resolution: {integrity: sha512-SqmZANLWS0mnatqbSfRP5g8OXZC12Fgg1IwNtLsyHDzJizORW4khDfjPqJZsemPWBB2uqykUah5YpQ6epsqC/w==}

  /estree-walker@2.0.2:
    resolution: {integrity: sha512-Rfkk/Mp/DL7JVje3u18FxFujQlTNR2q6QfMSMB7AvCBx91NGj/ba3kCfza0f6dVDbw7YlRf/nDrn7pQrCCyQ/w==}

  /esutils@2.0.3:
    resolution: {integrity: sha512-kVscqXk4OCp68SZ0dkgEKVi6/8ij300KBWTJq32P/dYeWTSwK41WyTxalN1eRmA5Z9UU/LX9D7FWSmV9SAYx6g==}
    engines: {node: '>=0.10.0'}
    dev: true

  /event-emitter@0.3.5:
    resolution: {integrity: sha512-D9rRn9y7kLPnJ+hMq7S/nhvoKwwvVJahBi2BPmx3bvbsEdK3W9ii8cBSGjP+72/LnM4n6fo3+dkCX5FeTQruXA==}
    dependencies:
      d: 1.0.1
      es5-ext: 0.10.62
    dev: false

  /event-target-shim@5.0.1:
    resolution: {integrity: sha512-i/2XbnSz/uxRCU6+NdVJgKWDTM427+MqYbkQzD321DuCQJUqOuJKIA0IM2+W2xtYHdKOmZ4dR6fExsd4SXL+WQ==}
    engines: {node: '>=6'}
    dev: false

  /eventemitter3@4.0.7:
    resolution: {integrity: sha512-8guHBZCwKnFhYdHr2ysuRWErTwhoN2X8XELRlrRwpmfeY2jjuUN4taQMsULKUVo1K4DvZl+0pgfyoysHxvmvEw==}
    dev: false

  /events@3.3.0:
    resolution: {integrity: sha512-mQw+2fkQbALzQ7V0MY0IqdnXNOeTtP4r0lN9z7AAawCXgqea7bDii20AYrIBrFd/Hx0M2Ocz6S111CaFkUcb0Q==}
    engines: {node: '>=0.8.x'}

  /evp_bytestokey@1.0.3:
    resolution: {integrity: sha512-/f2Go4TognH/KvCISP7OUsHn85hT9nUkxxA9BEWxFn+Oj9o8ZNLm/40hdlgSLyuOimsrTKLUMEorQexp/aPQeA==}
    dependencies:
      md5.js: 1.3.5
      safe-buffer: 5.2.1

  /exec-sh@0.3.6:
    resolution: {integrity: sha512-nQn+hI3yp+oD0huYhKwvYI32+JFeq+XkNcD1GAo3Y/MjxsfVGmrrzrnzjWiNY6f+pUCP440fThsFh5gZrRAU/w==}
    dev: true

  /execa@1.0.0:
    resolution: {integrity: sha512-adbxcyWV46qiHyvSp50TKt05tB4tK3HcmF7/nxfAdhnox83seTDbwnaqKO4sXRy7roHAIFqJP/Rw/AuEbX61LA==}
    engines: {node: '>=6'}
    dependencies:
      cross-spawn: 6.0.5
      get-stream: 4.1.0
      is-stream: 1.1.0
      npm-run-path: 2.0.2
      p-finally: 1.0.0
      signal-exit: 3.0.7
      strip-eof: 1.0.0
    dev: true

  /execa@4.1.0:
    resolution: {integrity: sha512-j5W0//W7f8UxAn8hXVnwG8tLwdiUy4FJLcSupCg6maBYZDpyBvTApK7KyuI4bKj8KOh1r2YH+6ucuYtJv1bTZA==}
    engines: {node: '>=10'}
    dependencies:
      cross-spawn: 7.0.3
      get-stream: 5.2.0
      human-signals: 1.1.1
      is-stream: 2.0.1
      merge-stream: 2.0.0
      npm-run-path: 4.0.1
      onetime: 5.1.2
      signal-exit: 3.0.7
      strip-final-newline: 2.0.0
    dev: true

  /exit@0.1.2:
    resolution: {integrity: sha512-Zk/eNKV2zbjpKzrsQ+n1G6poVbErQxJ0LBOJXaKZ1EViLzH+hrLu9cdXI4zw9dBQJslwBEpbQ2P1oS7nDxs6jQ==}
    engines: {node: '>= 0.8.0'}
    dev: true

  /expand-brackets@2.1.4:
    resolution: {integrity: sha512-w/ozOKR9Obk3qoWeY/WDi6MFta9AoMR+zud60mdnbniMcBxRuFJyDt2LdX/14A1UABeqk+Uk+LDfUpvoGKppZA==}
    engines: {node: '>=0.10.0'}
    dependencies:
      debug: 2.6.9
      define-property: 0.2.5
      extend-shallow: 2.0.1
      posix-character-classes: 0.1.1
      regex-not: 1.0.2
      snapdragon: 0.8.2
      to-regex: 3.0.2
    transitivePeerDependencies:
      - supports-color
    dev: true

  /expect@26.6.2:
    resolution: {integrity: sha512-9/hlOBkQl2l/PLHJx6JjoDF6xPKcJEsUlWKb23rKE7KzeDqUZKXKNMW27KIue5JMdBV9HgmoJPcc8HtO85t9IA==}
    engines: {node: '>= 10.14.2'}
    dependencies:
      '@jest/types': 26.6.2
      ansi-styles: 4.3.0
      jest-get-type: 26.3.0
      jest-matcher-utils: 26.6.2
      jest-message-util: 26.6.2
      jest-regex-util: 26.0.0
    dev: true

  /expect@29.5.0:
    resolution: {integrity: sha512-yM7xqUrCO2JdpFo4XpM82t+PJBFybdqoQuJLDGeDX2ij8NZzqRHyu3Hp188/JX7SWqud+7t4MUdvcgGBICMHZg==}
    engines: {node: ^14.15.0 || ^16.10.0 || >=18.0.0}
    dependencies:
      '@jest/expect-utils': 29.5.0
      jest-get-type: 29.4.3
      jest-matcher-utils: 29.5.0
      jest-message-util: 29.5.0
      jest-util: 29.5.0
    dev: true

  /ext@1.7.0:
    resolution: {integrity: sha512-6hxeJYaL110a9b5TEJSj0gojyHQAmA2ch5Os+ySCiA1QGdS697XWY1pzsrSjqA9LDEEgdB/KypIlR59RcLuHYw==}
    dependencies:
      type: 2.7.2
    dev: false

  /extend-shallow@2.0.1:
    resolution: {integrity: sha512-zCnTtlxNoAiDc3gqY2aYAWFx7XWWiasuF2K8Me5WbN8otHKTUKBwjPtNpRs/rbUZm7KxWAaNj7P1a/p52GbVug==}
    engines: {node: '>=0.10.0'}
    dependencies:
      is-extendable: 0.1.1
    dev: true

  /extend-shallow@3.0.2:
    resolution: {integrity: sha512-BwY5b5Ql4+qZoefgMj2NUmx+tehVTH/Kf4k1ZEtOHNFcm2wSxMRo992l6X3TIgni2eZVTZ85xMOjF31fwZAj6Q==}
    engines: {node: '>=0.10.0'}
    dependencies:
      assign-symbols: 1.0.0
      is-extendable: 1.0.1
    dev: true

  /external-editor@3.1.0:
    resolution: {integrity: sha512-hMQ4CX1p1izmuLYyZqLMO/qGNw10wSv9QDCPfzXfyFrOaCSSoRfqE1Kf1s5an66J5JZC62NewG+mK49jOCtQew==}
    engines: {node: '>=4'}
    dependencies:
      chardet: 0.7.0
      iconv-lite: 0.4.24
      tmp: 0.0.33
    dev: false

  /extglob@2.0.4:
    resolution: {integrity: sha512-Nmb6QXkELsuBr24CJSkilo6UHHgbekK5UiZgfE6UHD3Eb27YC6oD+bhcT+tJ6cl8dmsgdQxnWlcry8ksBIBLpw==}
    engines: {node: '>=0.10.0'}
    dependencies:
      array-unique: 0.3.2
      define-property: 1.0.0
      expand-brackets: 2.1.4
      extend-shallow: 2.0.1
      fragment-cache: 0.2.1
      regex-not: 1.0.2
      snapdragon: 0.8.2
      to-regex: 3.0.2
    transitivePeerDependencies:
      - supports-color
    dev: true

  /fake-indexeddb@4.0.1:
    resolution: {integrity: sha512-hFRyPmvEZILYgdcLBxVdHLik4Tj3gDTu/g7s9ZDOiU3sTNiGx+vEu1ri/AMsFJUZ/1sdRbAVrEcKndh3sViBcA==}
    dependencies:
      realistic-structured-clone: 3.0.0
    dev: true

  /fast-deep-equal@3.1.3:
    resolution: {integrity: sha512-f3qQ9oQy9j2AhBe/H9VC91wLmKBCCU/gDOnKNAYG5hswO7BLKj09Hc5HYNz9cGI++xlpDCIgDaitVs03ATR84Q==}

  /fast-json-stable-stringify@2.1.0:
    resolution: {integrity: sha512-lhd/wF+Lk98HZoTCtlVraHtfh5XYijIjalXck7saUtuanSDyLMxnHhSXEDJqHxD7msR8D0uCmqlkwjCV8xvwHw==}

  /fast-levenshtein@2.0.6:
    resolution: {integrity: sha512-DCXu6Ifhqcks7TZKY3Hxp3y6qphY5SJZmrWMDrKcERSOXWQdMhU9Ig/PYrzyw/ul9jOIyh0N4M0tbC5hodg8dw==}
    dev: true

  /fastest-levenshtein@1.0.16:
    resolution: {integrity: sha512-eRnCtTTtGZFpQCwhJiUOuxPQWRXVKYDn0b2PeHfXL6/Zi53SLAzAHfVhVWK2AryC/WH05kGfxhFIPvTF0SXQzg==}
    engines: {node: '>= 4.9.1'}

  /fastq@1.15.0:
    resolution: {integrity: sha512-wBrocU2LCXXa+lWBt8RoIRD89Fi8OdABODa/kEnyeyjS5aZO5/GNvI5sEINADqP/h8M29UHTHUb53sUu5Ihqdw==}
    dependencies:
      reusify: 1.0.4
    dev: true

  /fb-watchman@2.0.2:
    resolution: {integrity: sha512-p5161BqbuCaSnB8jIbzQHOlpgsPmK5rJVDfDKO91Axs5NC1uu3HRQm6wt9cd9/+GtQQIO53JdGXXoyDpTAsgYA==}
    dependencies:
      bser: 2.1.1
    dev: true

<<<<<<< HEAD
  /fetch-blob/3.2.0:
    resolution: {integrity: sha512-7yAQpD2UMJzLi1Dqv7qFYnPbaPx7ZfFK6PiIxQ4PfkGPyNyl2Ugx+a/umUonmKqjhM4DnfbMvdX6otXq83soQQ==}
    engines: {node: ^12.20 || >= 14.13}
    dependencies:
      node-domexception: 1.0.0
      web-streams-polyfill: 3.2.1
    dev: false

  /figures/5.0.0:
=======
  /figures@5.0.0:
>>>>>>> 6fd04f09
    resolution: {integrity: sha512-ej8ksPF4x6e5wvK9yevct0UCXh8TTFlWGVLlgjZuoBH1HwjIfKE/IdL5mq89sFA7zELi1VhKpmtDnrs7zWyeyg==}
    engines: {node: '>=14'}
    dependencies:
      escape-string-regexp: 5.0.0
      is-unicode-supported: 1.3.0
    dev: false

  /file-entry-cache@6.0.1:
    resolution: {integrity: sha512-7Gps/XWymbLk2QLYK4NzpMOrYjMhdIxXuIvy2QBsLE6ljuodKvdkWs/cpyJJ3CVIVpH0Oi1Hvg1ovbMzLdFBBg==}
    engines: {node: ^10.12.0 || >=12.0.0}
    dependencies:
      flat-cache: 3.0.4
    dev: true

<<<<<<< HEAD
  /filer/1.4.1:
    resolution: {integrity: sha512-CJqhUN2yPioDov+DYpsUG9vLvAy0pt3aWuwHP+OfR86scb6lg/EdAo3EbZDCGyIRZxte2sAJ6gPtvGji9JlTyQ==}
    dependencies:
      es6-promisify: 7.0.0
      minimatch: 3.1.2
      schema-utils: 3.1.1
    dev: false

  /fill-range/4.0.0:
=======
  /fill-range@4.0.0:
>>>>>>> 6fd04f09
    resolution: {integrity: sha512-VcpLTWqWDiTerugjj8e3+esbg+skS3M9e54UuR3iCeIDMXCLTsAH8hTSzDQU/X6/6t3eYkOKoZSef2PlU6U1XQ==}
    engines: {node: '>=0.10.0'}
    dependencies:
      extend-shallow: 2.0.1
      is-number: 3.0.0
      repeat-string: 1.6.1
      to-regex-range: 2.1.1
    dev: true

  /fill-range@7.0.1:
    resolution: {integrity: sha512-qOo9F+dMUmC2Lcb4BbVvnKJxTPjCm+RRpe4gDuGrzkL7mEVl/djYSu2OdQ2Pa302N4oqkSg9ir6jaLWJ2USVpQ==}
    engines: {node: '>=8'}
    dependencies:
      to-regex-range: 5.0.1
    dev: true

  /filter-obj@2.0.2:
    resolution: {integrity: sha512-lO3ttPjHZRfjMcxWKb1j1eDhTFsu4meeR3lnMcnBFhk6RuLhvEiuALu2TlfL310ph4lCYYwgF/ElIjdP739tdg==}
    engines: {node: '>=8'}
    dev: false

  /find-cache-dir@3.3.2:
    resolution: {integrity: sha512-wXZV5emFEjrridIgED11OoUKLxiYjAcqot/NJdAkOhlJ+vGzwhOAfcG5OX1jP+S0PcjEn8bdMJv+g2jwQ3Onig==}
    engines: {node: '>=8'}
    dependencies:
      commondir: 1.0.1
      make-dir: 3.1.0
      pkg-dir: 4.2.0
    dev: true

  /find-up@3.0.0:
    resolution: {integrity: sha512-1yD6RmLI1XBfxugvORwlck6f75tYL+iR0jqwsOrOxMZyGYqUuDhJ0l4AXdO1iX/FTs9cBAMEk1gWSEx1kSbylg==}
    engines: {node: '>=6'}
    dependencies:
      locate-path: 3.0.0

  /find-up@4.1.0:
    resolution: {integrity: sha512-PpOwAdQ/YlXQ2vj8a3h8IipDuYRi3wceVQQGYWxNINccq40Anw7BlsEXCMbt1Zt+OLA6Fq9suIpIWD0OsnISlw==}
    engines: {node: '>=8'}
    dependencies:
      locate-path: 5.0.0
      path-exists: 4.0.0

  /find-up@5.0.0:
    resolution: {integrity: sha512-78/PXT1wlLLDgTzDs7sjq9hzz0vXD+zn+7wypEe4fXQxCmdmqfGsEPQxmiCSQI3ajFV91bVSsvNtrJRiW6nGng==}
    engines: {node: '>=10'}
    dependencies:
      locate-path: 6.0.0
      path-exists: 4.0.0
    dev: true

  /flat-cache@3.0.4:
    resolution: {integrity: sha512-dm9s5Pw7Jc0GvMYbshN6zchCA9RgQlzzEZX3vylR9IqFfS8XciblUXOKfW6SiuJ0e13eDYZoZV5wdrev7P3Nwg==}
    engines: {node: ^10.12.0 || >=12.0.0}
    dependencies:
      flatted: 3.2.7
      rimraf: 3.0.2
    dev: true

  /flat@5.0.2:
    resolution: {integrity: sha512-b6suED+5/3rTpUBdG1gupIl8MPFCAMA0QXwmljLhvCUKcUvdE4gWky9zpuGCcXHOsz4J9wPGNWq6OKpmIzz3hQ==}
    hasBin: true
    dev: true

  /flatted@3.2.7:
    resolution: {integrity: sha512-5nqDSxl8nn5BSNxyR3n4I6eDmbolI6WT+QqR547RwxQapgjQBmtktdP+HTBb/a/zLsbzERTONyUB5pefh5TtjQ==}
    dev: true

  /flexsearch@0.7.31:
    resolution: {integrity: sha512-XGozTsMPYkm+6b5QL3Z9wQcJjNYxp0CYn3U1gO7dwD6PAqU1SVWZxI9CCg3z+ml3YfqdPnrBehaBrnH2AGKbNA==}
    dev: true

  /for-each@0.3.3:
    resolution: {integrity: sha512-jqYfLp7mo9vIyQf8ykW2v7A+2N4QjeCeI5+Dz9XraiO1ign81wjiH7Fb9vSOWvQfNtmSa4H2RoQTrrXivdUZmw==}
    dependencies:
      is-callable: 1.2.7

  /for-in@1.0.2:
    resolution: {integrity: sha512-7EwmXrOjyL+ChxMhmG5lnW9MPt1aIeZEwKhQzoBUdTV0N3zuwWDZYVJatDvZ2OyzPUvdIAZDsCetk3coyMfcnQ==}
    engines: {node: '>=0.10.0'}
    dev: true

  /foreach@2.0.6:
    resolution: {integrity: sha512-k6GAGDyqLe9JaebCsFCoudPPWfihKu8pylYXRlqP1J7ms39iPoTtk2fviNglIeQEwdh0bQeKJ01ZPyuyQvKzwg==}
    dev: true

  /foreground-child@2.0.0:
    resolution: {integrity: sha512-dCIq9FpEcyQyXKCkyzmlPTFNgrCzPudOe+mhvJU5zAtlBnGVy2yKxtfsxK2tQBThwq225jcvBjpw1Gr40uzZCA==}
    engines: {node: '>=8.0.0'}
    dependencies:
      cross-spawn: 7.0.3
      signal-exit: 3.0.7
    dev: true

  /form-data@3.0.1:
    resolution: {integrity: sha512-RHkBKtLWUVwd7SqRIvCZMEvAMoGUp0XU+seQiZejj0COz3RI3hWP4sCv3gZWWLjJTd7rGwcsF5eKZGii0r/hbg==}
    engines: {node: '>= 6'}
    dependencies:
      asynckit: 0.4.0
      combined-stream: 1.0.8
      mime-types: 2.1.35
    dev: true

<<<<<<< HEAD
  /formdata-polyfill/4.0.10:
    resolution: {integrity: sha512-buewHzMvYL29jdeQTVILecSaZKnt/RJWjoZCF5OW60Z67/GmSLBkOFM7qh1PI3zFNtJbaZL5eQu1vLfazOwj4g==}
    engines: {node: '>=12.20.0'}
    dependencies:
      fetch-blob: 3.2.0
    dev: false

  /fragment-cache/0.2.1:
=======
  /fragment-cache@0.2.1:
>>>>>>> 6fd04f09
    resolution: {integrity: sha512-GMBAbW9antB8iZRHLoGw0b3HANt57diZYFO/HL1JGIC1MjKrdmhxvrJbupnVvpys0zsz7yBApXdQyfepKly2kA==}
    engines: {node: '>=0.10.0'}
    dependencies:
      map-cache: 0.2.2
    dev: true

  /fs-extra@10.1.0:
    resolution: {integrity: sha512-oRXApq54ETRj4eMiFzGnHWGy+zo5raudjuxN0b8H7s/RU2oW0Wvsx9O0ACRN/kRq9E8Vu/ReskGB5o3ji+FzHQ==}
    engines: {node: '>=12'}
    dependencies:
      graceful-fs: 4.2.10
      jsonfile: 6.1.0
      universalify: 2.0.0
    dev: true

  /fs-extra@8.1.0:
    resolution: {integrity: sha512-yhlQgA6mnOJUKOsRUFsgJdQCvkKhcz8tlZG5HBQfReYZy46OwLcY+Zia0mtdHsOo9y/hP+CxMN0TU9QxoOtG4g==}
    engines: {node: '>=6 <7 || >=8'}
    dependencies:
      graceful-fs: 4.2.10
      jsonfile: 4.0.0
      universalify: 0.1.2
    dev: true

  /fs.realpath@1.0.0:
    resolution: {integrity: sha512-OO0pH2lK6a0hZnAdau5ItzHPI6pUlvI7jMVnxUQRtw4owF2wk8lOSabtGDCTP4Ggrg2MbGnWO9X8K1t4+fGMDw==}

  /fsevents@2.3.2:
    resolution: {integrity: sha512-xiqMQR4xAeHTuB9uWm+fFRcIOgKBMiOBP+eXiyT7jsgVCq1bkVygt00oASowB7EdtpOHaaPgKt812P9ab+DDKA==}
    engines: {node: ^8.16.0 || ^10.6.0 || >=11.0.0}
    os: [darwin]
    requiresBuild: true
    optional: true

  /function-bind@1.1.1:
    resolution: {integrity: sha512-yIovAzMX49sF8Yl58fSCWJ5svSLuaibPxXQJFLmBObTuCr0Mf1KiPopGM9NiFjiYBCbfaa2Fh6breQ6ANVTI0A==}

  /function.prototype.name@1.1.5:
    resolution: {integrity: sha512-uN7m/BzVKQnCUF/iW8jYea67v++2u7m5UgENbHRtdDVclOUP+FMPlCNdmk0h/ysGyo2tavMJEDqJAkJdRa1vMA==}
    engines: {node: '>= 0.4'}
    dependencies:
      call-bind: 1.0.2
      define-properties: 1.2.0
      es-abstract: 1.21.1
      functions-have-names: 1.2.3
    dev: true

  /functions-have-names@1.2.3:
    resolution: {integrity: sha512-xckBUXyTIqT97tq2x2AMb+g163b5JFysYk0x4qxNFwbfQkmNZoiRHb6sPzI9/QV33WeuvVYBUIiD4NzNIyqaRQ==}
    dev: true

  /fwd-stream@1.0.4:
    resolution: {integrity: sha512-q2qaK2B38W07wfPSQDKMiKOD5Nzv2XyuvQlrmh1q0pxyHNanKHq8lwQ6n9zHucAwA5EbzRJKEgds2orn88rYTg==}
    dependencies:
      readable-stream: 1.0.34
    dev: true

  /gensync@1.0.0-beta.2:
    resolution: {integrity: sha512-3hN7NaskYvMDLQY55gnW3NQ+mesEAepTqlg+VEbj7zzqEMBVNhzcGYYeqFo/TlYz6eQiFcp1HcsCZO+nGgS8zg==}
    engines: {node: '>=6.9.0'}
    dev: true

  /get-browser-rtc@1.1.0:
    resolution: {integrity: sha512-MghbMJ61EJrRsDe7w1Bvqt3ZsBuqhce5nrn/XAwgwOXhcsz53/ltdxOse1h/8eKXj5slzxdsz56g5rzOFSGwfQ==}
    dev: false

  /get-caller-file@2.0.5:
    resolution: {integrity: sha512-DyFP3BM/3YHTQOCUL/w0OZHR0lpKeGrxotcHWcqNEdnltqFwXVfhEBQ94eIo34AfQpo0rGki4cyIiftY06h2Fg==}
    engines: {node: 6.* || 8.* || >= 10.*}

  /get-intrinsic@1.2.0:
    resolution: {integrity: sha512-L049y6nFOuom5wGyRc3/gdTLO94dySVKRACj1RmJZBQXlbTMhtNIgkWkUHq+jYmZvKf14EW1EoJnnjbmoHij0Q==}
    dependencies:
      function-bind: 1.1.1
      has: 1.0.3
      has-symbols: 1.0.3

  /get-package-type@0.1.0:
    resolution: {integrity: sha512-pjzuKtY64GYfWizNAJ0fr9VqttZkNiK2iS430LtIHzjBEr6bX8Am2zm4sW4Ro5wjWW5cAlRL1qAMTcXbjNAO2Q==}
    engines: {node: '>=8.0.0'}
    dev: true

  /get-stdin@8.0.0:
    resolution: {integrity: sha512-sY22aA6xchAzprjyqmSEQv4UbAAzRN0L2dQB0NlN5acTTK9Don6nhoc3eAbUnpZiCANAMfd/+40kVdKfFygohg==}
    engines: {node: '>=10'}
    dev: true

  /get-stdin@9.0.0:
    resolution: {integrity: sha512-dVKBjfWisLAicarI2Sf+JuBE/DghV4UzNAVe9yhEJuzeREd3JhOTE9cUaJTeSa77fsbQUK3pcOpJfM59+VKZaA==}
    engines: {node: '>=12'}
    dev: false

  /get-stream@4.1.0:
    resolution: {integrity: sha512-GMat4EJ5161kIy2HevLlr4luNjBgvmj413KaQA7jt4V8B4RDsfpHk7WQ9GVqfYyyx8OS/L66Kox+rJRNklLK7w==}
    engines: {node: '>=6'}
    dependencies:
      pump: 3.0.0
    dev: true

  /get-stream@5.2.0:
    resolution: {integrity: sha512-nBF+F1rAZVCu/p7rjzgA+Yb4lfYXrpl7a6VmJrU8wF9I1CKvP/QwPNZHnOlwbTkY6dvtFIzFMSyQXbLoTQPRpA==}
    engines: {node: '>=8'}
    dependencies:
      pump: 3.0.0
    dev: true

  /get-symbol-description@1.0.0:
    resolution: {integrity: sha512-2EmdH1YvIQiZpltCNgkuiUnyukzxM/R6NDJX31Ke3BG1Nq5b0S2PhX59UKi9vZpPDQVdqn+1IcaAwnzTT5vCjw==}
    engines: {node: '>= 0.4'}
    dependencies:
      call-bind: 1.0.2
      get-intrinsic: 1.2.0
    dev: true

  /get-value@2.0.6:
    resolution: {integrity: sha512-Ln0UQDlxH1BapMu3GPtf7CuYNwRZf2gwCuPqbyG6pB8WfmFpzqcy4xtAaAMUhnNqjMKTiCPZG2oMT3YSx8U2NA==}
    engines: {node: '>=0.10.0'}
    dev: true

  /glob-parent@5.1.2:
    resolution: {integrity: sha512-AOIgSQCepiJYwP3ARnGx+5VnTu2HBYdzbGP45eLw1vr3zB3vZLeyed1sC9hnbcOc9/SrMyM5RPQrkGz4aS9Zow==}
    engines: {node: '>= 6'}
    dependencies:
      is-glob: 4.0.3
    dev: true

  /glob-parent@6.0.2:
    resolution: {integrity: sha512-XxwI8EOhVQgWp6iDL+3b0r86f4d6AX6zSU55HfB4ydCEuXLXc5FcYeOu+nnGftS4TEju/11rt4KJPTMgbfmv4A==}
    engines: {node: '>=10.13.0'}
    dependencies:
      is-glob: 4.0.3
    dev: true

  /glob-to-regexp@0.4.1:
    resolution: {integrity: sha512-lkX1HJXwyMcprw/5YUZc2s7DrpAiHB21/V+E1rHUrVNokkvB6bqMzT0VfV6/86ZNabt1k14YOIaT7nDvOX3Iiw==}

  /glob@7.2.0:
    resolution: {integrity: sha512-lmLf6gtyrPq8tTjSmrO94wBeQbFR3HbLHbuyD69wuyQkImp2hWqMGB47OX65FBkPffO641IP9jWa1z4ivqG26Q==}
    dependencies:
      fs.realpath: 1.0.0
      inflight: 1.0.6
      inherits: 2.0.4
      minimatch: 3.1.2
      once: 1.4.0
      path-is-absolute: 1.0.1
    dev: true

  /glob@7.2.3:
    resolution: {integrity: sha512-nFR0zLpU2YCaRxwoCJvL6UvCH2JFyFVIvwTLsIf21AuHlMskA1hhTdk+LlYJtOlYt9v6dvszD2BGRqBL+iQK9Q==}
    dependencies:
      fs.realpath: 1.0.0
      inflight: 1.0.6
      inherits: 2.0.4
      minimatch: 3.1.2
      once: 1.4.0
      path-is-absolute: 1.0.1
    dev: true

  /glob@8.1.0:
    resolution: {integrity: sha512-r8hpEjiQEYlF2QU0df3dS+nxxSIreXQS1qRhMJM0Q5NDdR386C7jb7Hwwod8Fgiuex+k0GFjgft18yvxm5XoCQ==}
    engines: {node: '>=12'}
    dependencies:
      fs.realpath: 1.0.0
      inflight: 1.0.6
      inherits: 2.0.4
      minimatch: 5.0.1
      once: 1.4.0
    dev: false

  /globals@11.12.0:
    resolution: {integrity: sha512-WOBp/EEGUiIsJSp7wcv/y6MO+lV9UoncWqxuFfm8eBwzWNgyfBd6Gz+IeKQ9jCmyhoH99g15M3T+QaVHFjizVA==}
    engines: {node: '>=4'}
    dev: true

  /globals@13.20.0:
    resolution: {integrity: sha512-Qg5QtVkCy/kv3FUSlu4ukeZDVf9ee0iXLAUYX13gbR17bnejFTzr4iS9bY7kwCf1NztRNm1t91fjOiyx4CSwPQ==}
    engines: {node: '>=8'}
    dependencies:
      type-fest: 0.20.2
    dev: true

  /globals@9.18.0:
    resolution: {integrity: sha512-S0nG3CLEQiY/ILxqtztTWH/3iRRdyBLw6KMDxnKMchrtbj2OFmehVh0WUCfW3DUrIgx/qFrJPICrq4Z4sTR9UQ==}
    engines: {node: '>=0.10.0'}
    dev: true

  /globalthis@1.0.3:
    resolution: {integrity: sha512-sFdI5LyBiNTHjRd7cGPWapiHWMOXKyuBNX/cWJ3NfzrZQVa8GI/8cofCl74AOVqq9W5kNmguTIzJ/1s2gyI9wA==}
    engines: {node: '>= 0.4'}
    dependencies:
      define-properties: 1.2.0
    dev: true

  /gopd@1.0.1:
    resolution: {integrity: sha512-d65bNlIadxvpb/A2abVdlqKqV563juRnZ1Wtk6s1sIR8uNsXR70xqIzVqxVf1eTqDunwT2MkczEeaezCKTZhwA==}
    dependencies:
      get-intrinsic: 1.2.0

  /graceful-fs@4.2.10:
    resolution: {integrity: sha512-9ByhssR2fPVsNZj478qUUbKfmL0+t5BDVyjShtyZZLiK7ZDAArFFfopyOTj0M05wE2tJPisA4iTnnXl2YoPvOA==}

  /grapheme-splitter@1.0.4:
    resolution: {integrity: sha512-bzh50DW9kTPM00T8y4o8vQg89Di9oLJVLW/KaOGIXJWP/iqCN6WKYkbNOF04vFLJhwcpYUh9ydh/+5vpOqV4YQ==}
    dev: true

  /growly@1.3.0:
    resolution: {integrity: sha512-+xGQY0YyAWCnqy7Cd++hc2JqMYzlm0dG30Jd0beaA64sROr8C4nt8Yc9V5Ro3avlSUDTN0ulqP/VBKi1/lLygw==}
    dev: true
    optional: true

  /has-ansi@2.0.0:
    resolution: {integrity: sha512-C8vBJ8DwUCx19vhm7urhTuUsr4/IyP6l4VzNQDv+ryHQObW3TTTp9yB68WpYgRe2bbaGuZ/se74IqFeVnMnLZg==}
    engines: {node: '>=0.10.0'}
    dependencies:
      ansi-regex: 2.1.1
    dev: true

  /has-bigints@1.0.2:
    resolution: {integrity: sha512-tSvCKtBr9lkF0Ex0aQiP9N+OpV4zi2r/Nee5VkRDbaqv35RLYMzbwQfFSZZH0kR+Rd6302UJZ2p/bJCEoR3VoQ==}
    dev: true

  /has-flag@3.0.0:
    resolution: {integrity: sha512-sKJf1+ceQBr4SMkvQnBDNDtf4TXpVhVGateu0t918bl30FnbE2m4vNLX+VWe/dpjlb+HugGYzW7uQXH98HPEYw==}
    engines: {node: '>=4'}
    dev: true

  /has-flag@4.0.0:
    resolution: {integrity: sha512-EykJT/Q1KjTWctppgIAgfSO0tKVuZUjhgMr17kqTumMl6Afv3EISleU7qZUzoXDFTAHTDC4NOoG/ZxU3EvlMPQ==}
    engines: {node: '>=8'}

  /has-property-descriptors@1.0.0:
    resolution: {integrity: sha512-62DVLZGoiEBDHQyqG4w9xCuZ7eJEwNmJRWw2VY84Oedb7WFcA27fiEVe8oUQx9hAUJ4ekurquucTGwsyO1XGdQ==}
    dependencies:
      get-intrinsic: 1.2.0

  /has-proto@1.0.1:
    resolution: {integrity: sha512-7qE+iP+O+bgF9clE5+UoBFzE65mlBiVj3tKCrlNQ0Ogwm0BjpT/gK4SlLYDMybDh5I3TCTKnPPa0oMG7JDYrhg==}
    engines: {node: '>= 0.4'}
    dev: true

  /has-symbols@1.0.3:
    resolution: {integrity: sha512-l3LCuF6MgDNwTDKkdYGEihYjt5pRPbEg46rtlmnSPlUbgmB8LOIrKJbYYFBSbnPaJexMKtiPO8hmeRjRz2Td+A==}
    engines: {node: '>= 0.4'}

  /has-tostringtag@1.0.0:
    resolution: {integrity: sha512-kFjcSNhnlGV1kyoGk7OXKSawH5JOb/LzUc5w9B02hOTO0dfFRjbHQKvg1d6cf3HbeUmtU9VbbV3qzZ2Teh97WQ==}
    engines: {node: '>= 0.4'}
    dependencies:
      has-symbols: 1.0.3

  /has-value@0.3.1:
    resolution: {integrity: sha512-gpG936j8/MzaeID5Yif+577c17TxaDmhuyVgSwtnL/q8UUTySg8Mecb+8Cf1otgLoD7DDH75axp86ER7LFsf3Q==}
    engines: {node: '>=0.10.0'}
    dependencies:
      get-value: 2.0.6
      has-values: 0.1.4
      isobject: 2.1.0
    dev: true

  /has-value@1.0.0:
    resolution: {integrity: sha512-IBXk4GTsLYdQ7Rvt+GRBrFSVEkmuOUy4re0Xjd9kJSUQpnTrWR4/y9RpfexN9vkAPMFuQoeWKwqzPozRTlasGw==}
    engines: {node: '>=0.10.0'}
    dependencies:
      get-value: 2.0.6
      has-values: 1.0.0
      isobject: 3.0.1
    dev: true

  /has-values@0.1.4:
    resolution: {integrity: sha512-J8S0cEdWuQbqD9//tlZxiMuMNmxB8PlEwvYwuxsTmR1G5RXUePEX/SJn7aD0GMLieuZYSwNH0cQuJGwnYunXRQ==}
    engines: {node: '>=0.10.0'}
    dev: true

  /has-values@1.0.0:
    resolution: {integrity: sha512-ODYZC64uqzmtfGMEAX/FvZiRyWLpAC3vYnNunURUnkGVTS+mI0smVsWaPydRBsE3g+ok7h960jChO8mFcWlHaQ==}
    engines: {node: '>=0.10.0'}
    dependencies:
      is-number: 3.0.0
      kind-of: 4.0.0
    dev: true

  /has@1.0.3:
    resolution: {integrity: sha512-f2dvO0VU6Oej7RkWJGrehjbzMAjFp5/VKPp5tTpWIV4JHHZK1/BxbFRtf/siA2SWTe09caDmVtYYzWEIbBS4zw==}
    engines: {node: '>= 0.4.0'}
    dependencies:
      function-bind: 1.1.1

  /hash-base@3.1.0:
    resolution: {integrity: sha512-1nmYp/rhMDiE7AYkDw+lLwlAzz0AntGIe51F3RfFfEqyQ3feY2eI/NcwC6umIQVOASPMsWJLJScWKSSvzL9IVA==}
    engines: {node: '>=4'}
    dependencies:
      inherits: 2.0.4
      readable-stream: 3.6.1
      safe-buffer: 5.2.1

  /hash.js@1.1.7:
    resolution: {integrity: sha512-taOaskGt4z4SOANNseOviYDvjEJinIkRgmp7LbKP2YTTmVxWBl87s/uzK9r+44BclBSp2X7K1hqeNfz9JbBeXA==}
    dependencies:
      inherits: 2.0.4
      minimalistic-assert: 1.0.1

  /he@1.2.0:
    resolution: {integrity: sha512-F/1DnUGPopORZi0ni+CvrCgHQ5FyEAHRLSApuYWMmrbSwoN2Mn/7k+Gl38gJnR7yyDZk6WLXwiGod1JOWNDKGw==}
    hasBin: true
    dev: true

  /hmac-drbg@1.0.1:
    resolution: {integrity: sha512-Tti3gMqLdZfhOQY1Mzf/AanLiqh1WTiJgEj26ZuYQ9fbkLomzGchCws4FyrSd4VkpBfiNhaE1On+lOz894jvXg==}
    dependencies:
      hash.js: 1.1.7
      minimalistic-assert: 1.0.1
      minimalistic-crypto-utils: 1.0.1

  /home-or-tmp@2.0.0:
    resolution: {integrity: sha512-ycURW7oUxE2sNiPVw1HVEFsW+ecOpJ5zaj7eC0RlwhibhRBod20muUN8qu/gzx956YrLolVvs1MTXwKgC2rVEg==}
    engines: {node: '>=0.10.0'}
    dependencies:
      os-homedir: 1.0.2
      os-tmpdir: 1.0.2
    dev: true

  /hosted-git-info@2.8.9:
    resolution: {integrity: sha512-mxIDAb9Lsm6DoOJ7xH+5+X4y1LU/4Hi50L9C5sIswK3JzULS4bwk1FvjdBgvYR4bzT4tuUQiC15FE2f5HbLvYw==}
    dev: true

  /html-encoding-sniffer@2.0.1:
    resolution: {integrity: sha512-D5JbOMBIR/TVZkubHT+OyT2705QvogUW4IBn6nHd756OwieSF9aDYFj4dv6HHEVGYbHaLETa3WggZYWWMyy3ZQ==}
    engines: {node: '>=10'}
    dependencies:
      whatwg-encoding: 1.0.5
    dev: true

  /html-escaper@2.0.2:
    resolution: {integrity: sha512-H2iMtd0I4Mt5eYiapRdIDjp+XzelXQ0tFE4JS7YFwFevXXMmOp9myNrUvCg0D6ws8iqkRPBfKHgbwig1SmlLfg==}
    dev: true

  /html-minifier@4.0.0:
    resolution: {integrity: sha512-aoGxanpFPLg7MkIl/DDFYtb0iWz7jMFGqFhvEDZga6/4QTjneiD8I/NXL1x5aaoCp7FSIT6h/OhykDdPsbtMig==}
    engines: {node: '>=6'}
    hasBin: true
    dependencies:
      camel-case: 3.0.0
      clean-css: 4.2.4
      commander: 2.20.3
      he: 1.2.0
      param-case: 2.1.1
      relateurl: 0.2.7
      uglify-js: 3.17.4
    dev: true

  /http-proxy-agent@4.0.1:
    resolution: {integrity: sha512-k0zdNgqWTGA6aeIRVpvfVob4fL52dTfaehylg0Y4UvSySvOq/Y+BOyPrgpUrA7HylqvU8vIZGsRuXmspskV0Tg==}
    engines: {node: '>= 6'}
    dependencies:
      '@tootallnate/once': 1.1.2
      agent-base: 6.0.2
      debug: 4.3.4(supports-color@8.1.1)
    transitivePeerDependencies:
      - supports-color
    dev: true

  /https-browserify@1.0.0:
    resolution: {integrity: sha512-J+FkSdyD+0mA0N+81tMotaRMfSL9SGi+xpD3T6YApKsc3bGSXJlfXri3VyFOeYkfLRQisDk1W+jIFFKBeUBbBg==}

  /https-proxy-agent@5.0.1:
    resolution: {integrity: sha512-dFcAjpTQFgoLMzC2VwU+C/CbS7uRL0lWmxDITmqm7C+7F0Odmj6s9l6alZc6AELXhrnggM2CeWSXHGOdX2YtwA==}
    engines: {node: '>= 6'}
    dependencies:
      agent-base: 6.0.2
      debug: 4.3.4(supports-color@8.1.1)
    transitivePeerDependencies:
      - supports-color
    dev: true

  /human-signals@1.1.1:
    resolution: {integrity: sha512-SEQu7vl8KjNL2eoGBLF3+wAjpsNfA9XMlXAYj/3EdaNfAlxKthD1xjEQfGOUhllCGGJVNY34bRr6lPINhNjyZw==}
    engines: {node: '>=8.12.0'}
    dev: true

  /iamap@2.0.16:
    resolution: {integrity: sha512-Px4KkWFQacF+urav6yF4DTFuqa7chISVsOCuy7PQ3lB03VMU//q09zDFQn+Ft0QNvQNmrVxMv0wYGfRtuHzDIw==}
    dependencies:
      bit-sequence: 1.1.0
    dev: false

  /iconv-lite@0.4.24:
    resolution: {integrity: sha512-v3MXnZAcvnywkTUEZomIActle7RXXeedOR31wwl7VlyoXO4Qi9arvSenNQWne1TcRwhCL1HwLI21bEqdpj8/rA==}
    engines: {node: '>=0.10.0'}
    dependencies:
      safer-buffer: 2.1.2

  /idb-wrapper@1.7.2:
    resolution: {integrity: sha512-zfNREywMuf0NzDo9mVsL0yegjsirJxHpKHvWcyRozIqQy89g0a3U+oBPOCN4cc0oCiOuYgZHimzaW/R46G1Mpg==}
    dev: true

  /idb@7.1.1:
    resolution: {integrity: sha512-gchesWBzyvGHRO9W8tzUWFDycow5gwjvFKfyV9FF32Y7F50yZMp7mP+T2mJIWFx49zicqyC4uefHM17o6xKIVQ==}
    dev: false

  /ieee754@1.2.1:
    resolution: {integrity: sha512-dcyqhDvX1C46lXZcVqCpK+FtMRQVdIMN6/Df5js2zouUsqG7I6sFxitIC+7KYK29KdXOLHdu9zL4sFnoVQnqaA==}

  /ignore@5.2.4:
    resolution: {integrity: sha512-MAb38BcSbH0eHNBxn7ql2NH/kX33OkB3lZ1BNdh7ENeRChHTYsTvWrMubiIAMNS2llXEEgZ1MUOBtXChP3kaFQ==}
    engines: {node: '>= 4'}
    dev: true

  /immer@9.0.19:
    resolution: {integrity: sha512-eY+Y0qcsB4TZKwgQzLaE/lqYMlKhv5J9dyd2RhhtGhNo2njPXDqU9XPfcNfa3MIDsdtZt5KlkIsirlo4dHsWdQ==}
    dev: false

  /immutable@4.3.0:
    resolution: {integrity: sha512-0AOCmOip+xgJwEVTQj1EfiDDOkPmuyllDuTuEX+DDXUgapLAsBIfkg3sxCYyCEA8mQqZrrxPUGjcOQ2JS3WLkg==}
    dev: true

  /import-fresh@3.3.0:
    resolution: {integrity: sha512-veYYhQa+D1QBKznvhUHxb8faxlrwUnxseDAbAp457E0wLNio2bOSKnjYDhMj+YiAq61xrMGhQk9iXVk5FzgQMw==}
    engines: {node: '>=6'}
    dependencies:
      parent-module: 1.0.1
      resolve-from: 4.0.0
    dev: true

  /import-local@3.1.0:
    resolution: {integrity: sha512-ASB07uLtnDs1o6EHjKpX34BKYDSqnFerfTOJL2HvMqF70LnxpjkzDB8J44oT9pu4AMPkQwf8jl6szgvNd2tRIg==}
    engines: {node: '>=8'}
    hasBin: true
    dependencies:
      pkg-dir: 4.2.0
      resolve-cwd: 3.0.0

  /imurmurhash@0.1.4:
    resolution: {integrity: sha512-JmXMZ6wuvDmLiHEml9ykzqO6lwFbof0GG4IkcGaENdCRDDmMVnny7s5HsIgHCbaq0w2MyPhDqkhTUgS2LU2PHA==}
    engines: {node: '>=0.8.19'}
    dev: true

  /indexof@0.0.1:
    resolution: {integrity: sha512-i0G7hLJ1z0DE8dsqJa2rycj9dBmNKgXBvotXtZYXakU9oivfB9Uj2ZBC27qqef2U58/ZLwalxa1X/RDCdkHtVg==}
    dev: true

  /inflight@1.0.6:
    resolution: {integrity: sha512-k92I/b08q4wvFscXCLvqfsHCrjrF7yiXsQuIVvVE7N82W3+aqpzuUdBbfhWcy/FZR3/4IgflMgKLOsvPDrGCJA==}
    dependencies:
      once: 1.4.0
      wrappy: 1.0.2

  /inherits@2.0.4:
    resolution: {integrity: sha512-k/vGaX4/Yla3WzyMCvTQOXYeIHvqOKtnqBduzTHpzpQZzAskKMhZ2K+EnBiSM9zGSoIFeMpXKxa4dYeZIQqewQ==}

  /inquirer@9.1.4:
    resolution: {integrity: sha512-9hiJxE5gkK/cM2d1mTEnuurGTAoHebbkX0BYl3h7iEg7FYfuNIom+nDfBCSWtvSnoSrWCeBxqqBZu26xdlJlXA==}
    engines: {node: '>=12.0.0'}
    dependencies:
      ansi-escapes: 6.0.0
      chalk: 5.2.0
      cli-cursor: 4.0.0
      cli-width: 4.0.0
      external-editor: 3.1.0
      figures: 5.0.0
      lodash: 4.17.21
      mute-stream: 0.0.8
      ora: 6.1.2
      run-async: 2.4.1
      rxjs: 7.8.0
      string-width: 5.1.2
      strip-ansi: 7.0.1
      through: 2.3.8
      wrap-ansi: 8.1.0
    dev: false

  /internal-slot@1.0.5:
    resolution: {integrity: sha512-Y+R5hJrzs52QCG2laLn4udYVnxsfny9CpOhNhUvk/SSSVyF6T27FzRbF0sroPidSu3X8oEAkOn2K804mjpt6UQ==}
    engines: {node: '>= 0.4'}
    dependencies:
      get-intrinsic: 1.2.0
      has: 1.0.3
      side-channel: 1.0.4
    dev: true

  /interpret@3.1.1:
    resolution: {integrity: sha512-6xwYfHbajpoF0xLW+iwLkhwgvLoZDfjYfoFNu8ftMoXINzwuymNLd9u/KmwtdT2GbR+/Cz66otEGEVVUHX9QLQ==}
    engines: {node: '>=10.13.0'}

  /invariant@2.2.4:
    resolution: {integrity: sha512-phJfQVBuaJM5raOpJjSfkiD6BpbCE4Ns//LaXl6wGYtUBY83nWS6Rf9tXm2e8VaK60JEjYldbPif/A2B1C2gNA==}
    dependencies:
      loose-envify: 1.4.0
    dev: true

  /ipld-hashmap@2.1.18:
    resolution: {integrity: sha512-/CcFpZyKuQgxWb/sW15tblrN/Lzuaf2H+6W8iXsYvjWLRZuXnUKYwuv2azwsCSJEMKgZ6vjCpJ8DAaFpd2kdMw==}
    dependencies:
      iamap: 2.0.16
      ipld-schema: 3.0.3
      ipld-schema-describer: 2.0.1
      multiformats: 11.0.1
    dev: false

  /ipld-schema-describer@2.0.1:
    resolution: {integrity: sha512-vnsvhmf2+pFFO93oDreAeYmz83YezZ4qelgxna1yLwWNAC4ofYWvi9SwYfsyfwCkEdsMyco09GRYbSoJrP7bqA==}
    dependencies:
      ipld-schema: 3.0.3
    dev: false

  /ipld-schema@3.0.3:
    resolution: {integrity: sha512-YTJJnVGVvORlVW51L65JrX+FUQoTOP6FC4GZusj+KhStQ29IGKrHqPxwCxlZjd7+PR6bRSh9JD7dCVro3XI6rQ==}
    hasBin: true
    dependencies:
      get-stdin: 9.0.0
      yargs: 17.7.2
    dev: false

  /is-accessor-descriptor@0.1.6:
    resolution: {integrity: sha512-e1BM1qnDbMRG3ll2U9dSK0UMHuWOs3pY3AtcFsmvwPtKL3MML/Q86i+GilLfvqEs4GW+ExB91tQ3Ig9noDIZ+A==}
    engines: {node: '>=0.10.0'}
    dependencies:
      kind-of: 3.2.2
    dev: true

  /is-accessor-descriptor@1.0.0:
    resolution: {integrity: sha512-m5hnHTkcVsPfqx3AKlyttIPb7J+XykHvJP2B9bZDjlhLIoEq4XoK64Vg7boZlVWYK6LUY94dYPEE7Lh0ZkZKcQ==}
    engines: {node: '>=0.10.0'}
    dependencies:
      kind-of: 6.0.3
    dev: true

  /is-arguments@1.1.1:
    resolution: {integrity: sha512-8Q7EARjzEnKpt/PCD7e1cgUS0a6X8u5tdSiMqXhojOdoV9TsMsiO+9VLC5vAmO8N7/GmXn7yjR8qnA6bVAEzfA==}
    engines: {node: '>= 0.4'}
    dependencies:
      call-bind: 1.0.2
      has-tostringtag: 1.0.0

  /is-array-buffer@3.0.2:
    resolution: {integrity: sha512-y+FyyR/w8vfIRq4eQcM1EYgSTnmHXPqaF+IgzgraytCFq5Xh8lllDVmAZolPJiZttZLeFSINPYMaEJ7/vWUa1w==}
    dependencies:
      call-bind: 1.0.2
      get-intrinsic: 1.2.0
      is-typed-array: 1.1.10
    dev: true

  /is-arrayish@0.2.1:
    resolution: {integrity: sha512-zz06S8t0ozoDXMG+ube26zeCTNXcKIPJZJi8hBrF4idCLms4CG9QtK7qBl1boi5ODzFpjswb5JPmHCbMpjaYzg==}
    dev: true

  /is-bigint@1.0.4:
    resolution: {integrity: sha512-zB9CruMamjym81i2JZ3UMn54PKGsQzsJeo6xvN3HJJ4CAsQNB6iRutp2To77OfCNuoxspsIhzaPoO1zyCEhFOg==}
    dependencies:
      has-bigints: 1.0.2
    dev: true

  /is-binary-path@2.1.0:
    resolution: {integrity: sha512-ZMERYes6pDydyuGidse7OsHxtbI7WVeUEozgR/g7rd0xUimYNlvZRE/K2MgZTjWy725IfelLeVcEM97mmtRGXw==}
    engines: {node: '>=8'}
    dependencies:
      binary-extensions: 2.2.0
    dev: true

  /is-boolean-object@1.1.2:
    resolution: {integrity: sha512-gDYaKHJmnj4aWxyj6YHyXVpdQawtVLHU5cb+eztPGczf6cjuTdwve5ZIEfgXqH4e57An1D1AKf8CZ3kYrQRqYA==}
    engines: {node: '>= 0.4'}
    dependencies:
      call-bind: 1.0.2
      has-tostringtag: 1.0.0
    dev: true

  /is-buffer@1.1.6:
    resolution: {integrity: sha512-NcdALwpXkTm5Zvvbk7owOUSvVvBKDgKP5/ewfXEznmQFfs4ZRmanOeKBTjRVjka3QFoN6XJ+9F3USqfHqTaU5w==}
    dev: true

  /is-builtin-module@3.2.1:
    resolution: {integrity: sha512-BSLE3HnV2syZ0FK0iMA/yUGplUeMmNz4AW5fnTunbCIqZi4vG3WjJT9FHMy5D69xmAYBHXQhJdALdpwVxV501A==}
    engines: {node: '>=6'}
    dependencies:
      builtin-modules: 3.3.0
    dev: true

  /is-callable@1.2.7:
    resolution: {integrity: sha512-1BC0BVFhS/p0qtw6enp8e+8OD0UrK0oFLztSjNzhcKA3WDuJxxAPXzPuPtKkjEY9UUoEWlX/8fgKeu2S8i9JTA==}
    engines: {node: '>= 0.4'}

  /is-ci@2.0.0:
    resolution: {integrity: sha512-YfJT7rkpQB0updsdHLGWrvhBJfcfzNNawYDNIyQXJz0IViGf75O8EBPKSdvw2rF+LGCsX4FZ8tcr3b19LcZq4w==}
    hasBin: true
    dependencies:
      ci-info: 2.0.0
    dev: true

  /is-core-module@2.11.0:
    resolution: {integrity: sha512-RRjxlvLDkD1YJwDbroBHMb+cukurkDWNyHx7D3oNB5x9rb5ogcksMC5wHCadcXoo67gVr/+3GFySh3134zi6rw==}
    dependencies:
      has: 1.0.3

  /is-data-descriptor@0.1.4:
    resolution: {integrity: sha512-+w9D5ulSoBNlmw9OHn3U2v51SyoCd0he+bB3xMl62oijhrspxowjU+AIcDY0N3iEJbUEkB15IlMASQsxYigvXg==}
    engines: {node: '>=0.10.0'}
    dependencies:
      kind-of: 3.2.2
    dev: true

  /is-data-descriptor@1.0.0:
    resolution: {integrity: sha512-jbRXy1FmtAoCjQkVmIVYwuuqDFUbaOeDjmed1tOGPrsMhtJA4rD9tkgA0F1qJ3gRFRXcHYVkdeaP50Q5rE/jLQ==}
    engines: {node: '>=0.10.0'}
    dependencies:
      kind-of: 6.0.3
    dev: true

  /is-date-object@1.0.5:
    resolution: {integrity: sha512-9YQaSxsAiSwcvS33MBk3wTCVnWK+HhF8VZR2jRxehM16QcVOdHqPn4VPHmRK4lSr38n9JriurInLcP90xsYNfQ==}
    engines: {node: '>= 0.4'}
    dependencies:
      has-tostringtag: 1.0.0
    dev: true

  /is-descriptor@0.1.6:
    resolution: {integrity: sha512-avDYr0SB3DwO9zsMov0gKCESFYqCnE4hq/4z3TdUlukEy5t9C0YRq7HLrsN52NAcqXKaepeCD0n+B0arnVG3Hg==}
    engines: {node: '>=0.10.0'}
    dependencies:
      is-accessor-descriptor: 0.1.6
      is-data-descriptor: 0.1.4
      kind-of: 5.1.0
    dev: true

  /is-descriptor@1.0.2:
    resolution: {integrity: sha512-2eis5WqQGV7peooDyLmNEPUrps9+SXX5c9pL3xEB+4e9HnGuDa7mB7kHxHw4CbqS9k1T2hOH3miL8n8WtiYVtg==}
    engines: {node: '>=0.10.0'}
    dependencies:
      is-accessor-descriptor: 1.0.0
      is-data-descriptor: 1.0.0
      kind-of: 6.0.3
    dev: true

  /is-docker@2.2.1:
    resolution: {integrity: sha512-F+i2BKsFrH66iaUFc0woD8sLy8getkwTwtOBjvs56Cx4CgJDeKQeqfz8wAYiSb8JOprWhHH5p77PbmYCvvUuXQ==}
    engines: {node: '>=8'}
    hasBin: true
    dev: true

  /is-extendable@0.1.1:
    resolution: {integrity: sha512-5BMULNob1vgFX6EjQw5izWDxrecWK9AM72rugNr0TFldMOi0fj6Jk+zeKIt0xGj4cEfQIJth4w3OKWOJ4f+AFw==}
    engines: {node: '>=0.10.0'}
    dev: true

  /is-extendable@1.0.1:
    resolution: {integrity: sha512-arnXMxT1hhoKo9k1LZdmlNyJdDDfy2v0fXjFlmok4+i8ul/6WlbVge9bhM74OpNPQPMGUToDtz+KXa1PneJxOA==}
    engines: {node: '>=0.10.0'}
    dependencies:
      is-plain-object: 2.0.4
    dev: true

  /is-extglob@2.1.1:
    resolution: {integrity: sha512-SbKbANkN603Vi4jEZv49LeVJMn4yGwsbzZworEoyEiutsN3nJYdbO36zfhGJ6QEDpOZIFkDtnq5JRxmvl3jsoQ==}
    engines: {node: '>=0.10.0'}
    dev: true

  /is-finite@1.1.0:
    resolution: {integrity: sha512-cdyMtqX/BOqqNBBiKlIVkytNHm49MtMlYyn1zxzvJKWmFMlGzm+ry5BBfYyeY9YmNKbRSo/o7OX9w9ale0wg3w==}
    engines: {node: '>=0.10.0'}
    dev: true

  /is-fullwidth-code-point@3.0.0:
    resolution: {integrity: sha512-zymm5+u+sCsSWyD9qNaejV3DFvhCKclKdizYaJUuHA83RLjb7nSuGnddCHGv0hk+KY7BMAlsWeK4Ueg6EV6XQg==}
    engines: {node: '>=8'}

  /is-generator-fn@2.1.0:
    resolution: {integrity: sha512-cTIB4yPYL/Grw0EaSzASzg6bBy9gqCofvWN8okThAYIxKJZC+udlRAmGbM0XLeniEJSs8uEgHPGuHSe1XsOLSQ==}
    engines: {node: '>=6'}
    dev: true

  /is-generator-function@1.0.10:
    resolution: {integrity: sha512-jsEjy9l3yiXEQ+PsXdmBwEPcOxaXWLspKdplFUVI9vq1iZgIekeC0L167qeu86czQaxed3q/Uzuw0swL0irL8A==}
    engines: {node: '>= 0.4'}
    dependencies:
      has-tostringtag: 1.0.0

  /is-glob@4.0.3:
    resolution: {integrity: sha512-xelSayHH36ZgE7ZWhli7pW34hNbNl8Ojv5KVmkJD4hBdD3th8Tfk9vYasLM+mXWOZhFkgZfxhLSnrwRr4elSSg==}
    engines: {node: '>=0.10.0'}
    dependencies:
      is-extglob: 2.1.1
    dev: true

  /is-interactive@2.0.0:
    resolution: {integrity: sha512-qP1vozQRI+BMOPcjFzrjXuQvdak2pHNUMZoeG2eRbiSqyvbEf/wQtEOTOX1guk6E3t36RkaqiSt8A/6YElNxLQ==}
    engines: {node: '>=12'}
    dev: false

  /is-module@1.0.0:
    resolution: {integrity: sha512-51ypPSPCoTEIN9dy5Oy+h4pShgJmPCygKfyRCISBI+JoWT/2oJvK8QPxmwv7b/p239jXrm9M1mlQbyKJ5A152g==}
    dev: true

  /is-nan@1.3.2:
    resolution: {integrity: sha512-E+zBKpQ2t6MEo1VsonYmluk9NxGrbzpeeLC2xIViuO2EjU2xsXsBPwTr3Ykv9l08UYEVEdWeRZNouaZqF6RN0w==}
    engines: {node: '>= 0.4'}
    dependencies:
      call-bind: 1.0.2
      define-properties: 1.2.0

  /is-negative-zero@2.0.2:
    resolution: {integrity: sha512-dqJvarLawXsFbNDeJW7zAz8ItJ9cd28YufuuFzh0G8pNHjJMnY08Dv7sYX2uF5UpQOwieAeOExEYAWWfu7ZZUA==}
    engines: {node: '>= 0.4'}
    dev: true

  /is-number-object@1.0.7:
    resolution: {integrity: sha512-k1U0IRzLMo7ZlYIfzRu23Oh6MiIFasgpb9X76eqfFZAqwH44UI4KTBvBYIZ1dSL9ZzChTB9ShHfLkR4pdW5krQ==}
    engines: {node: '>= 0.4'}
    dependencies:
      has-tostringtag: 1.0.0
    dev: true

  /is-number@3.0.0:
    resolution: {integrity: sha512-4cboCqIpliH+mAvFNegjZQ4kgKc3ZUhQVr3HvWbSh5q3WH2v82ct+T2Y1hdU5Gdtorx/cLifQjqCbL7bpznLTg==}
    engines: {node: '>=0.10.0'}
    dependencies:
      kind-of: 3.2.2
    dev: true

  /is-number@7.0.0:
    resolution: {integrity: sha512-41Cifkg6e8TylSpdtTpeLVMqvSBEVzTttHvERD741+pnZ8ANv0004MRL43QKPDlK9cGvNp6NZWZUBlbGXYxxng==}
    engines: {node: '>=0.12.0'}
    dev: true

  /is-obj@2.0.0:
    resolution: {integrity: sha512-drqDG3cbczxxEJRoOXcOjtdp1J/lyp1mNn0xaznRs8+muBhgQcrnbspox5X5fOw0HnMnbfDzvnEMEtqDEJEo8w==}
    engines: {node: '>=8'}
    dev: false

  /is-object@0.1.2:
    resolution: {integrity: sha512-GkfZZlIZtpkFrqyAXPQSRBMsaHAw+CgoKe2HXAkjd/sfoI9+hS8PT4wg2rJxdQyUKr7N2vHJbg7/jQtE5l5vBQ==}
    dev: true

  /is-path-inside@3.0.3:
    resolution: {integrity: sha512-Fd4gABb+ycGAmKou8eMftCupSir5lRxqf4aD/vd0cD2qc4HL07OjCeuHMr8Ro4CoMaeCKDB0/ECBOVWjTwUvPQ==}
    engines: {node: '>=8'}
    dev: true

  /is-plain-obj@2.1.0:
    resolution: {integrity: sha512-YWnfyRwxL/+SsrWYfOpUtz5b3YD+nyfkHvjbcanzk8zgyO4ASD67uVMRt8k5bM4lLMDnXfriRhOpemw+NfT1eA==}
    engines: {node: '>=8'}
    dev: true

  /is-plain-object@2.0.4:
    resolution: {integrity: sha512-h5PpgXkWitc38BBMYawTYMWJHFZJVnBquFE57xFpjB8pJFiF6gZ+bU+WyI/yqXiFR5mdLsgYNaPe8uao6Uv9Og==}
    engines: {node: '>=0.10.0'}
    dependencies:
      isobject: 3.0.1

  /is-potential-custom-element-name@1.0.1:
    resolution: {integrity: sha512-bCYeRA2rVibKZd+s2625gGnGF/t7DSqDs4dP7CrLA1m7jKWz6pps0LpYLJN8Q64HtmPKJ1hrN3nzPNKFEKOUiQ==}
    dev: true

  /is-promise@2.2.2:
    resolution: {integrity: sha512-+lP4/6lKUBfQjZ2pdxThZvLUAafmZb8OAxFb8XXtiQmS35INgr85hdOGoEs124ez1FCnZJt6jau/T+alh58QFQ==}
    dev: false

  /is-reference@1.2.1:
    resolution: {integrity: sha512-U82MsXXiFIrjCK4otLT+o2NA2Cd2g5MLoOVXUZjIOhLurrRxpEXzI8O0KZHr3IjLvlAH1kTPYSuqer5T9ZVBKQ==}
    dependencies:
      '@types/estree': 1.0.0
    dev: false

  /is-regex@1.1.4:
    resolution: {integrity: sha512-kvRdxDsxZjhzUX07ZnLydzS1TU/TJlTUHHY4YLL87e37oUA49DfkLqgy+VjFocowy29cKvcSiu+kIv728jTTVg==}
    engines: {node: '>= 0.4'}
    dependencies:
      call-bind: 1.0.2
      has-tostringtag: 1.0.0
    dev: true

  /is-shared-array-buffer@1.0.2:
    resolution: {integrity: sha512-sqN2UDu1/0y6uvXyStCOzyhAjCSlHceFoMKJW8W9EU9cvic/QdsZ0kEU93HEy3IUEFZIiH/3w+AH/UQbPHNdhA==}
    dependencies:
      call-bind: 1.0.2
    dev: true

  /is-stream@1.1.0:
    resolution: {integrity: sha512-uQPm8kcs47jx38atAcWTVxyltQYoPT68y9aWYdV6yWXSyW8mzSat0TL6CiWdZeCdF3KrAvpVtnHbTv4RN+rqdQ==}
    engines: {node: '>=0.10.0'}
    dev: true

  /is-stream@2.0.1:
    resolution: {integrity: sha512-hFoiJiTl63nn+kstHGBtewWSKnQLpyb155KHheA1l39uvtO9nWIop1p3udqPcUd/xbF1VLMO4n7OI6p7RbngDg==}
    engines: {node: '>=8'}
    dev: true

  /is-string@1.0.7:
    resolution: {integrity: sha512-tE2UXzivje6ofPW7l23cjDOMa09gb7xlAqG6jG5ej6uPV32TlWP3NKPigtaGeHNu9fohccRYvIiZMfOOnOYUtg==}
    engines: {node: '>= 0.4'}
    dependencies:
      has-tostringtag: 1.0.0
    dev: true

  /is-symbol@1.0.4:
    resolution: {integrity: sha512-C/CPBqKWnvdcxqIARxyOh4v1UUEOCHpgDa0WYgpKDFMszcrPcffg5uhwSgPCLD2WWxmq6isisz87tzT01tuGhg==}
    engines: {node: '>= 0.4'}
    dependencies:
      has-symbols: 1.0.3
    dev: true

  /is-typed-array@1.1.10:
    resolution: {integrity: sha512-PJqgEHiWZvMpaFZ3uTc8kHPM4+4ADTlDniuQL7cU/UDA0Ql7F70yGfHph3cLNe+c9toaigv+DFzTJKhc2CtO6A==}
    engines: {node: '>= 0.4'}
    dependencies:
      available-typed-arrays: 1.0.5
      call-bind: 1.0.2
      for-each: 0.3.3
      gopd: 1.0.1
      has-tostringtag: 1.0.0

  /is-typedarray@1.0.0:
    resolution: {integrity: sha512-cyA56iCMHAh5CdzjJIa4aohJyeO1YbwLi3Jc35MmRU6poroFjIGZzUzupGiRPOjgHg9TLu43xbpwXk523fMxKA==}
    dev: true

  /is-unicode-supported@0.1.0:
    resolution: {integrity: sha512-knxG2q4UC3u8stRGyAVJCOdxFmv5DZiRcdlIaAQXAbSfJya+OhopNotLQrstBhququ4ZpuKbDc/8S6mgXgPFPw==}
    engines: {node: '>=10'}
    dev: true

  /is-unicode-supported@1.3.0:
    resolution: {integrity: sha512-43r2mRvz+8JRIKnWJ+3j8JtjRKZ6GmjzfaE/qiBJnikNnYv/6bagRJ1kUhNk8R5EX/GkobD+r+sfxCPJsiKBLQ==}
    engines: {node: '>=12'}
    dev: false

  /is-weakref@1.0.2:
    resolution: {integrity: sha512-qctsuLZmIQ0+vSSMfoVvyFe2+GSEvnmZ2ezTup1SBse9+twCCeial6EEi3Nc2KFcf6+qz2FBPnjXsk8xhKSaPQ==}
    dependencies:
      call-bind: 1.0.2
    dev: true

  /is-windows@1.0.2:
    resolution: {integrity: sha512-eXK1UInq2bPmjyX6e3VHIzMLobc4J94i4AWn+Hpq3OU5KkrRC96OAcR3PRJ/pGu6m8TRnBHP9dkXQVsT/COVIA==}
    engines: {node: '>=0.10.0'}
    dev: true

  /is-wsl@2.2.0:
    resolution: {integrity: sha512-fKzAra0rGJUUBwGBgNkHZuToZcn+TtXHpeCgmkMJMMYx1sQDYaCSyjJBSCa2nH1DGm7s3n1oBnohoVTBaN7Lww==}
    engines: {node: '>=8'}
    dependencies:
      is-docker: 2.2.1
    dev: true

  /is@0.2.7:
    resolution: {integrity: sha512-ajQCouIvkcSnl2iRdK70Jug9mohIHVX9uKpoWnl115ov0R5mzBvRrXxrnHbsA+8AdwCwc/sfw7HXmd4I5EJBdQ==}
    dev: true

  /isarray@0.0.1:
    resolution: {integrity: sha512-D2S+3GLxWH+uhrNEcoh/fnmYeP8E8/zHl644d/jdA0g2uyXvy3sb0qxotE+ne0LtccHknQzWwZEzhak7oJ0COQ==}
    dev: true

  /isarray@1.0.0:
    resolution: {integrity: sha512-VLghIWNM6ELQzo7zwmcg0NmTVyWKYjvIeM83yjp0wRDTmUnrM678fQbcKBo6n2CJEF0szoG//ytg+TKla89ALQ==}
    dev: true

  /isbuffer@0.0.0:
    resolution: {integrity: sha512-xU+NoHp+YtKQkaM2HsQchYn0sltxMxew0HavMfHbjnucBoTSGbw745tL+Z7QBANleWM1eEQMenEpi174mIeS4g==}
    dev: true

  /isexe@2.0.0:
    resolution: {integrity: sha512-RHxMLp9lnKHGHRng9QFhRCMbYAcVpn69smSGcq3f36xjgVVWThj4qqLbTLlq7Ssj8B+fIQ1EuCEGI2lKsyQeIw==}

  /isobject@2.1.0:
    resolution: {integrity: sha512-+OUdGJlgjOBZDfxnDjYYG6zp487z0JGNQq3cYQYg5f5hKR+syHMsaztzGeml/4kGG55CSpKSpWTY+jYGgsHLgA==}
    engines: {node: '>=0.10.0'}
    dependencies:
      isarray: 1.0.0
    dev: true

  /isobject@3.0.1:
    resolution: {integrity: sha512-WhB9zCku7EGTj/HQQRz5aUQEUeoQZH2bWcltRErOpymJ4boYE6wL9Tbr23krRPSZ+C5zqNSrSw+Cc7sZZ4b7vg==}
    engines: {node: '>=0.10.0'}

  /isomorphic-timers-promises@1.0.1:
    resolution: {integrity: sha512-u4sej9B1LPSxTGKB/HiuzvEQnXH0ECYkSVQU39koSwmFAxhlEAFl9RdTvLv4TOTQUgBS5O3O5fwUxk6byBZ+IQ==}
    engines: {node: '>=10'}
    dev: true

  /isomorphic-ws@5.0.0(ws@8.12.1):
    resolution: {integrity: sha512-muId7Zzn9ywDsyXgTIafTry2sV3nySZeUDe6YedVd1Hvuuep5AsIlqK+XefWpYTyJG5e503F2xIuT2lcU6rCSw==}
    peerDependencies:
      ws: '*'
    dependencies:
      ws: 8.12.1
    dev: false

  /istanbul-lib-coverage@3.2.0:
    resolution: {integrity: sha512-eOeJ5BHCmHYvQK7xt9GkdHuzuCGS1Y6g9Gvnx3Ym33fz/HpLRYxiS0wHNr+m/MBC8B647Xt608vCDEvhl9c6Mw==}
    engines: {node: '>=8'}
    dev: true

  /istanbul-lib-instrument@4.0.3:
    resolution: {integrity: sha512-BXgQl9kf4WTCPCCpmFGoJkz/+uhvm7h7PFKUYxh7qarQd3ER33vHG//qaE8eN25l07YqZPpHXU9I09l/RD5aGQ==}
    engines: {node: '>=8'}
    dependencies:
      '@babel/core': 7.21.0
      '@istanbuljs/schema': 0.1.3
      istanbul-lib-coverage: 3.2.0
      semver: 6.3.0
    transitivePeerDependencies:
      - supports-color
    dev: true

  /istanbul-lib-instrument@5.2.1:
    resolution: {integrity: sha512-pzqtp31nLv/XFOzXGuvhCb8qhjmTVo5vjVk19XE4CRlSWz0KoeJ3bw9XsA7nOp9YBf4qHjwBxkDzKcME/J29Yg==}
    engines: {node: '>=8'}
    dependencies:
      '@babel/core': 7.21.0
      '@babel/parser': 7.21.2
      '@istanbuljs/schema': 0.1.3
      istanbul-lib-coverage: 3.2.0
      semver: 6.3.0
    transitivePeerDependencies:
      - supports-color
    dev: true

  /istanbul-lib-report@3.0.0:
    resolution: {integrity: sha512-wcdi+uAKzfiGT2abPpKZ0hSU1rGQjUQnLvtY5MpQ7QCTahD3VODhcu4wcfY1YtkGaDD5yuydOLINXsfbus9ROw==}
    engines: {node: '>=8'}
    dependencies:
      istanbul-lib-coverage: 3.2.0
      make-dir: 3.1.0
      supports-color: 7.2.0
    dev: true

  /istanbul-lib-source-maps@4.0.1:
    resolution: {integrity: sha512-n3s8EwkdFIJCG3BPKBYvskgXGoy88ARzvegkitk60NxRdwltLOTaH7CUiMRXvwYorl0Q712iEjcWB+fK/MrWVw==}
    engines: {node: '>=10'}
    dependencies:
      debug: 4.3.4(supports-color@8.1.1)
      istanbul-lib-coverage: 3.2.0
      source-map: 0.6.1
    transitivePeerDependencies:
      - supports-color
    dev: true

  /istanbul-reports@3.1.5:
    resolution: {integrity: sha512-nUsEMa9pBt/NOHqbcbeJEgqIlY/K7rVWUX6Lql2orY5e9roQOthbR3vtY4zzf2orPELg80fnxxk9zUyPlgwD1w==}
    engines: {node: '>=8'}
    dependencies:
      html-escaper: 2.0.2
      istanbul-lib-report: 3.0.0
    dev: true

  /jest-changed-files@26.6.2:
    resolution: {integrity: sha512-fDS7szLcY9sCtIip8Fjry9oGf3I2ht/QT21bAHm5Dmf0mD4X3ReNUf17y+bO6fR8WgbIZTlbyG1ak/53cbRzKQ==}
    engines: {node: '>= 10.14.2'}
    dependencies:
      '@jest/types': 26.6.2
      execa: 4.1.0
      throat: 5.0.0
    dev: true

  /jest-cli@26.6.3:
    resolution: {integrity: sha512-GF9noBSa9t08pSyl3CY4frMrqp+aQXFGFkf5hEPbh/pIUFYWMK6ZLTfbmadxJVcJrdRoChlWQsA2VkJcDFK8hg==}
    engines: {node: '>= 10.14.2'}
    hasBin: true
    dependencies:
      '@jest/core': 26.6.3
      '@jest/test-result': 26.6.2
      '@jest/types': 26.6.2
      chalk: 4.1.2
      exit: 0.1.2
      graceful-fs: 4.2.10
      import-local: 3.1.0
      is-ci: 2.0.0
      jest-config: 26.6.3
      jest-util: 26.6.2
      jest-validate: 26.6.2
      prompts: 2.4.2
      yargs: 15.4.1
    transitivePeerDependencies:
      - bufferutil
      - canvas
      - supports-color
      - ts-node
      - utf-8-validate
    dev: true

  /jest-config@26.6.3:
    resolution: {integrity: sha512-t5qdIj/bCj2j7NFVHb2nFB4aUdfucDn3JRKgrZnplb8nieAirAzRSHP8uDEd+qV6ygzg9Pz4YG7UTJf94LPSyg==}
    engines: {node: '>= 10.14.2'}
    peerDependencies:
      ts-node: '>=9.0.0'
    peerDependenciesMeta:
      ts-node:
        optional: true
    dependencies:
      '@babel/core': 7.21.0
      '@jest/test-sequencer': 26.6.3
      '@jest/types': 26.6.2
      babel-jest: 26.6.3(@babel/core@7.21.0)
      chalk: 4.1.2
      deepmerge: 4.3.1
      glob: 7.2.3
      graceful-fs: 4.2.10
      jest-environment-jsdom: 26.6.2
      jest-environment-node: 26.6.2
      jest-get-type: 26.3.0
      jest-jasmine2: 26.6.3
      jest-regex-util: 26.0.0
      jest-resolve: 26.6.2
      jest-util: 26.6.2
      jest-validate: 26.6.2
      micromatch: 4.0.5
      pretty-format: 26.6.2
    transitivePeerDependencies:
      - bufferutil
      - canvas
      - supports-color
      - utf-8-validate
    dev: true

  /jest-diff@26.6.2:
    resolution: {integrity: sha512-6m+9Z3Gv9wN0WFVasqjCL/06+EFCMTqDEUl/b87HYK2rAPTyfz4ZIuSlPhY51PIQRWx5TaxeF1qmXKe9gfN3sA==}
    engines: {node: '>= 10.14.2'}
    dependencies:
      chalk: 4.1.2
      diff-sequences: 26.6.2
      jest-get-type: 26.3.0
      pretty-format: 26.6.2
    dev: true

  /jest-diff@29.5.0:
    resolution: {integrity: sha512-LtxijLLZBduXnHSniy0WMdaHjmQnt3g5sa16W4p0HqukYTTsyTW3GD1q41TyGl5YFXj/5B2U6dlh5FM1LIMgxw==}
    engines: {node: ^14.15.0 || ^16.10.0 || >=18.0.0}
    dependencies:
      chalk: 4.1.2
      diff-sequences: 29.4.3
      jest-get-type: 29.4.3
      pretty-format: 29.5.0
    dev: true

  /jest-docblock@26.0.0:
    resolution: {integrity: sha512-RDZ4Iz3QbtRWycd8bUEPxQsTlYazfYn/h5R65Fc6gOfwozFhoImx+affzky/FFBuqISPTqjXomoIGJVKBWoo0w==}
    engines: {node: '>= 10.14.2'}
    dependencies:
      detect-newline: 3.1.0
    dev: true

  /jest-each@26.6.2:
    resolution: {integrity: sha512-Mer/f0KaATbjl8MCJ+0GEpNdqmnVmDYqCTJYTvoo7rqmRiDllmp2AYN+06F93nXcY3ur9ShIjS+CO/uD+BbH4A==}
    engines: {node: '>= 10.14.2'}
    dependencies:
      '@jest/types': 26.6.2
      chalk: 4.1.2
      jest-get-type: 26.3.0
      jest-util: 26.6.2
      pretty-format: 26.6.2
    dev: true

  /jest-environment-jsdom@26.6.2:
    resolution: {integrity: sha512-jgPqCruTlt3Kwqg5/WVFyHIOJHsiAvhcp2qiR2QQstuG9yWox5+iHpU3ZrcBxW14T4fe5Z68jAfLRh7joCSP2Q==}
    engines: {node: '>= 10.14.2'}
    dependencies:
      '@jest/environment': 26.6.2
      '@jest/fake-timers': 26.6.2
      '@jest/types': 26.6.2
      '@types/node': 18.14.6
      jest-mock: 26.6.2
      jest-util: 26.6.2
      jsdom: 16.7.0
    transitivePeerDependencies:
      - bufferutil
      - canvas
      - supports-color
      - utf-8-validate
    dev: true

  /jest-environment-node@26.6.2:
    resolution: {integrity: sha512-zhtMio3Exty18dy8ee8eJ9kjnRyZC1N4C1Nt/VShN1apyXc8rWGtJ9lI7vqiWcyyXS4BVSEn9lxAM2D+07/Tag==}
    engines: {node: '>= 10.14.2'}
    dependencies:
      '@jest/environment': 26.6.2
      '@jest/fake-timers': 26.6.2
      '@jest/types': 26.6.2
      '@types/node': 18.14.6
      jest-mock: 26.6.2
      jest-util: 26.6.2
    dev: true

  /jest-get-type@26.3.0:
    resolution: {integrity: sha512-TpfaviN1R2pQWkIihlfEanwOXK0zcxrKEE4MlU6Tn7keoXdN6/3gK/xl0yEh8DOunn5pOVGKf8hB4R9gVh04ig==}
    engines: {node: '>= 10.14.2'}
    dev: true

  /jest-get-type@29.4.3:
    resolution: {integrity: sha512-J5Xez4nRRMjk8emnTpWrlkyb9pfRQQanDrvWHhsR1+VUfbwxi30eVcZFlcdGInRibU4G5LwHXpI7IRHU0CY+gg==}
    engines: {node: ^14.15.0 || ^16.10.0 || >=18.0.0}
    dev: true

  /jest-haste-map@26.6.2:
    resolution: {integrity: sha512-easWIJXIw71B2RdR8kgqpjQrbMRWQBgiBwXYEhtGUTaX+doCjBheluShdDMeR8IMfJiTqH4+zfhtg29apJf/8w==}
    engines: {node: '>= 10.14.2'}
    dependencies:
      '@jest/types': 26.6.2
      '@types/graceful-fs': 4.1.6
      '@types/node': 18.14.6
      anymatch: 3.1.3
      fb-watchman: 2.0.2
      graceful-fs: 4.2.10
      jest-regex-util: 26.0.0
      jest-serializer: 26.6.2
      jest-util: 26.6.2
      jest-worker: 26.6.2
      micromatch: 4.0.5
      sane: 4.1.0
      walker: 1.0.8
    optionalDependencies:
      fsevents: 2.3.2
    transitivePeerDependencies:
      - supports-color
    dev: true

  /jest-haste-map@29.5.0:
    resolution: {integrity: sha512-IspOPnnBro8YfVYSw6yDRKh/TiCdRngjxeacCps1cQ9cgVN6+10JUcuJ1EabrgYLOATsIAigxA0rLR9x/YlrSA==}
    engines: {node: ^14.15.0 || ^16.10.0 || >=18.0.0}
    dependencies:
      '@jest/types': 29.5.0
      '@types/graceful-fs': 4.1.6
      '@types/node': 18.14.6
      anymatch: 3.1.3
      fb-watchman: 2.0.2
      graceful-fs: 4.2.10
      jest-regex-util: 29.4.3
      jest-util: 29.5.0
      jest-worker: 29.5.0
      micromatch: 4.0.5
      walker: 1.0.8
    optionalDependencies:
      fsevents: 2.3.2
    dev: true

  /jest-jasmine2@26.6.3:
    resolution: {integrity: sha512-kPKUrQtc8aYwBV7CqBg5pu+tmYXlvFlSFYn18ev4gPFtrRzB15N2gW/Roew3187q2w2eHuu0MU9TJz6w0/nPEg==}
    engines: {node: '>= 10.14.2'}
    dependencies:
      '@babel/traverse': 7.21.2
      '@jest/environment': 26.6.2
      '@jest/source-map': 26.6.2
      '@jest/test-result': 26.6.2
      '@jest/types': 26.6.2
      '@types/node': 18.14.6
      chalk: 4.1.2
      co: 4.6.0
      expect: 26.6.2
      is-generator-fn: 2.1.0
      jest-each: 26.6.2
      jest-matcher-utils: 26.6.2
      jest-message-util: 26.6.2
      jest-runtime: 26.6.3
      jest-snapshot: 26.6.2
      jest-util: 26.6.2
      pretty-format: 26.6.2
      throat: 5.0.0
    transitivePeerDependencies:
      - bufferutil
      - canvas
      - supports-color
      - ts-node
      - utf-8-validate
    dev: true

  /jest-leak-detector@26.6.2:
    resolution: {integrity: sha512-i4xlXpsVSMeKvg2cEKdfhh0H39qlJlP5Ex1yQxwF9ubahboQYMgTtz5oML35AVA3B4Eu+YsmwaiKVev9KCvLxg==}
    engines: {node: '>= 10.14.2'}
    dependencies:
      jest-get-type: 26.3.0
      pretty-format: 26.6.2
    dev: true

  /jest-matcher-utils@26.6.2:
    resolution: {integrity: sha512-llnc8vQgYcNqDrqRDXWwMr9i7rS5XFiCwvh6DTP7Jqa2mqpcCBBlpCbn+trkG0KNhPu/h8rzyBkriOtBstvWhw==}
    engines: {node: '>= 10.14.2'}
    dependencies:
      chalk: 4.1.2
      jest-diff: 26.6.2
      jest-get-type: 26.3.0
      pretty-format: 26.6.2
    dev: true

  /jest-matcher-utils@29.5.0:
    resolution: {integrity: sha512-lecRtgm/rjIK0CQ7LPQwzCs2VwW6WAahA55YBuI+xqmhm7LAaxokSB8C97yJeYyT+HvQkH741StzpU41wohhWw==}
    engines: {node: ^14.15.0 || ^16.10.0 || >=18.0.0}
    dependencies:
      chalk: 4.1.2
      jest-diff: 29.5.0
      jest-get-type: 29.4.3
      pretty-format: 29.5.0
    dev: true

  /jest-message-util@26.6.2:
    resolution: {integrity: sha512-rGiLePzQ3AzwUshu2+Rn+UMFk0pHN58sOG+IaJbk5Jxuqo3NYO1U2/MIR4S1sKgsoYSXSzdtSa0TgrmtUwEbmA==}
    engines: {node: '>= 10.14.2'}
    dependencies:
      '@babel/code-frame': 7.18.6
      '@jest/types': 26.6.2
      '@types/stack-utils': 2.0.1
      chalk: 4.1.2
      graceful-fs: 4.2.10
      micromatch: 4.0.5
      pretty-format: 26.6.2
      slash: 3.0.0
      stack-utils: 2.0.6
    dev: true

  /jest-message-util@29.5.0:
    resolution: {integrity: sha512-Kijeg9Dag6CKtIDA7O21zNTACqD5MD/8HfIV8pdD94vFyFuer52SigdC3IQMhab3vACxXMiFk+yMHNdbqtyTGA==}
    engines: {node: ^14.15.0 || ^16.10.0 || >=18.0.0}
    dependencies:
      '@babel/code-frame': 7.18.6
      '@jest/types': 29.5.0
      '@types/stack-utils': 2.0.1
      chalk: 4.1.2
      graceful-fs: 4.2.10
      micromatch: 4.0.5
      pretty-format: 29.5.0
      slash: 3.0.0
      stack-utils: 2.0.6
    dev: true

  /jest-mock@26.6.2:
    resolution: {integrity: sha512-YyFjePHHp1LzpzYcmgqkJ0nm0gg/lJx2aZFzFy1S6eUqNjXsOqTK10zNRff2dNfssgokjkG65OlWNcIlgd3zew==}
    engines: {node: '>= 10.14.2'}
    dependencies:
      '@jest/types': 26.6.2
      '@types/node': 18.14.6
    dev: true

  /jest-mock@29.5.0:
    resolution: {integrity: sha512-GqOzvdWDE4fAV2bWQLQCkujxYWL7RxjCnj71b5VhDAGOevB3qj3Ovg26A5NI84ZpODxyzaozXLOh2NCgkbvyaw==}
    engines: {node: ^14.15.0 || ^16.10.0 || >=18.0.0}
    dependencies:
      '@jest/types': 29.5.0
      '@types/node': 18.14.6
      jest-util: 29.5.0
    dev: true

  /jest-pnp-resolver@1.2.3(jest-resolve@26.6.2):
    resolution: {integrity: sha512-+3NpwQEnRoIBtx4fyhblQDPgJI0H1IEIkX7ShLUjPGA7TtUTvI1oiKi3SR4oBR0hQhQR80l4WAe5RrXBwWMA8w==}
    engines: {node: '>=6'}
    peerDependencies:
      jest-resolve: '*'
    peerDependenciesMeta:
      jest-resolve:
        optional: true
    dependencies:
      jest-resolve: 26.6.2
    dev: true

  /jest-regex-util@26.0.0:
    resolution: {integrity: sha512-Gv3ZIs/nA48/Zvjrl34bf+oD76JHiGDUxNOVgUjh3j890sblXryjY4rss71fPtD/njchl6PSE2hIhvyWa1eT0A==}
    engines: {node: '>= 10.14.2'}
    dev: true

  /jest-regex-util@29.4.3:
    resolution: {integrity: sha512-O4FglZaMmWXbGHSQInfXewIsd1LMn9p3ZXB/6r4FOkyhX2/iP/soMG98jGvk/A3HAN78+5VWcBGO0BJAPRh4kg==}
    engines: {node: ^14.15.0 || ^16.10.0 || >=18.0.0}
    dev: true

  /jest-resolve-dependencies@26.6.3:
    resolution: {integrity: sha512-pVwUjJkxbhe4RY8QEWzN3vns2kqyuldKpxlxJlzEYfKSvY6/bMvxoFrYYzUO1Gx28yKWN37qyV7rIoIp2h8fTg==}
    engines: {node: '>= 10.14.2'}
    dependencies:
      '@jest/types': 26.6.2
      jest-regex-util: 26.0.0
      jest-snapshot: 26.6.2
    transitivePeerDependencies:
      - supports-color
    dev: true

  /jest-resolve@26.6.2:
    resolution: {integrity: sha512-sOxsZOq25mT1wRsfHcbtkInS+Ek7Q8jCHUB0ZUTP0tc/c41QHriU/NunqMfCUWsL4H3MHpvQD4QR9kSYhS7UvQ==}
    engines: {node: '>= 10.14.2'}
    dependencies:
      '@jest/types': 26.6.2
      chalk: 4.1.2
      graceful-fs: 4.2.10
      jest-pnp-resolver: 1.2.3(jest-resolve@26.6.2)
      jest-util: 26.6.2
      read-pkg-up: 7.0.1
      resolve: 1.22.1
      slash: 3.0.0
    dev: true

  /jest-runner@26.6.3:
    resolution: {integrity: sha512-atgKpRHnaA2OvByG/HpGA4g6CSPS/1LK0jK3gATJAoptC1ojltpmVlYC3TYgdmGp+GLuhzpH30Gvs36szSL2JQ==}
    engines: {node: '>= 10.14.2'}
    dependencies:
      '@jest/console': 26.6.2
      '@jest/environment': 26.6.2
      '@jest/test-result': 26.6.2
      '@jest/types': 26.6.2
      '@types/node': 18.14.6
      chalk: 4.1.2
      emittery: 0.7.2
      exit: 0.1.2
      graceful-fs: 4.2.10
      jest-config: 26.6.3
      jest-docblock: 26.0.0
      jest-haste-map: 26.6.2
      jest-leak-detector: 26.6.2
      jest-message-util: 26.6.2
      jest-resolve: 26.6.2
      jest-runtime: 26.6.3
      jest-util: 26.6.2
      jest-worker: 26.6.2
      source-map-support: 0.5.21
      throat: 5.0.0
    transitivePeerDependencies:
      - bufferutil
      - canvas
      - supports-color
      - ts-node
      - utf-8-validate
    dev: true

  /jest-runtime@26.6.3:
    resolution: {integrity: sha512-lrzyR3N8sacTAMeonbqpnSka1dHNux2uk0qqDXVkMv2c/A3wYnvQ4EXuI013Y6+gSKSCxdaczvf4HF0mVXHRdw==}
    engines: {node: '>= 10.14.2'}
    hasBin: true
    dependencies:
      '@jest/console': 26.6.2
      '@jest/environment': 26.6.2
      '@jest/fake-timers': 26.6.2
      '@jest/globals': 26.6.2
      '@jest/source-map': 26.6.2
      '@jest/test-result': 26.6.2
      '@jest/transform': 26.6.2
      '@jest/types': 26.6.2
      '@types/yargs': 15.0.15
      chalk: 4.1.2
      cjs-module-lexer: 0.6.0
      collect-v8-coverage: 1.0.1
      exit: 0.1.2
      glob: 7.2.3
      graceful-fs: 4.2.10
      jest-config: 26.6.3
      jest-haste-map: 26.6.2
      jest-message-util: 26.6.2
      jest-mock: 26.6.2
      jest-regex-util: 26.0.0
      jest-resolve: 26.6.2
      jest-snapshot: 26.6.2
      jest-util: 26.6.2
      jest-validate: 26.6.2
      slash: 3.0.0
      strip-bom: 4.0.0
      yargs: 15.4.1
    transitivePeerDependencies:
      - bufferutil
      - canvas
      - supports-color
      - ts-node
      - utf-8-validate
    dev: true

  /jest-serializer@26.6.2:
    resolution: {integrity: sha512-S5wqyz0DXnNJPd/xfIzZ5Xnp1HrJWBczg8mMfMpN78OJ5eDxXyf+Ygld9wX1DnUWbIbhM1YDY95NjR4CBXkb2g==}
    engines: {node: '>= 10.14.2'}
    dependencies:
      '@types/node': 18.14.6
      graceful-fs: 4.2.10
    dev: true

  /jest-snapshot@26.6.2:
    resolution: {integrity: sha512-OLhxz05EzUtsAmOMzuupt1lHYXCNib0ECyuZ/PZOx9TrZcC8vL0x+DUG3TL+GLX3yHG45e6YGjIm0XwDc3q3og==}
    engines: {node: '>= 10.14.2'}
    dependencies:
      '@babel/types': 7.21.2
      '@jest/types': 26.6.2
      '@types/babel__traverse': 7.18.5
      '@types/prettier': 2.7.2
      chalk: 4.1.2
      expect: 26.6.2
      graceful-fs: 4.2.10
      jest-diff: 26.6.2
      jest-get-type: 26.3.0
      jest-haste-map: 26.6.2
      jest-matcher-utils: 26.6.2
      jest-message-util: 26.6.2
      jest-resolve: 26.6.2
      natural-compare: 1.4.0
      pretty-format: 26.6.2
      semver: 7.3.8
    transitivePeerDependencies:
      - supports-color
    dev: true

  /jest-snapshot@29.5.0:
    resolution: {integrity: sha512-x7Wolra5V0tt3wRs3/ts3S6ciSQVypgGQlJpz2rsdQYoUKxMxPNaoHMGJN6qAuPJqS+2iQ1ZUn5kl7HCyls84g==}
    engines: {node: ^14.15.0 || ^16.10.0 || >=18.0.0}
    dependencies:
      '@babel/core': 7.21.0
      '@babel/generator': 7.21.1
      '@babel/plugin-syntax-jsx': 7.21.4(@babel/core@7.21.0)
      '@babel/plugin-syntax-typescript': 7.21.4(@babel/core@7.21.0)
      '@babel/traverse': 7.21.2
      '@babel/types': 7.21.2
      '@jest/expect-utils': 29.5.0
      '@jest/transform': 29.5.0
      '@jest/types': 29.5.0
      '@types/babel__traverse': 7.18.5
      '@types/prettier': 2.7.2
      babel-preset-current-node-syntax: 1.0.1(@babel/core@7.21.0)
      chalk: 4.1.2
      expect: 29.5.0
      graceful-fs: 4.2.10
      jest-diff: 29.5.0
      jest-get-type: 29.4.3
      jest-matcher-utils: 29.5.0
      jest-message-util: 29.5.0
      jest-util: 29.5.0
      natural-compare: 1.4.0
      pretty-format: 29.5.0
      semver: 7.3.8
    transitivePeerDependencies:
      - supports-color
    dev: true

  /jest-util@26.6.2:
    resolution: {integrity: sha512-MDW0fKfsn0OI7MS7Euz6h8HNDXVQ0gaM9uW6RjfDmd1DAFcaxX9OqIakHIqhbnmF08Cf2DLDG+ulq8YQQ0Lp0Q==}
    engines: {node: '>= 10.14.2'}
    dependencies:
      '@jest/types': 26.6.2
      '@types/node': 18.14.6
      chalk: 4.1.2
      graceful-fs: 4.2.10
      is-ci: 2.0.0
      micromatch: 4.0.5
    dev: true

  /jest-util@29.5.0:
    resolution: {integrity: sha512-RYMgG/MTadOr5t8KdhejfvUU82MxsCu5MF6KuDUHl+NuwzUt+Sm6jJWxTJVrDR1j5M/gJVCPKQEpWXY+yIQ6lQ==}
    engines: {node: ^14.15.0 || ^16.10.0 || >=18.0.0}
    dependencies:
      '@jest/types': 29.5.0
      '@types/node': 18.14.6
      chalk: 4.1.2
      ci-info: 3.8.0
      graceful-fs: 4.2.10
      picomatch: 2.3.1
    dev: true

  /jest-validate@26.6.2:
    resolution: {integrity: sha512-NEYZ9Aeyj0i5rQqbq+tpIOom0YS1u2MVu6+euBsvpgIme+FOfRmoC4R5p0JiAUpaFvFy24xgrpMknarR/93XjQ==}
    engines: {node: '>= 10.14.2'}
    dependencies:
      '@jest/types': 26.6.2
      camelcase: 6.3.0
      chalk: 4.1.2
      jest-get-type: 26.3.0
      leven: 3.1.0
      pretty-format: 26.6.2
    dev: true

  /jest-watcher@26.6.2:
    resolution: {integrity: sha512-WKJob0P/Em2csiVthsI68p6aGKTIcsfjH9Gsx1f0A3Italz43e3ho0geSAVsmj09RWOELP1AZ/DXyJgOgDKxXQ==}
    engines: {node: '>= 10.14.2'}
    dependencies:
      '@jest/test-result': 26.6.2
      '@jest/types': 26.6.2
      '@types/node': 18.14.6
      ansi-escapes: 4.3.2
      chalk: 4.1.2
      jest-util: 26.6.2
      string-length: 4.0.2
    dev: true

  /jest-worker@24.9.0:
    resolution: {integrity: sha512-51PE4haMSXcHohnSMdM42anbvZANYTqMrr52tVKPqqsPJMzoP6FYYDVqahX/HrAoKEKz3uUPzSvKs9A3qR4iVw==}
    engines: {node: '>= 6'}
    dependencies:
      merge-stream: 2.0.0
      supports-color: 6.1.0
    dev: true

  /jest-worker@26.6.2:
    resolution: {integrity: sha512-KWYVV1c4i+jbMpaBC+U++4Va0cp8OisU185o73T1vo99hqi7w8tSJfUXYswwqqrjzwxa6KpRK54WhPvwf5w6PQ==}
    engines: {node: '>= 10.13.0'}
    dependencies:
      '@types/node': 18.14.6
      merge-stream: 2.0.0
      supports-color: 7.2.0
    dev: true

  /jest-worker@27.5.1:
    resolution: {integrity: sha512-7vuh85V5cdDofPyxn58nrPjBktZo0u9x1g8WtjQol+jZDaE+fhN+cIvTj11GndBnMnyfrUOG1sZQxCdjKh+DKg==}
    engines: {node: '>= 10.13.0'}
    dependencies:
      '@types/node': 18.14.6
      merge-stream: 2.0.0
      supports-color: 8.1.1

  /jest-worker@29.5.0:
    resolution: {integrity: sha512-NcrQnevGoSp4b5kg+akIpthoAFHxPBcb5P6mYPY0fUNT+sSvmtu6jlkEle3anczUKIKEbMxFimk9oTP/tpIPgA==}
    engines: {node: ^14.15.0 || ^16.10.0 || >=18.0.0}
    dependencies:
      '@types/node': 18.14.6
      jest-util: 29.5.0
      merge-stream: 2.0.0
      supports-color: 8.1.1
    dev: true

  /jest@26.6.3:
    resolution: {integrity: sha512-lGS5PXGAzR4RF7V5+XObhqz2KZIDUA1yD0DG6pBVmy10eh0ZIXQImRuzocsI/N2XZ1GrLFwTS27In2i2jlpq1Q==}
    engines: {node: '>= 10.14.2'}
    hasBin: true
    dependencies:
      '@jest/core': 26.6.3
      import-local: 3.1.0
      jest-cli: 26.6.3
    transitivePeerDependencies:
      - bufferutil
      - canvas
      - supports-color
      - ts-node
      - utf-8-validate
    dev: true

  /joycon@3.1.1:
    resolution: {integrity: sha512-34wB/Y7MW7bzjKRjUKTa46I2Z7eV62Rkhva+KkopW7Qvv/OSWBqvkSY7vusOPrNuZcUG3tApvdVgNB8POj3SPw==}
    engines: {node: '>=10'}
    dev: true

  /js-crypto-aes@1.0.4:
    resolution: {integrity: sha512-L2fh7Q55+8eS/ALbhgAZYZpTkuo+n12+3GpuUE+U6SGlObmwibG5rVtDTVSTNgV9VuzD2BaY4unTkRWTcfLYxg==}
    dependencies:
      js-crypto-env: 1.0.4
    dev: false

  /js-crypto-env@1.0.4:
    resolution: {integrity: sha512-b7WdjaX4csatMPfZ/mQ94yb/XTKe3o6qt0jPBVbKmaiOH97e+FlmIANoFEMrhxQM1xxKfA2QYLjgqL/YtdMm9g==}
    dev: false

  /js-sdsl@4.3.0:
    resolution: {integrity: sha512-mifzlm2+5nZ+lEcLJMoBK0/IH/bDg8XnJfd/Wq6IP+xoCjLZsTOnV2QpxlVbX9bMnkl5PdEjNtBJ9Cj1NjifhQ==}
    dev: true

  /js-tokens@3.0.2:
    resolution: {integrity: sha512-RjTcuD4xjtthQkaWH7dFlH85L+QaVtSoOyGdZ3g6HFhS9dFNDfLyqgm2NFe2X6cQpeFmt0452FJjFG5UameExg==}
    dev: true

  /js-tokens@4.0.0:
    resolution: {integrity: sha512-RdJUflcE3cUzKiMqQgsCu06FPu9UdIJO0beYbPhHN4k6apgJtifcoCtT9bcxOpYBtpD2kCM6Sbzg4CausW/PKQ==}

  /js-yaml@3.14.1:
    resolution: {integrity: sha512-okMH7OXXJ7YrN9Ok3/SXrnu4iX9yOk+25nqX4imS2npuvTYDmo/QEZoqwZkYaIDk3jVvBOTOIEgEhaLOynBS9g==}
    hasBin: true
    dependencies:
      argparse: 1.0.10
      esprima: 4.0.1
    dev: true

  /js-yaml@4.1.0:
    resolution: {integrity: sha512-wpxZs9NoxZaJESJGIZTyDEaYpl0FKSA+FB9aJiyemKhMwkxQg63h4T1KJgUGHpTqPDNRcmmYLugrRjJlBtWvRA==}
    hasBin: true
    dependencies:
      argparse: 2.0.1
    dev: true

  /js2xmlparser@4.0.2:
    resolution: {integrity: sha512-6n4D8gLlLf1n5mNLQPRfViYzu9RATblzPEtm1SthMX1Pjao0r9YI9nw7ZIfRxQMERS87mcswrg+r/OYrPRX6jA==}
    dependencies:
      xmlcreate: 2.0.4
    dev: true

  /jsdoc-plugin-typescript@2.2.1:
    resolution: {integrity: sha512-xxuiqJ1O5+KIoOd8G8+iIZ89ns/ZvuzerrhCQhLPmeSIVsv5Ra42D9/YOHPi2DndUJbbkEpJCB95i7EXIOmhnA==}
    dependencies:
      string.prototype.matchall: 4.0.8
    dev: true

  /jsdoc-ts-utils@3.1.0:
    resolution: {integrity: sha512-kOp6qVlW4I7b1VndePQHp2zwEUku9pxexJugB9VMO6xjkcR/431EOVNzcuHbKjhSqm0IIf8kgT9tSAQkXHNAWA==}
    engines: {node: '>=14'}
    dependencies:
      jsdoc: 3.6.11
    dev: true

  /jsdoc@3.6.11:
    resolution: {integrity: sha512-8UCU0TYeIYD9KeLzEcAu2q8N/mx9O3phAGl32nmHlE0LpaJL71mMkP4d+QE5zWfNt50qheHtOZ0qoxVrsX5TUg==}
    engines: {node: '>=12.0.0'}
    hasBin: true
    dependencies:
      '@babel/parser': 7.21.2
      '@types/markdown-it': 12.2.3
      bluebird: 3.7.2
      catharsis: 0.9.0
      escape-string-regexp: 2.0.0
      js2xmlparser: 4.0.2
      klaw: 3.0.0
      markdown-it: 12.3.2
      markdown-it-anchor: 8.6.7(@types/markdown-it@12.2.3)(markdown-it@12.3.2)
      marked: 4.2.12
      mkdirp: 1.0.4
      requizzle: 0.2.4
      strip-json-comments: 3.1.1
      taffydb: 2.6.2
      underscore: 1.13.6
    dev: true

  /jsdoc@4.0.2:
    resolution: {integrity: sha512-e8cIg2z62InH7azBBi3EsSEqrKx+nUtAS5bBcYTSpZFA+vhNPyhv8PTFZ0WsjOPDj04/dOLlm08EDcQJDqaGQg==}
    engines: {node: '>=12.0.0'}
    hasBin: true
    dependencies:
      '@babel/parser': 7.21.2
      '@jsdoc/salty': 0.2.5
      '@types/markdown-it': 12.2.3
      bluebird: 3.7.2
      catharsis: 0.9.0
      escape-string-regexp: 2.0.0
      js2xmlparser: 4.0.2
      klaw: 3.0.0
      markdown-it: 12.3.2
      markdown-it-anchor: 8.6.7(@types/markdown-it@12.2.3)(markdown-it@12.3.2)
      marked: 4.2.12
      mkdirp: 1.0.4
      requizzle: 0.2.4
      strip-json-comments: 3.1.1
      underscore: 1.13.6
    dev: true

  /jsdom@16.7.0:
    resolution: {integrity: sha512-u9Smc2G1USStM+s/x1ru5Sxrl6mPYCbByG1U/hUmqaVsm4tbNyS7CicOSRyuGQYZhTu0h84qkZZQ/I+dzizSVw==}
    engines: {node: '>=10'}
    peerDependencies:
      canvas: ^2.5.0
    peerDependenciesMeta:
      canvas:
        optional: true
    dependencies:
      abab: 2.0.6
      acorn: 8.8.2
      acorn-globals: 6.0.0
      cssom: 0.4.4
      cssstyle: 2.3.0
      data-urls: 2.0.0
      decimal.js: 10.4.3
      domexception: 2.0.1
      escodegen: 2.0.0
      form-data: 3.0.1
      html-encoding-sniffer: 2.0.1
      http-proxy-agent: 4.0.1
      https-proxy-agent: 5.0.1
      is-potential-custom-element-name: 1.0.1
      nwsapi: 2.2.4
      parse5: 6.0.1
      saxes: 5.0.1
      symbol-tree: 3.2.4
      tough-cookie: 4.1.2
      w3c-hr-time: 1.0.2
      w3c-xmlserializer: 2.0.0
      webidl-conversions: 6.1.0
      whatwg-encoding: 1.0.5
      whatwg-mimetype: 2.3.0
      whatwg-url: 8.7.0
      ws: 7.5.9
      xml-name-validator: 3.0.0
    transitivePeerDependencies:
      - bufferutil
      - supports-color
      - utf-8-validate
    dev: true

  /jsesc@1.3.0:
    resolution: {integrity: sha512-Mke0DA0QjUWuJlhsE0ZPPhYiJkRap642SmI/4ztCFaUs6V2AiH1sfecc+57NgaryfAA2VR3v6O+CSjC1jZJKOA==}
    hasBin: true
    dev: true

  /jsesc@2.5.2:
    resolution: {integrity: sha512-OYu7XEzjkCQ3C5Ps3QIZsQfNpqoJyZZA99wd9aWd05NCtC5pWOkShK2mkL6HXQR6/Cy2lbNdPlZBpuQHXE63gA==}
    engines: {node: '>=4'}
    hasBin: true
    dev: true

  /json-parse-better-errors@1.0.2:
    resolution: {integrity: sha512-mrqyZKfX5EhL7hvqcV6WG1yYjnjeuYDzDhhcAAUrq8Po85NBQBJP+ZDUT75qZQ98IkUoBqdkExkukOU7Ts2wrw==}
    dev: true

  /json-parse-even-better-errors@2.3.1:
    resolution: {integrity: sha512-xyFwyhro/JEof6Ghe2iz2NcXoj2sloNsWr/XsERDK/oiPCfaNhl5ONfp+jQdAZRQQ0IJWNzH9zIZF7li91kh2w==}

  /json-schema-traverse@0.4.1:
    resolution: {integrity: sha512-xbbCH5dCYU5T8LcEhhuh7HJ88HXuW3qsI3Y0zOZFKfZEHcpWiHU/Jxzk629Brsab/mMiHQti9wMP+845RPe3Vg==}

  /json-schema-traverse@1.0.0:
    resolution: {integrity: sha512-NM8/P9n3XjXhIZn1lLhkFaACTOURQXjWhV4BA/RnOv8xvgqtqpAX9IO4mRQxSx1Rlo4tqzeqb0sOlruaOy3dug==}
    dev: false

  /json-schema-typed@7.0.3:
    resolution: {integrity: sha512-7DE8mpG+/fVw+dTpjbxnx47TaMnDfOI1jwft9g1VybltZCduyRQPJPvc+zzKY9WPHxhPWczyFuYa6I8Mw4iU5A==}
    dev: false

  /json-stable-stringify-without-jsonify@1.0.1:
    resolution: {integrity: sha512-Bdboy+l7tA3OGW6FjyFHWkP5LuByj1Tk33Ljyq0axyzdk9//JSi2u3fP1QSmd1KNwq6VOKYGlAu87CisVir6Pw==}
    dev: true

  /json5@0.5.1:
    resolution: {integrity: sha512-4xrs1aW+6N5DalkqSVA8fxh458CXvR99WU8WLKmq4v8eWAL86Xo3BVqyd3SkA9wEVjCMqyvvRRkshAdOnBp5rw==}
    hasBin: true
    dev: true

  /json5@1.0.2:
    resolution: {integrity: sha512-g1MWMLBiz8FKi1e4w0UyVL3w+iJceWAFBAaBnnGKOpNa5f8TLktkbre1+s6oICydWAm+HRUGTmI+//xv2hvXYA==}
    hasBin: true
    dependencies:
      minimist: 1.2.8
    dev: true

  /json5@2.2.3:
    resolution: {integrity: sha512-XmOWe7eyHYH14cLdVPoyg+GOH3rYX++KpzrylJwSW98t3Nk+U8XOl8FWKOgwtzdb8lXGf6zYwDUzeHMWfxasyg==}
    engines: {node: '>=6'}
    hasBin: true
    dev: true

  /jsonc-parser@3.2.0:
    resolution: {integrity: sha512-gfFQZrcTc8CnKXp6Y4/CBT3fTc0OVuDofpre4aEeEpSBPV5X5v4+Vmx+8snU7RLPrNHPKSgLxGo9YuQzz20o+w==}
    dev: true

  /jsonfile@4.0.0:
    resolution: {integrity: sha512-m6F1R3z8jjlf2imQHS2Qez5sjKWQzbuuhuJ/FKYFRZvPE3PuHcSMVZzfsLhGVOkfd20obL5SWEBew5ShlquNxg==}
    optionalDependencies:
      graceful-fs: 4.2.10
    dev: true

  /jsonfile@6.1.0:
    resolution: {integrity: sha512-5dgndWOriYSm5cnYaJNhalLNDKOqFwyDB/rr1E9ZsGciGvKPs8R2xYGCacuf3z6K1YKDz182fd+fY3cn3pMqXQ==}
    dependencies:
      universalify: 2.0.0
    optionalDependencies:
      graceful-fs: 4.2.10
    dev: true

  /jsx-ast-utils@3.3.3:
    resolution: {integrity: sha512-fYQHZTZ8jSfmWZ0iyzfwiU4WDX4HpHbMCZ3gPlWYiCl3BoeOTsqKBqnTVfH2rYT7eP5c3sVbeSPHnnJOaTrWiw==}
    engines: {node: '>=4.0'}
    dependencies:
      array-includes: 3.1.6
      object.assign: 4.1.4
    dev: true

  /kind-of@3.2.2:
    resolution: {integrity: sha512-NOW9QQXMoZGg/oqnVNoNTTIFEIid1627WCffUBJEdMxYApq7mNE7CpzucIPc+ZQg25Phej7IJSmX3hO+oblOtQ==}
    engines: {node: '>=0.10.0'}
    dependencies:
      is-buffer: 1.1.6
    dev: true

  /kind-of@4.0.0:
    resolution: {integrity: sha512-24XsCxmEbRwEDbz/qz3stgin8TTzZ1ESR56OMCN0ujYg+vRutNSiOj9bHH9u85DKgXguraugV5sFuvbD4FW/hw==}
    engines: {node: '>=0.10.0'}
    dependencies:
      is-buffer: 1.1.6
    dev: true

  /kind-of@5.1.0:
    resolution: {integrity: sha512-NGEErnH6F2vUuXDh+OlbcKW7/wOcfdRHaZ7VWtqCztfHri/++YKmP51OdWeGPuqCOba6kk2OTe5d02VmTB80Pw==}
    engines: {node: '>=0.10.0'}
    dev: true

  /kind-of@6.0.3:
    resolution: {integrity: sha512-dcS1ul+9tmeD95T+x28/ehLgd9mENa3LsvDTtzm3vyBEO7RPptvAD+t44WVXaUjTBRcrpFeFlC8WCruUR456hw==}
    engines: {node: '>=0.10.0'}

  /klaw-sync@6.0.0:
    resolution: {integrity: sha512-nIeuVSzdCCs6TDPTqI8w1Yre34sSq7AkZ4B3sfOBbI2CgVSB4Du4aLQijFU2+lhAFCwt9+42Hel6lQNIv6AntQ==}
    dependencies:
      graceful-fs: 4.2.10
    dev: true

  /klaw@3.0.0:
    resolution: {integrity: sha512-0Fo5oir+O9jnXu5EefYbVK+mHMBeEVEy2cmctR1O1NECcCkPRreJKrS6Qt/j3KC2C148Dfo9i3pCmCMsdqGr0g==}
    dependencies:
      graceful-fs: 4.2.10
    dev: true

  /kleur@3.0.3:
    resolution: {integrity: sha512-eTIzlVOSUR+JxdDFepEYcBMtZ9Qqdef+rnzWdRZuMbOywu5tO2w2N7rqjoANZ5k9vywhL6Br1VRjUIgTQx4E8w==}
    engines: {node: '>=6'}
    dev: true

  /kysely@0.23.4:
    resolution: {integrity: sha512-3icLnj1fahUtZsP9zzOvF4DcdhekGsLX4ZaoBaIz0ZeHegyRDdbwpJD7zezAJ+KwQZNDeKchel6MikFNLsSZIA==}
    engines: {node: '>=14.0.0'}
    dev: false

  /level-blobs@0.1.7:
    resolution: {integrity: sha512-n0iYYCGozLd36m/Pzm206+brIgXP8mxPZazZ6ZvgKr+8YwOZ8/PPpYC5zMUu2qFygRN8RO6WC/HH3XWMW7RMVg==}
    dependencies:
      level-peek: 1.0.6
      once: 1.4.0
      readable-stream: 1.0.34
    dev: true

  /level-filesystem@1.2.0:
    resolution: {integrity: sha512-PhXDuCNYpngpxp3jwMT9AYBMgOvB6zxj3DeuIywNKmZqFj2djj9XfT2XDVslfqmo0Ip79cAd3SBy3FsfOZPJ1g==}
    dependencies:
      concat-stream: 1.6.2
      errno: 0.1.8
      fwd-stream: 1.0.4
      level-blobs: 0.1.7
      level-peek: 1.0.6
      level-sublevel: 5.2.3
      octal: 1.0.0
      once: 1.4.0
      xtend: 2.2.0
    dev: true

  /level-fix-range@1.0.2:
    resolution: {integrity: sha512-9llaVn6uqBiSlBP+wKiIEoBa01FwEISFgHSZiyec2S0KpyLUkGR4afW/FCZ/X8y+QJvzS0u4PGOlZDdh1/1avQ==}
    dev: true

  /level-fix-range@2.0.0:
    resolution: {integrity: sha512-WrLfGWgwWbYPrHsYzJau+5+te89dUbENBg3/lsxOs4p2tYOhCHjbgXxBAj4DFqp3k/XBwitcRXoCh8RoCogASA==}
    dependencies:
      clone: 0.1.19
    dev: true

  /level-hooks@4.5.0:
    resolution: {integrity: sha512-fxLNny/vL/G4PnkLhWsbHnEaRi+A/k8r5EH/M77npZwYL62RHi2fV0S824z3QdpAk6VTgisJwIRywzBHLK4ZVA==}
    dependencies:
      string-range: 1.2.2
    dev: true

  /level-js@2.2.4:
    resolution: {integrity: sha512-lZtjt4ZwHE00UMC1vAb271p9qzg8vKlnDeXfIesH3zL0KxhHRDjClQLGLWhyR0nK4XARnd4wc/9eD1ffd4PshQ==}
    dependencies:
      abstract-leveldown: 0.12.4
      idb-wrapper: 1.7.2
      isbuffer: 0.0.0
      ltgt: 2.2.1
      typedarray-to-buffer: 1.0.4
      xtend: 2.1.2
    dev: true

  /level-peek@1.0.6:
    resolution: {integrity: sha512-TKEzH5TxROTjQxWMczt9sizVgnmJ4F3hotBI48xCTYvOKd/4gA/uY0XjKkhJFo6BMic8Tqjf6jFMLWeg3MAbqQ==}
    dependencies:
      level-fix-range: 1.0.2
    dev: true

  /level-sublevel@5.2.3:
    resolution: {integrity: sha512-tO8jrFp+QZYrxx/Gnmjawuh1UBiifpvKNAcm4KCogesWr1Nm2+ckARitf+Oo7xg4OHqMW76eAqQ204BoIlscjA==}
    dependencies:
      level-fix-range: 2.0.0
      level-hooks: 4.5.0
      string-range: 1.2.2
      xtend: 2.0.6
    dev: true

  /levelup@0.18.6:
    resolution: {integrity: sha512-uB0auyRqIVXx+hrpIUtol4VAPhLRcnxcOsd2i2m6rbFIDarO5dnrupLOStYYpEcu8ZT087Z9HEuYw1wjr6RL6Q==}
    dependencies:
      bl: 0.8.2
      deferred-leveldown: 0.2.0
      errno: 0.1.8
      prr: 0.0.0
      readable-stream: 1.0.34
      semver: 2.3.2
      xtend: 3.0.0
    dev: true

  /leven@3.1.0:
    resolution: {integrity: sha512-qsda+H8jTaUaN/x5vzW2rzc+8Rw4TAQ/4KjB46IwK5VH+IlVeeeje/EoZRpiXvIqjFgK84QffqPztGI3VBLG1A==}
    engines: {node: '>=6'}
    dev: true

  /levn@0.3.0:
    resolution: {integrity: sha512-0OO4y2iOHix2W6ujICbKIaEQXvFQHue65vUG3pb5EUomzPI90z9hsA1VsO/dbIIpC53J8gxM9Q4Oho0jrCM/yA==}
    engines: {node: '>= 0.8.0'}
    dependencies:
      prelude-ls: 1.1.2
      type-check: 0.3.2
    dev: true

  /levn@0.4.1:
    resolution: {integrity: sha512-+bT2uH4E5LGE7h/n3evcS/sQlJXCpIp6ym8OWJ5eV6+67Dsql/LaaT7qJBAt2rzfoa/5QBGBhxDix1dMt2kQKQ==}
    engines: {node: '>= 0.8.0'}
    dependencies:
      prelude-ls: 1.2.1
      type-check: 0.4.0
    dev: true

  /lines-and-columns@1.2.4:
    resolution: {integrity: sha512-7ylylesZQ/PV29jhEDl3Ufjo6ZX7gCqJr5F7PKrqc93v7fzSymt1BpwEU8nAUXs8qzzvqhbjhK5QZg6Mt/HkBg==}
    dev: true

  /linkify-it@3.0.3:
    resolution: {integrity: sha512-ynTsyrFSdE5oZ/O9GEf00kPngmOfVwazR5GKDq6EYfhlpFug3J2zybX56a2PRRpc9P+FuSoGNAwjlbDs9jJBPQ==}
    dependencies:
      uc.micro: 1.0.6
    dev: true

  /load-json-file@4.0.0:
    resolution: {integrity: sha512-Kx8hMakjX03tiGTLAIdJ+lL0htKnXjEZN6hk/tozf/WOuYGdZBJrZ+rCJRbVCugsjB3jMLn9746NsQIf5VjBMw==}
    engines: {node: '>=4'}
    dependencies:
      graceful-fs: 4.2.10
      parse-json: 4.0.0
      pify: 3.0.0
      strip-bom: 3.0.0
    dev: true

  /load-json-file@5.3.0:
    resolution: {integrity: sha512-cJGP40Jc/VXUsp8/OrnyKyTZ1y6v/dphm3bioS+RrKXjK2BB6wHUd6JptZEFDGgGahMT+InnZO5i1Ei9mpC8Bw==}
    engines: {node: '>=6'}
    dependencies:
      graceful-fs: 4.2.10
      parse-json: 4.0.0
      pify: 4.0.1
      strip-bom: 3.0.0
      type-fest: 0.3.1
    dev: true

  /loader-runner@4.3.0:
    resolution: {integrity: sha512-3R/1M+yS3j5ou80Me59j7F9IMs4PXs3VqRrm0TU3AbKPxlmpoY1TNscJV/oGJXo8qCatFGTfDbY6W6ipGOYXfg==}
    engines: {node: '>=6.11.5'}

  /locate-path@3.0.0:
    resolution: {integrity: sha512-7AO748wWnIhNqAuaty2ZWHkQHRSNfPVIsPIfwEOWO22AmaoVrWavlOcMR5nzTLNYvp36X220/maaRsrec1G65A==}
    engines: {node: '>=6'}
    dependencies:
      p-locate: 3.0.0
      path-exists: 3.0.0

  /locate-path@5.0.0:
    resolution: {integrity: sha512-t7hw9pI+WvuwNJXwk5zVHpyhIqzg2qTlklJOf0mVxGSbe3Fp2VieZcduNYjaLDoy6p9uGpQEGWG87WpMKlNq8g==}
    engines: {node: '>=8'}
    dependencies:
      p-locate: 4.1.0

  /locate-path@6.0.0:
    resolution: {integrity: sha512-iPZK6eYjbxRu3uB4/WZ3EsEIMJFMqAoopl3R+zuq0UjcAm/MO6KCweDgPfP3elTztoKP3KtnVHxTn2NHBSDVUw==}
    engines: {node: '>=10'}
    dependencies:
      p-locate: 5.0.0
    dev: true

  /lodash.merge@4.6.2:
    resolution: {integrity: sha512-0KpjqXRVvrYyCsX1swR/XTK0va6VQkQM6MNo7PqW77ByjAhoARA8EfrP1N4+KlKj8YS0ZUCtRT/YUuhyYDujIQ==}
    dev: true

  /lodash.throttle@4.1.1:
    resolution: {integrity: sha512-wIkUCfVKpVsWo3JSZlc+8MB5it+2AN5W8J7YVMST30UrvcQNZ1Okbj+rbVniijTWE6FGYy4XJq/rHkas8qJMLQ==}
    dev: false

  /lodash.transform@4.6.0:
    resolution: {integrity: sha512-LO37ZnhmBVx0GvOU/caQuipEh4GN82TcWv3yHlebGDgOxbxiwwzW5Pcx2AcvpIv2WmvmSMoC492yQFNhy/l/UQ==}
    dev: false

  /lodash@4.17.21:
    resolution: {integrity: sha512-v2kDEe57lecTulaDIuNTPy3Ry4gLGJ6Z1O3vE1krgXZNrsQ+LFTGHVxVjcXPs17LhbZVGedAJv8XZ1tvj5FvSg==}

  /log-symbols@4.1.0:
    resolution: {integrity: sha512-8XPvpAA8uyhfteu8pIvQxpJZ7SYYdpUivZpGy6sFsBuKRY/7rQGavedeB8aK+Zkyq6upMFVL/9AW6vOYzfRyLg==}
    engines: {node: '>=10'}
    dependencies:
      chalk: 4.1.2
      is-unicode-supported: 0.1.0
    dev: true

  /log-symbols@5.1.0:
    resolution: {integrity: sha512-l0x2DvrW294C9uDCoQe1VSU4gf529FkSZ6leBl4TiqZH/e+0R7hSfHQBNut2mNygDgHwvYHfFLn6Oxb3VWj2rA==}
    engines: {node: '>=12'}
    dependencies:
      chalk: 5.2.0
      is-unicode-supported: 1.3.0
    dev: false

  /long@5.2.1:
    resolution: {integrity: sha512-GKSNGeNAtw8IryjjkhZxuKB3JzlcLTwjtiQCHKvqQet81I93kXslhDQruGI/QsddO83mcDToBVy7GqGS/zYf/A==}
    dev: false

  /loose-envify@1.4.0:
    resolution: {integrity: sha512-lyuxPGr/Wfhrlem2CL/UcnUc1zcqKAImBDzukY7Y5F/yQiNdko6+fRLevlw1HgMySw7f611UIY408EtxRSoK3Q==}
    hasBin: true
    dependencies:
      js-tokens: 4.0.0

  /lower-case@1.1.4:
    resolution: {integrity: sha512-2Fgx1Ycm599x+WGpIYwJOvsjmXFzTSc34IwDWALRA/8AopUKAVPwfJ+h5+f85BCp0PWmmJcWzEpxOpoXycMpdA==}
    dev: true

  /lru-cache@5.1.1:
    resolution: {integrity: sha512-KpNARQA3Iwv+jTA0utUVVbrh+Jlrr1Fv0e56GGzAFOXN7dk/FviaDW8LHmK52DlcH4WP2n6gI8vN1aesBFgo9w==}
    dependencies:
      yallist: 3.1.1
    dev: true

  /lru-cache@6.0.0:
    resolution: {integrity: sha512-Jo6dJ04CmSjuznwJSS3pUeWmd/H0ffTlkXXgwZi+eq1UCmqQwCh+eLsYOYCwY991i2Fah4h1BEMCx4qThGbsiA==}
    engines: {node: '>=10'}
    dependencies:
      yallist: 4.0.0

  /lru-queue@0.1.0:
    resolution: {integrity: sha512-BpdYkt9EvGl8OfWHDQPISVpcl5xZthb+XPsbELj5AQXxIC8IriDZIQYjBJPEm5rS420sjZ0TLEzRcq5KdBhYrQ==}
    dependencies:
      es5-ext: 0.10.62
    dev: false

  /ltgt@2.2.1:
    resolution: {integrity: sha512-AI2r85+4MquTw9ZYqabu4nMwy9Oftlfa/e/52t9IjtfG+mGBbTNdAoZ3RQKLHR6r0wQnwZnPIEh/Ya6XTWAKNA==}
    dev: true

  /magic-string@0.25.9:
    resolution: {integrity: sha512-RmF0AsMzgt25qzqqLc1+MbHmhdx0ojF2Fvs4XnOqz2ZOBXzzkEwc/dJQZCYHAn7v1jbVOjAZfK8msRn4BxO4VQ==}
    dependencies:
      sourcemap-codec: 1.4.8
    dev: false

  /magic-string@0.27.0:
    resolution: {integrity: sha512-8UnnX2PeRAPZuN12svgR9j7M1uWMovg/CEnIwIG0LFkXSJJe4PdfUGiTGl8V9bsBHFUtfVINcSyYxd7q+kx9fA==}
    engines: {node: '>=12'}
    dependencies:
      '@jridgewell/sourcemap-codec': 1.4.14

  /magic-string@0.30.0:
    resolution: {integrity: sha512-LA+31JYDJLs82r2ScLrlz1GjSgu66ZV518eyWT+S8VhyQn/JL0u9MeBOvQMGYiPk1DBiSN9DDMOcXvigJZaViQ==}
    engines: {node: '>=12'}
    dependencies:
      '@jridgewell/sourcemap-codec': 1.4.14
    dev: true

  /make-dir@3.1.0:
    resolution: {integrity: sha512-g3FeP20LNwhALb/6Cz6Dd4F2ngze0jz7tbzrD2wAV+o9FeNHe4rL+yK2md0J/fiSf1sa1ADhXqi5+oVwOM/eGw==}
    engines: {node: '>=8'}
    dependencies:
      semver: 6.3.0
    dev: true

  /make-error@1.3.6:
    resolution: {integrity: sha512-s8UhlNe7vPKomQhC1qFelMokr/Sc3AgNbso3n74mVPA5LTZwkB9NlXf4XPamLxJE8h0gh73rM94xvwRT2CVInw==}
    dev: true

  /makeerror@1.0.12:
    resolution: {integrity: sha512-JmqCvUhmt43madlpFzG4BQzG2Z3m6tvQDNKdClZnO3VbIudJYmxsT0FNJMeiB2+JTSlTQTSbU8QdesVmwJcmLg==}
    dependencies:
      tmpl: 1.0.5
    dev: true

  /map-cache@0.2.2:
    resolution: {integrity: sha512-8y/eV9QQZCiyn1SprXSrCmqJN0yNRATe+PO8ztwqrvrbdRLA3eYJF0yaR0YayLWkMbsQSKWS9N2gPcGEc4UsZg==}
    engines: {node: '>=0.10.0'}
    dev: true

  /map-visit@1.0.0:
    resolution: {integrity: sha512-4y7uGv8bd2WdM9vpQsiQNo41Ln1NvhvDRuVt0k2JZQ+ezN2uaQes7lZeZ+QQUHOLQAtDaBJ+7wCbi+ab/KFs+w==}
    engines: {node: '>=0.10.0'}
    dependencies:
      object-visit: 1.0.1
    dev: true

  /markdown-it-anchor@8.6.7(@types/markdown-it@12.2.3)(markdown-it@12.3.2):
    resolution: {integrity: sha512-FlCHFwNnutLgVTflOYHPW2pPcl2AACqVzExlkGQNsi4CJgqOHN7YTgDd4LuhgN1BFO3TS0vLAruV1Td6dwWPJA==}
    peerDependencies:
      '@types/markdown-it': '*'
      markdown-it: '*'
    dependencies:
      '@types/markdown-it': 12.2.3
      markdown-it: 12.3.2
    dev: true

  /markdown-it@12.3.2:
    resolution: {integrity: sha512-TchMembfxfNVpHkbtriWltGWc+m3xszaRD0CZup7GFFhzIgQqxIfn3eGj1yZpfuflzPvfkt611B2Q/Bsk1YnGg==}
    hasBin: true
    dependencies:
      argparse: 2.0.1
      entities: 2.1.0
      linkify-it: 3.0.3
      mdurl: 1.0.1
      uc.micro: 1.0.6
    dev: true

  /marked@4.2.12:
    resolution: {integrity: sha512-yr8hSKa3Fv4D3jdZmtMMPghgVt6TWbk86WQaWhDloQjRSQhMMYCAro7jP7VDJrjjdV8pxVxMssXS8B8Y5DZ5aw==}
    engines: {node: '>= 12'}
    hasBin: true
    dev: true

  /md5.js@1.3.5:
    resolution: {integrity: sha512-xitP+WxNPcTTOgnTJcrhM0xvdPepipPSf3I8EIpGKeFLjt3PlJLIDG3u8EX53ZIubkb+5U2+3rELYpEhHhzdkg==}
    dependencies:
      hash-base: 3.1.0
      inherits: 2.0.4
      safe-buffer: 5.2.1

  /mdurl@1.0.1:
    resolution: {integrity: sha512-/sKlQJCBYVY9Ers9hqzKou4H6V5UWc/M59TH2dvkt+84itfnq7uFOMLpOiOS4ujvHP4etln18fmIxA5R5fll0g==}
    dev: true

  /memoizee@0.4.15:
    resolution: {integrity: sha512-UBWmJpLZd5STPm7PMUlOw/TSy972M+z8gcyQ5veOnSDRREz/0bmpyTfKt3/51DhEBqCZQn1udM/5flcSPYhkdQ==}
    dependencies:
      d: 1.0.1
      es5-ext: 0.10.62
      es6-weak-map: 2.0.3
      event-emitter: 0.3.5
      is-promise: 2.2.2
      lru-queue: 0.1.0
      next-tick: 1.1.0
      timers-ext: 0.1.7
    dev: false

  /merge-stream@2.0.0:
    resolution: {integrity: sha512-abv/qOcuPfk3URPfDzmZU1LKmuw8kT+0nIHvKrKgFrwifol/doWcdA4ZqsWQ8ENrFKkd67Mfpo/LovbIUsbt3w==}

  /micromatch@3.1.10:
    resolution: {integrity: sha512-MWikgl9n9M3w+bpsY3He8L+w9eF9338xRl8IAO5viDizwSzziFEyUzo2xrrloB64ADbTf8uA8vRqqttDTOmccg==}
    engines: {node: '>=0.10.0'}
    dependencies:
      arr-diff: 4.0.0
      array-unique: 0.3.2
      braces: 2.3.2
      define-property: 2.0.2
      extend-shallow: 3.0.2
      extglob: 2.0.4
      fragment-cache: 0.2.1
      kind-of: 6.0.3
      nanomatch: 1.2.13
      object.pick: 1.3.0
      regex-not: 1.0.2
      snapdragon: 0.8.2
      to-regex: 3.0.2
    transitivePeerDependencies:
      - supports-color
    dev: true

  /micromatch@4.0.5:
    resolution: {integrity: sha512-DMy+ERcEW2q8Z2Po+WNXuw3c5YaUSFjAO5GsJqfEl7UjvtIuFKO6ZrKvcItdy98dwFI2N1tg3zNIdKaQT+aNdA==}
    engines: {node: '>=8.6'}
    dependencies:
      braces: 3.0.2
      picomatch: 2.3.1
    dev: true

  /miller-rabin@4.0.1:
    resolution: {integrity: sha512-115fLhvZVqWwHPbClyntxEVfVDfl9DLLTuJvq3g2O/Oxi8AiNouAHvDSzHS0viUJc+V5vm3eq91Xwqn9dp4jRA==}
    hasBin: true
    dependencies:
      bn.js: 4.12.0
      brorand: 1.1.0

  /mime-db@1.52.0:
    resolution: {integrity: sha512-sPU4uV7dYlvtWJxwwxHD0PuihVNiE7TyAbQ5SWxDCB9mUYvOgroQOwYQQOKPJ8CIbE+1ETVlOoK1UC2nU3gYvg==}
    engines: {node: '>= 0.6'}

  /mime-types@2.1.35:
    resolution: {integrity: sha512-ZDY+bPm5zTTF+YpCrAU9nK0UgICYPT0QtT1NZWFv4s++TNkcgVaT0g6+4R2uI4MjQjzysHB1zxuWL50hzaeXiw==}
    engines: {node: '>= 0.6'}
    dependencies:
      mime-db: 1.52.0

  /mimic-fn@2.1.0:
    resolution: {integrity: sha512-OqbOk5oEQeAZ8WXWydlu9HJjz9WVdEIvamMCcXmuqUYjTknH/sqsWvhQ3vgwKFRR1HpjvNBKQ37nbJgYzGqGcg==}
    engines: {node: '>=6'}

  /mimic-fn@3.1.0:
    resolution: {integrity: sha512-Ysbi9uYW9hFyfrThdDEQuykN4Ey6BuwPD2kpI5ES/nFTDn/98yxYNLZJcgUAKPT/mcrLLKaGzJR9YVxJrIdASQ==}
    engines: {node: '>=8'}
    dev: false

  /minimalistic-assert@1.0.1:
    resolution: {integrity: sha512-UtJcAD4yEaGtjPezWuO9wC4nwUnVH/8/Im3yEHQP4b67cXlD/Qr9hdITCU1xDbSEXg2XKNaP8jsReV7vQd00/A==}

  /minimalistic-crypto-utils@1.0.1:
    resolution: {integrity: sha512-JIYlbt6g8i5jKfJ3xz7rF0LXmv2TkDxBLUkiBeZ7bAx4GnnNMr8xFpGnOxn6GhTEHx3SjRrZEoU+j04prX1ktg==}

  /minimatch@3.1.2:
    resolution: {integrity: sha512-J7p63hRiAjw1NDEww1W7i37+ByIrOWO5XQQAzZ3VOcL0PNybwpfmV/N05zFAzwQ9USyEcX6t3UO+K5aqBQOIHw==}
    dependencies:
      brace-expansion: 1.1.11

  /minimatch@5.0.1:
    resolution: {integrity: sha512-nLDxIFRyhDblz3qMuq+SoRZED4+miJ/G+tdDrjkkkRnjAsBexeGpgjLEQ0blJy7rHhR2b93rhQY4SvyWu9v03g==}
    engines: {node: '>=10'}
    dependencies:
      brace-expansion: 2.0.1

  /minimist@1.2.8:
    resolution: {integrity: sha512-2yyAR8qBkN3YuheJanUpWC5U3bb5osDywNB8RzDVlDwDHbocAJveqqj1u8+SVD7jkWT4yvsHCpWqqWqAxb0zCA==}
    dev: true

  /mixin-deep@1.3.2:
    resolution: {integrity: sha512-WRoDn//mXBiJ1H40rqa3vH0toePwSsGb45iInWlTySa+Uu4k3tYUSxa2v1KqAiLtvlrSzaExqS1gtk96A9zvEA==}
    engines: {node: '>=0.10.0'}
    dependencies:
      for-in: 1.0.2
      is-extendable: 1.0.1
    dev: true

  /mkdirp@0.5.6:
    resolution: {integrity: sha512-FP+p8RB8OWpF3YZBCrP5gtADmtXApB5AMLn+vdyA+PyxCjrCs00mjyUozssO33cwDeT3wNGdLxJ5M//YqtHAJw==}
    hasBin: true
    dependencies:
      minimist: 1.2.8
    dev: true

  /mkdirp@1.0.4:
    resolution: {integrity: sha512-vVqVZQyf3WLx2Shd0qJ9xuvqgAyKPLAiqITEtqW0oIUjzo3PePDd6fW9iFz30ef7Ysp/oiWqbhszeGWW2T6Gzw==}
    engines: {node: '>=10'}
    hasBin: true
    dev: true

  /mocha@10.2.0:
    resolution: {integrity: sha512-IDY7fl/BecMwFHzoqF2sg/SHHANeBoMMXFlS9r0OXKDssYE1M5O43wUY/9BVPeIvfH2zmEbBfseqN9gBQZzXkg==}
    engines: {node: '>= 14.0.0'}
    hasBin: true
    dependencies:
      ansi-colors: 4.1.1
      browser-stdout: 1.3.1
      chokidar: 3.5.3
      debug: 4.3.4(supports-color@8.1.1)
      diff: 5.0.0
      escape-string-regexp: 4.0.0
      find-up: 5.0.0
      glob: 7.2.0
      he: 1.2.0
      js-yaml: 4.1.0
      log-symbols: 4.1.0
      minimatch: 5.0.1
      ms: 2.1.3
      nanoid: 3.3.3
      serialize-javascript: 6.0.0
      strip-json-comments: 3.1.1
      supports-color: 8.1.1
      workerpool: 6.2.1
      yargs: 16.2.0
      yargs-parser: 20.2.4
      yargs-unparser: 2.0.0
    dev: true

  /mri@1.2.0:
    resolution: {integrity: sha512-tzzskb3bG8LvYGFF/mDTpq3jpI6Q9wc3LEmBaghu+DdCssd1FakN7Bc0hVNmEyGq1bq3RgfkCb3cmQLpNPOroA==}
    engines: {node: '>=4'}
    dev: false

  /ms@2.0.0:
    resolution: {integrity: sha512-Tpp60P6IUJDTuOq/5Z8cdskzJujfwqfOTkrwIwj7IRISpnkJnT6SyJ4PCPnGMoFjC9ddhal5KVIYtAt97ix05A==}
    dev: true

  /ms@2.1.2:
    resolution: {integrity: sha512-sGkPx+VjMtmA6MX27oA4FBFELFCZZ4S4XqeGOXCv68tT+jb3vk/RyaKWP0PTKyWtmLSM0b+adUTEvbs1PEaH2w==}

  /ms@2.1.3:
    resolution: {integrity: sha512-6FlzubTLZG3J2a/NVCAleEhjzq5oxgHyaCU9yYXvcLsvoVaHJq/s5xXI6/XXP6tz7R9xAOtHnSO/tXtF3WRTlA==}
    dev: true

  /multibase@4.0.6:
    resolution: {integrity: sha512-x23pDe5+svdLz/k5JPGCVdfn7Q5mZVMBETiC+ORfO+sor9Sgs0smJzAjfTbM5tckeCqnaUuMYoz+k3RXMmJClQ==}
    engines: {node: '>=12.0.0', npm: '>=6.0.0'}
    deprecated: This module has been superseded by the multiformats module
    dependencies:
      '@multiformats/base-x': 4.0.1
    dev: false

  /multicodec@3.2.1:
    resolution: {integrity: sha512-+expTPftro8VAW8kfvcuNNNBgb9gPeNYV9dn+z1kJRWF2vih+/S79f2RVeIwmrJBUJ6NT9IUPWnZDQvegEh5pw==}
    deprecated: This module has been superseded by the multiformats module
    dependencies:
      uint8arrays: 3.1.1
      varint: 6.0.0
    dev: false

  /multiformats@11.0.1:
    resolution: {integrity: sha512-atWruyH34YiknSdL5yeIir00EDlJRpHzELYQxG7Iy29eCyL+VrZHpPrX5yqlik3jnuqpLpRKVZ0SGVb9UzKaSA==}
    engines: {node: '>=16.0.0', npm: '>=7.0.0'}
    dev: false

  /multiformats@4.6.3:
    resolution: {integrity: sha512-STqbtR/OVaYlU98eYDSpthNHuNYv65YC6ZbqMcJIJpk3bkAOWevG1kvayW/zz41pkEVTSDN9jQpBjYNSzFejhg==}
    dependencies:
      buffer: 5.7.1
      cids: 1.1.9
      lodash.transform: 4.6.0
    dev: false

  /multiformats@9.9.0:
    resolution: {integrity: sha512-HoMUjhH9T8DDBNT+6xzkrd9ga/XiBI4xLr58LJACwK6G3HTOPeMz4nB4KJs33L2BelrIJa7P0VuNaVF3hMYfjg==}
    dev: false

  /multihashes@4.0.3:
    resolution: {integrity: sha512-0AhMH7Iu95XjDLxIeuCOOE4t9+vQZsACyKZ9Fxw2pcsRmlX4iCn1mby0hS0bb+nQOVpdQYWPpnyusw4da5RPhA==}
    engines: {node: '>=12.0.0', npm: '>=6.0.0'}
    dependencies:
      multibase: 4.0.6
      uint8arrays: 3.1.1
      varint: 5.0.2
    dev: false

  /mute-stream@0.0.8:
    resolution: {integrity: sha512-nnbWWOkoWyUsTjKrhgD0dcz22mdkSnpYqbEjIm2nhwhuxlSkpywJmBo8h0ZqJdkp73mb90SssHkN4rsRaBAfAA==}
    dev: false

  /nanoid@3.3.3:
    resolution: {integrity: sha512-p1sjXuopFs0xg+fPASzQ28agW1oHD7xDsd9Xkf3T15H3c/cifrFHVwrh74PdoklAPi+i7MdRsE47vm2r6JoB+w==}
    engines: {node: ^10 || ^12 || ^13.7 || ^14 || >=15.0.1}
    hasBin: true
    dev: true

  /nanoid@3.3.4:
    resolution: {integrity: sha512-MqBkQh/OHTS2egovRtLk45wEyNXwF+cokD+1YPf9u5VfJiRdAiRwB2froX5Co9Rh20xs4siNPm8naNotSD6RBw==}
    engines: {node: ^10 || ^12 || ^13.7 || ^14 || >=15.0.1}
    hasBin: true
    dev: true

  /nanoid@4.0.1:
    resolution: {integrity: sha512-udKGtCCUafD3nQtJg9wBhRP3KMbPglUsgV5JVsXhvyBs/oefqb4sqMEhKBBgqZncYowu58p1prsZQBYvAj/Gww==}
    engines: {node: ^14 || ^16 || >=18}
    hasBin: true
    dev: true

  /nanomatch@1.2.13:
    resolution: {integrity: sha512-fpoe2T0RbHwBTBUOftAfBPaDEi06ufaUai0mE6Yn1kacc3SnTErfb/h+X94VXzI64rKFHYImXSvdwGGCmwOqCA==}
    engines: {node: '>=0.10.0'}
    dependencies:
      arr-diff: 4.0.0
      array-unique: 0.3.2
      define-property: 2.0.2
      extend-shallow: 3.0.2
      fragment-cache: 0.2.1
      is-windows: 1.0.2
      kind-of: 6.0.3
      object.pick: 1.3.0
      regex-not: 1.0.2
      snapdragon: 0.8.2
      to-regex: 3.0.2
    transitivePeerDependencies:
      - supports-color
    dev: true

  /natural-compare@1.4.0:
    resolution: {integrity: sha512-OWND8ei3VtNC9h7V60qff3SVobHr996CTwgxubgyQYEpg290h9J0buyECNNJexkFm5sOajh5G116RYA1c8ZMSw==}
    dev: true

  /neo-async@2.6.2:
    resolution: {integrity: sha512-Yd3UES5mWCSqR+qNT93S3UoYUkqAZ9lLg8a7g9rimsWmYGK8cVToA4/sF3RrshdyV3sAGMXVUmpMYOw+dLpOuw==}

  /next-tick@1.1.0:
    resolution: {integrity: sha512-CXdUiJembsNjuToQvxayPZF9Vqht7hewsvy2sOWafLvi2awflj9mOC6bHIg50orX8IJvWKY9wYQ/zB2kogPslQ==}
    dev: false

  /nice-try@1.0.5:
    resolution: {integrity: sha512-1nh45deeb5olNY7eX82BkPO7SSxR5SSYJiPTrTdFUVYwAl8CKMA5N9PjTYkHiRjisVcxcQ1HXdLhx2qxxJzLNQ==}
    dev: true

  /no-case@2.3.2:
    resolution: {integrity: sha512-rmTZ9kz+f3rCvK2TD1Ue/oZlns7OGoIWP4fc3llxxRXlOkHKoWPPWJOfFYpITabSow43QJbRIoHQXtt10VldyQ==}
    dependencies:
      lower-case: 1.1.4
    dev: true

<<<<<<< HEAD
  /node-domexception/1.0.0:
    resolution: {integrity: sha512-/jKZoMpw0F8GRwl4/eLROPA3cfcXtLApP0QzLmUT/HuPCZWyB7IY9ZrMeKw2O/nFIqPQB3PVM9aYm0F312AXDQ==}
    engines: {node: '>=10.5.0'}
    dev: false

  /node-fetch/3.3.1:
    resolution: {integrity: sha512-cRVc/kyto/7E5shrWca1Wsea4y6tL9iYJE5FBCius3JQfb/4P4I295PfhgbJQBLTx6lATE4z+wK0rPM4VS2uow==}
    engines: {node: ^12.20.0 || ^14.13.1 || >=16.0.0}
    dependencies:
      data-uri-to-buffer: 4.0.1
      fetch-blob: 3.2.0
      formdata-polyfill: 4.0.10
    dev: false

  /node-int64/0.4.0:
=======
  /node-int64@0.4.0:
>>>>>>> 6fd04f09
    resolution: {integrity: sha512-O5lz91xSOeoXP6DulyHfllpq+Eg00MWitZIbtPfoSEvqIHdl5gfcY6hYzDWnj0qD5tz52PI08u9qUvSVeUBeHw==}
    dev: true

  /node-notifier@8.0.2:
    resolution: {integrity: sha512-oJP/9NAdd9+x2Q+rfphB2RJCHjod70RcRLjosiPMMu5gjIfwVnOUGq2nbTjTUbmy0DJ/tFIVT30+Qe3nzl4TJg==}
    requiresBuild: true
    dependencies:
      growly: 1.3.0
      is-wsl: 2.2.0
      semver: 7.3.8
      shellwords: 0.1.1
      uuid: 8.3.2
      which: 2.0.2
    dev: true
    optional: true

  /node-polyfill-webpack-plugin@2.0.1(webpack@5.78.0):
    resolution: {integrity: sha512-ZUMiCnZkP1LF0Th2caY6J/eKKoA0TefpoVa68m/LQU1I/mE8rGt4fNYGgNuCcK+aG8P8P43nbeJ2RqJMOL/Y1A==}
    engines: {node: '>=12'}
    peerDependencies:
      webpack: '>=5'
    dependencies:
      assert: 2.0.0
      browserify-zlib: 0.2.0
      buffer: 6.0.3
      console-browserify: 1.2.0
      constants-browserify: 1.0.0
      crypto-browserify: 3.12.0
      domain-browser: 4.22.0
      events: 3.3.0
      filter-obj: 2.0.2
      https-browserify: 1.0.0
      os-browserify: 0.3.0
      path-browserify: 1.0.1
      process: 0.11.10
      punycode: 2.3.0
      querystring-es3: 0.2.1
      readable-stream: 4.3.0
      stream-browserify: 3.0.0
      stream-http: 3.2.0
      string_decoder: 1.3.0
      timers-browserify: 2.0.12
      tty-browserify: 0.0.1
      type-fest: 2.19.0
      url: 0.11.0
      util: 0.12.5
      vm-browserify: 1.1.2
      webpack: 5.78.0(esbuild@0.17.16)(webpack-cli@5.0.1)
    dev: false

  /node-releases@2.0.10:
    resolution: {integrity: sha512-5GFldHPXVG/YZmFzJvKK2zDSzPKhEp0+ZR5SVaoSag9fsL5YgHbUHDfnG5494ISANDcK4KwPXAx2xqVEydmd7w==}

  /node-sql-parser@3.9.4:
    resolution: {integrity: sha512-U8xa/QBpNz/dc4BERBkMg//XTrBDcj0uIg5YDYPV4ChYgHPEw4JhoT5YWTxQuKBg/3C1kfkTO4MuEYw7fCYHJw==}
    engines: {node: '>=8'}
    dependencies:
      big-integer: 1.6.51
    dev: false

  /node-stdlib-browser@1.2.0:
    resolution: {integrity: sha512-VSjFxUhRhkyed8AtLwSCkMrJRfQ3e2lGtG3sP6FEgaLKBBbxM/dLfjRe1+iLhjvyLFW3tBQ8+c0pcOtXGbAZJg==}
    engines: {node: '>=10'}
    dependencies:
      assert: 2.0.0
      browser-resolve: 2.0.0
      browserify-zlib: 0.2.0
      buffer: 5.7.1
      console-browserify: 1.2.0
      constants-browserify: 1.0.0
      create-require: 1.1.1
      crypto-browserify: 3.12.0
      domain-browser: 4.22.0
      events: 3.3.0
      https-browserify: 1.0.0
      isomorphic-timers-promises: 1.0.1
      os-browserify: 0.3.0
      path-browserify: 1.0.1
      pkg-dir: 5.0.0
      process: 0.11.10
      punycode: 1.4.1
      querystring-es3: 0.2.1
      readable-stream: 3.6.1
      stream-browserify: 3.0.0
      stream-http: 3.2.0
      string_decoder: 1.3.0
      timers-browserify: 2.0.12
      tty-browserify: 0.0.1
      url: 0.11.0
      util: 0.12.5
      vm-browserify: 1.1.2
    dev: true

  /normalize-package-data@2.5.0:
    resolution: {integrity: sha512-/5CMN3T0R4XTj4DcGaexo+roZSdSFW/0AOOTROrjxzCG1wrWXEsGbRKevjlIL+ZDE4sZlJr5ED4YW0yqmkK+eA==}
    dependencies:
      hosted-git-info: 2.8.9
      resolve: 1.22.1
      semver: 5.7.1
      validate-npm-package-license: 3.0.4
    dev: true

  /normalize-path@2.1.1:
    resolution: {integrity: sha512-3pKJwH184Xo/lnH6oyP1q2pMd7HcypqqmRs91/6/i2CGtWwIKGCkOOMTm/zXbgTEWHw1uNpNi/igc3ePOYHb6w==}
    engines: {node: '>=0.10.0'}
    dependencies:
      remove-trailing-separator: 1.1.0
    dev: true

  /normalize-path@3.0.0:
    resolution: {integrity: sha512-6eZs5Ls3WtCisHWp9S2GUy8dqkpGi4BVSz3GaqiE6ezub0512ESztXUwUB6C6IKbQkY2Pnb/mD4WYojCRwcwLA==}
    engines: {node: '>=0.10.0'}
    dev: true

  /npm-run-path@2.0.2:
    resolution: {integrity: sha512-lJxZYlT4DW/bRUtFh1MQIWqmLwQfAxnqWG4HhEdjMlkrJYnJn0Jrr2u3mgxqaWsdiBc76TYkTG/mhrnYTuzfHw==}
    engines: {node: '>=4'}
    dependencies:
      path-key: 2.0.1
    dev: true

  /npm-run-path@4.0.1:
    resolution: {integrity: sha512-S48WzZW777zhNIrn7gxOlISNAqi9ZC/uQFnRdbeIHhZhCA6UqpkOT8T1G7BvfdgP4Er8gF4sUbaS0i7QvIfCWw==}
    engines: {node: '>=8'}
    dependencies:
      path-key: 3.1.1
    dev: true

  /nwsapi@2.2.4:
    resolution: {integrity: sha512-NHj4rzRo0tQdijE9ZqAx6kYDcoRwYwSYzCA8MY3JzfxlrvEU0jhnhJT9BhqhJs7I/dKcrDm6TyulaRqZPIhN5g==}
    dev: true

  /object-assign@4.1.1:
    resolution: {integrity: sha512-rJgTQnkUnH1sFw8yT6VSU3zD3sWmu6sZhIseY8VX+GRu3P6F7Fu+JNDoXfklElbLJSnc3FUQHVe4cU5hj+BcUg==}
    engines: {node: '>=0.10.0'}
    dev: true

  /object-copy@0.1.0:
    resolution: {integrity: sha512-79LYn6VAb63zgtmAteVOWo9Vdj71ZVBy3Pbse+VqxDpEP83XuujMrGqHIwAXJ5I/aM0zU7dIyIAhifVTPrNItQ==}
    engines: {node: '>=0.10.0'}
    dependencies:
      copy-descriptor: 0.1.1
      define-property: 0.2.5
      kind-of: 3.2.2
    dev: true

  /object-inspect@1.12.3:
    resolution: {integrity: sha512-geUvdk7c+eizMNUDkRpW1wJwgfOiOeHbxBR/hLXK1aT6zmVSO0jsQcs7fj6MGw89jC/cjGfLcNOrtMYtGqm81g==}
    dev: true

  /object-is@1.1.5:
    resolution: {integrity: sha512-3cyDsyHgtmi7I7DfSSI2LDp6SK2lwvtbg0p0R1e0RvTqF5ceGx+K2dfSjm1bKDMVCFEDAQvy+o8c6a7VujOddw==}
    engines: {node: '>= 0.4'}
    dependencies:
      call-bind: 1.0.2
      define-properties: 1.2.0

  /object-keys@0.2.0:
    resolution: {integrity: sha512-XODjdR2pBh/1qrjPcbSeSgEtKbYo7LqYNq64/TPuCf7j9SfDD3i21yatKoIy39yIWNvVM59iutfQQpCv1RfFzA==}
    deprecated: Please update to the latest object-keys
    dependencies:
      foreach: 2.0.6
      indexof: 0.0.1
      is: 0.2.7
    dev: true

  /object-keys@0.4.0:
    resolution: {integrity: sha512-ncrLw+X55z7bkl5PnUvHwFK9FcGuFYo9gtjws2XtSzL+aZ8tm830P60WJ0dSmFVaSalWieW5MD7kEdnXda9yJw==}
    dev: true

  /object-keys@1.1.1:
    resolution: {integrity: sha512-NuAESUOUMrlIXOfHKzD6bpPu3tYt3xvjNdRIQ+FeT0lNb4K8WR70CaDxhuNguS2XG+GjkyMwOzsN5ZktImfhLA==}
    engines: {node: '>= 0.4'}

  /object-visit@1.0.1:
    resolution: {integrity: sha512-GBaMwwAVK9qbQN3Scdo0OyvgPW7l3lnaVMj84uTOZlswkX0KpF6fyDBJhtTthf7pymztoN36/KEr1DyhF96zEA==}
    engines: {node: '>=0.10.0'}
    dependencies:
      isobject: 3.0.1
    dev: true

  /object.assign@4.1.4:
    resolution: {integrity: sha512-1mxKf0e58bvyjSCtKYY4sRe9itRk3PJpquJOjeIkz885CczcI4IvJJDLPS72oowuSh+pBxUFROpX+TU++hxhZQ==}
    engines: {node: '>= 0.4'}
    dependencies:
      call-bind: 1.0.2
      define-properties: 1.2.0
      has-symbols: 1.0.3
      object-keys: 1.1.1
    dev: true

  /object.entries@1.1.6:
    resolution: {integrity: sha512-leTPzo4Zvg3pmbQ3rDK69Rl8GQvIqMWubrkxONG9/ojtFE2rD9fjMKfSI5BxW3osRH1m6VdzmqK8oAY9aT4x5w==}
    engines: {node: '>= 0.4'}
    dependencies:
      call-bind: 1.0.2
      define-properties: 1.2.0
      es-abstract: 1.21.1
    dev: true

  /object.fromentries@2.0.6:
    resolution: {integrity: sha512-VciD13dswC4j1Xt5394WR4MzmAQmlgN72phd/riNp9vtD7tp4QQWJ0R4wvclXcafgcYK8veHRed2W6XeGBvcfg==}
    engines: {node: '>= 0.4'}
    dependencies:
      call-bind: 1.0.2
      define-properties: 1.2.0
      es-abstract: 1.21.1
    dev: true

  /object.hasown@1.1.2:
    resolution: {integrity: sha512-B5UIT3J1W+WuWIU55h0mjlwaqxiE5vYENJXIXZ4VFe05pNYrkKuK0U/6aFcb0pKywYJh7IhfoqUfKVmrJJHZHw==}
    dependencies:
      define-properties: 1.2.0
      es-abstract: 1.21.1
    dev: true

  /object.pick@1.3.0:
    resolution: {integrity: sha512-tqa/UMy/CCoYmj+H5qc07qvSL9dqcs/WZENZ1JbtWBlATP+iVOe778gE6MSijnyCnORzDuX6hU+LA4SZ09YjFQ==}
    engines: {node: '>=0.10.0'}
    dependencies:
      isobject: 3.0.1
    dev: true

  /object.values@1.1.6:
    resolution: {integrity: sha512-FVVTkD1vENCsAcwNs9k6jea2uHC/X0+JcjG8YA60FN5CMaJmG95wT9jek/xX9nornqGRrBkKtzuAu2wuHpKqvw==}
    engines: {node: '>= 0.4'}
    dependencies:
      call-bind: 1.0.2
      define-properties: 1.2.0
      es-abstract: 1.21.1
    dev: true

  /octal@1.0.0:
    resolution: {integrity: sha512-nnda7W8d+A3vEIY+UrDQzzboPf1vhs4JYVhff5CDkq9QNoZY7Xrxeo/htox37j9dZf7yNHevZzqtejWgy1vCqQ==}
    dev: true

  /once@1.4.0:
    resolution: {integrity: sha512-lNaJgI+2Q5URQBkccEKHTQOPaXdUxnZZElQTZY0MFUAuaEqe1E+Nyvgdz/aIyNi6Z9MzO5dv1H8n58/GELp3+w==}
    dependencies:
      wrappy: 1.0.2

  /one-webcrypto@1.0.3:
    resolution: {integrity: sha512-fu9ywBVBPx0gS9K0etIROTiCkvI5S1TDjFsYFb3rC1ewFxeOqsbzq7aIMBHsYfrTHBcGXJaONXXjTl8B01cW1Q==}
    dev: false

  /onetime@5.1.2:
    resolution: {integrity: sha512-kbpaSSGJTWdAY5KPVeMOKXSrPtr8C8C7wodJbcsd51jRnmD+GZu8Y0VoU6Dm5Z4vWr0Ig/1NKuWRKf7j5aaYSg==}
    engines: {node: '>=6'}
    dependencies:
      mimic-fn: 2.1.0

  /open@8.4.2:
    resolution: {integrity: sha512-7x81NCL719oNbsq/3mh+hVrAWmFuEYUqrq/Iw3kUzH8ReypT9QQ0BLoJS7/G9k6N81XjW4qHWtjWwe/9eLy1EQ==}
    engines: {node: '>=12'}
    dependencies:
      define-lazy-prop: 2.0.0
      is-docker: 2.2.1
      is-wsl: 2.2.0
    dev: true

  /optionator@0.8.3:
    resolution: {integrity: sha512-+IW9pACdk3XWmmTXG8m3upGUJst5XRGzxMRjXzAuJ1XnIFNvfhjjIuYkDvysnPQ7qzqVzLt78BCruntqRhWQbA==}
    engines: {node: '>= 0.8.0'}
    dependencies:
      deep-is: 0.1.4
      fast-levenshtein: 2.0.6
      levn: 0.3.0
      prelude-ls: 1.1.2
      type-check: 0.3.2
      word-wrap: 1.2.3
    dev: true

  /optionator@0.9.1:
    resolution: {integrity: sha512-74RlY5FCnhq4jRxVUPKDaRwrVNXMqsGsiW6AJw4XK8hmtm10wC0ypZBLw5IIp85NZMr91+qd1RvvENwg7jjRFw==}
    engines: {node: '>= 0.8.0'}
    dependencies:
      deep-is: 0.1.4
      fast-levenshtein: 2.0.6
      levn: 0.4.1
      prelude-ls: 1.2.1
      type-check: 0.4.0
      word-wrap: 1.2.3
    dev: true

  /ora@6.1.2:
    resolution: {integrity: sha512-EJQ3NiP5Xo94wJXIzAyOtSb0QEIAUu7m8t6UZ9krbz0vAJqr92JpcK/lEXg91q6B9pEGqrykkd2EQplnifDSBw==}
    engines: {node: ^12.20.0 || ^14.13.1 || >=16.0.0}
    dependencies:
      bl: 5.1.0
      chalk: 5.2.0
      cli-cursor: 4.0.0
      cli-spinners: 2.7.0
      is-interactive: 2.0.0
      is-unicode-supported: 1.3.0
      log-symbols: 5.1.0
      strip-ansi: 7.0.1
      wcwidth: 1.0.1
    dev: false

  /os-browserify@0.3.0:
    resolution: {integrity: sha512-gjcpUc3clBf9+210TRaDWbf+rZZZEshZ+DlXMRCeAjp0xhTrnQsKHypIy1J3d5hKdUzj69t708EHtU8P6bUn0A==}

  /os-homedir@1.0.2:
    resolution: {integrity: sha512-B5JU3cabzk8c67mRRd3ECmROafjYMXbuzlwtqdM8IbS8ktlTix8aFGb2bAGKrSRIlnfKwovGUUr72JUPyOb6kQ==}
    engines: {node: '>=0.10.0'}
    dev: true

  /os-tmpdir@1.0.2:
    resolution: {integrity: sha512-D2FR03Vir7FIu45XBY20mTb+/ZSWB00sjU9jdQXt83gDrI4Ztz5Fs7/yy74g2N5SVQY4xY1qDr4rNddwYRVX0g==}
    engines: {node: '>=0.10.0'}

  /p-defer@4.0.0:
    resolution: {integrity: sha512-Vb3QRvQ0Y5XnF40ZUWW7JfLogicVh/EnA5gBIvKDJoYpeI82+1E3AlB9yOcKFS0AhHrWVnAQO39fbR0G99IVEQ==}
    engines: {node: '>=12'}
    dev: false

  /p-each-series@2.2.0:
    resolution: {integrity: sha512-ycIL2+1V32th+8scbpTvyHNaHe02z0sjgh91XXjAk+ZeXoPN4Z46DVUnzdso0aX4KckKw0FNNFHdjZ2UsZvxiA==}
    engines: {node: '>=8'}
    dev: true

  /p-finally@1.0.0:
    resolution: {integrity: sha512-LICb2p9CB7FS+0eR1oqWnHhp0FljGLZCWBE9aix0Uye9W8LTQPwMTYVGWQWIw9RdQiDg4+epXQODwIYJtSJaow==}
    engines: {node: '>=4'}
    dev: true

  /p-limit@2.3.0:
    resolution: {integrity: sha512-//88mFWSJx8lxCzwdAABTJL2MyWB12+eIY7MDL2SqLmAkeKU9qxRvWuSyTjm3FUmpBEMuFfckAIqEaVGUDxb6w==}
    engines: {node: '>=6'}
    dependencies:
      p-try: 2.2.0

  /p-limit@3.1.0:
    resolution: {integrity: sha512-TYOanM3wGwNGsZN2cVTYPArw454xnXj5qmWF1bEoAc4+cU/ol7GVh7odevjp1FNHduHc3KZMcFduxU5Xc6uJRQ==}
    engines: {node: '>=10'}
    dependencies:
      yocto-queue: 0.1.0
    dev: true

  /p-locate@3.0.0:
    resolution: {integrity: sha512-x+12w/To+4GFfgJhBEpiDcLozRJGegY+Ei7/z0tSLkMmxGZNybVMSfWj9aJn8Z5Fc7dBUNJOOVgPv2H7IwulSQ==}
    engines: {node: '>=6'}
    dependencies:
      p-limit: 2.3.0

  /p-locate@4.1.0:
    resolution: {integrity: sha512-R79ZZ/0wAxKGu3oYMlz8jy/kbhsNrS7SKZ7PxEHBgJ5+F2mtFW2fK2cOtBh1cHYkQsbzFV7I+EoRKe6Yt0oK7A==}
    engines: {node: '>=8'}
    dependencies:
      p-limit: 2.3.0

  /p-locate@5.0.0:
    resolution: {integrity: sha512-LaNjtRWUBY++zB5nE/NwcaoMylSPk+S+ZHNB1TzdbMJMny6dynpAGt7X/tl/QYq3TIeE6nxHppbo2LGymrG5Pw==}
    engines: {node: '>=10'}
    dependencies:
      p-limit: 3.1.0
    dev: true

  /p-queue@7.3.4:
    resolution: {integrity: sha512-esox8CWt0j9EZECFvkFl2WNPat8LN4t7WWeXq73D9ha0V96qPRufApZi4ZhPwXAln1uVVal429HVVKPa2X0yQg==}
    engines: {node: '>=12'}
    dependencies:
      eventemitter3: 4.0.7
      p-timeout: 5.1.0
    dev: false

  /p-retry@5.1.2:
    resolution: {integrity: sha512-couX95waDu98NfNZV+i/iLt+fdVxmI7CbrrdC2uDWfPdUAApyxT4wmDlyOtR5KtTDmkDO0zDScDjDou9YHhd9g==}
    engines: {node: ^12.20.0 || ^14.13.1 || >=16.0.0}
    dependencies:
      '@types/retry': 0.12.1
      retry: 0.13.1
    dev: false

  /p-timeout@5.1.0:
    resolution: {integrity: sha512-auFDyzzzGZZZdHz3BtET9VEz0SE/uMEAx7uWfGPucfzEwwe/xH0iVeZibQmANYE/hp9T2+UUZT5m+BKyrDp3Ew==}
    engines: {node: '>=12'}
    dev: false

  /p-timeout@6.1.1:
    resolution: {integrity: sha512-yqz2Wi4fiFRpMmK0L2pGAU49naSUaP23fFIQL2Y6YT+qDGPoFwpvgQM/wzc6F8JoenUkIlAFa4Ql7NguXBxI7w==}
    engines: {node: '>=14.16'}
    dev: false

  /p-try@2.2.0:
    resolution: {integrity: sha512-R4nPAVTAU0B9D35/Gk3uJf/7XYbQcyohSKdvAxIRSNghFl4e71hVoGnBNQz9cWaXxO2I10KTC+3jMdvvoKw6dQ==}
    engines: {node: '>=6'}

  /p-wait-for@5.0.0:
    resolution: {integrity: sha512-nkxeZInKET8e78NTtqBgxpnxDLbiCiQnGdoTnkLkluovfTyI5UTCrGwPNOr6ewJ90NpWyxEFt1ToZ96LmIXXHQ==}
    engines: {node: '>=12'}
    dependencies:
      p-timeout: 6.1.1
    dev: false

  /pako@1.0.11:
    resolution: {integrity: sha512-4hLB8Py4zZce5s4yd9XzopqwVv/yGNhV1Bl8NTmCq1763HeK2+EwVTv+leGeL13Dnh2wfbqowVPXCIO0z4taYw==}

  /param-case@2.1.1:
    resolution: {integrity: sha512-eQE845L6ot89sk2N8liD8HAuH4ca6Vvr7VWAWwt7+kvvG5aBcPmmphQ68JsEG2qa9n1TykS2DLeMt363AAH8/w==}
    dependencies:
      no-case: 2.3.2
    dev: true

  /parent-module@1.0.1:
    resolution: {integrity: sha512-GQ2EWRpQV8/o+Aw8YqtfZZPfNRWZYkbidE9k5rpl/hC3vtHHBfGm2Ifi6qWV+coDGkrUKZAxE3Lot5kcsRlh+g==}
    engines: {node: '>=6'}
    dependencies:
      callsites: 3.1.0
    dev: true

  /parse-asn1@5.1.6:
    resolution: {integrity: sha512-RnZRo1EPU6JBnra2vGHj0yhp6ebyjBZpmUCLHWiFhxlzvBCCpAuZ7elsBp1PVAbQN0/04VD/19rfzlBSwLstMw==}
    dependencies:
      asn1.js: 5.4.1
      browserify-aes: 1.2.0
      evp_bytestokey: 1.0.3
      pbkdf2: 3.1.2
      safe-buffer: 5.2.1

  /parse-json@4.0.0:
    resolution: {integrity: sha512-aOIos8bujGN93/8Ox/jPLh7RwVnPEysynVFE+fQZyg6jKELEHwzgKdLRFHUgXJL6kylijVSBC4BvN9OmsB48Rw==}
    engines: {node: '>=4'}
    dependencies:
      error-ex: 1.3.2
      json-parse-better-errors: 1.0.2
    dev: true

  /parse-json@5.2.0:
    resolution: {integrity: sha512-ayCKvm/phCGxOkYRSCM82iDwct8/EonSEgCSxWxD7ve6jHggsFl4fZVQBPRNgQoKiuV/odhFrGzQXZwbifC8Rg==}
    engines: {node: '>=8'}
    dependencies:
      '@babel/code-frame': 7.18.6
      error-ex: 1.3.2
      json-parse-even-better-errors: 2.3.1
      lines-and-columns: 1.2.4
    dev: true

  /parse5@6.0.1:
    resolution: {integrity: sha512-Ofn/CTFzRGTTxwpNEs9PP93gXShHcTq255nzRYSKe8AkVpZY7e1fpmTfOyoIvjP5HG7Z2ZM7VS9PPhQGW2pOpw==}
    dev: true

  /pascalcase@0.1.1:
    resolution: {integrity: sha512-XHXfu/yOQRy9vYOtUDVMN60OEJjW013GoObG1o+xwQTpB9eYJX/BjXMsdW13ZDPruFhYYn0AG22w0xgQMwl3Nw==}
    engines: {node: '>=0.10.0'}
    dev: true

  /path-browserify@1.0.1:
    resolution: {integrity: sha512-b7uo2UCUOYZcnF/3ID0lulOJi/bafxa1xPe7ZPsammBSpjSWQkjNxlt635YGS2MiR9GjvuXCtz2emr3jbsz98g==}

  /path-exists@3.0.0:
    resolution: {integrity: sha512-bpC7GYwiDYQ4wYLe+FA8lhRjhQCMcQGuSgGGqDkg/QerRWw9CmGRT0iSOVRSZJ29NMLZgIzqaljJ63oaL4NIJQ==}
    engines: {node: '>=4'}

  /path-exists@4.0.0:
    resolution: {integrity: sha512-ak9Qy5Q7jYb2Wwcey5Fpvg2KoAc/ZIhLSLOSBmRmygPsGwkVVt0fZa0qrtMz+m6tJTAHfZQ8FnmB4MG4LWy7/w==}
    engines: {node: '>=8'}

  /path-is-absolute@1.0.1:
    resolution: {integrity: sha512-AVbw3UJ2e9bq64vSaS9Am0fje1Pa8pbGqTTsmXfaIiMpnr5DlDhfJOuLj9Sf95ZPVDAUerDfEk88MPmPe7UCQg==}
    engines: {node: '>=0.10.0'}
    dev: true

  /path-key@2.0.1:
    resolution: {integrity: sha512-fEHGKCSmUSDPv4uoj8AlD+joPlq3peND+HRYyxFz4KPw4z926S/b8rIuFs2FYJg3BwsxJf6A9/3eIdLaYC+9Dw==}
    engines: {node: '>=4'}
    dev: true

  /path-key@3.1.1:
    resolution: {integrity: sha512-ojmeN0qd+y0jszEtoY48r0Peq5dwMEkIlCOu6Q5f41lfkswXuKtYrhgoTpLnyIcHm24Uhqx+5Tqm2InSwLhE6Q==}
    engines: {node: '>=8'}

  /path-parse@1.0.7:
    resolution: {integrity: sha512-LDJzPVEEEPR+y48z93A0Ed0yXb8pAByGWo/k5YYdYgpY2/2EsOsksJrq7lOHxryrVOn1ejG6oAp8ahvOIQD8sw==}

  /path-type@3.0.0:
    resolution: {integrity: sha512-T2ZUsdZFHgA3u4e5PfPbjd7HDDpxPnQb5jN0SrDsjNSuVXHJqtwTnWqG0B1jZrgmJ/7lj1EmVIByWt1gxGkWvg==}
    engines: {node: '>=4'}
    dependencies:
      pify: 3.0.0
    dev: true

  /pbkdf2@3.1.2:
    resolution: {integrity: sha512-iuh7L6jA7JEGu2WxDwtQP1ddOpaJNC4KlDEFfdQajSGgGPNi4OyDc2R7QnbY2bR9QjBVGwgvTdNJZoE7RaxUMA==}
    engines: {node: '>=0.12'}
    dependencies:
      create-hash: 1.2.0
      create-hmac: 1.1.7
      ripemd160: 2.0.2
      safe-buffer: 5.2.1
      sha.js: 2.4.11

  /picocolors@1.0.0:
    resolution: {integrity: sha512-1fygroTLlHu66zi26VoTDv8yRgm0Fccecssto+MhsZ0D/DGW2sm8E8AjW7NU5VVTRt5GxbeZ5qBuJr+HyLYkjQ==}

  /picomatch@2.3.1:
    resolution: {integrity: sha512-JU3teHTNjmE2VCGFzuY8EXzCDVwEqB2a8fsIvwaStHhAWJEeVd1o1QD80CU6+ZdEXXSLbSsuLwJjkCBWqRQUVA==}
    engines: {node: '>=8.6'}

  /pify@3.0.0:
    resolution: {integrity: sha512-C3FsVNH1udSEX48gGX1xfvwTWfsYWj5U+8/uK15BGzIGrKoUpghX8hWZwa/OFnakBiiVNmBvemTJR5mcy7iPcg==}
    engines: {node: '>=4'}
    dev: true

  /pify@4.0.1:
    resolution: {integrity: sha512-uB80kBFb/tfd68bVleG9T5GGsGPjJrLAUpR5PZIrhBnIaRTQRjqdJSsIKkOP6OAIFbj7GOrcudc5pNjZ+geV2g==}
    engines: {node: '>=6'}
    dev: true

  /pirates@4.0.5:
    resolution: {integrity: sha512-8V9+HQPupnaXMA23c5hvl69zXvTwTzyAYasnkb0Tts4XvO4CliqONMOnvlq26rkhLC3nWDFBJf73LU1e1VZLaQ==}
    engines: {node: '>= 6'}
    dev: true

  /pkg-conf@3.1.0:
    resolution: {integrity: sha512-m0OTbR/5VPNPqO1ph6Fqbj7Hv6QU7gR/tQW40ZqrL1rjgCU85W6C1bJn0BItuJqnR98PWzw7Z8hHeChD1WrgdQ==}
    engines: {node: '>=6'}
    dependencies:
      find-up: 3.0.0
      load-json-file: 5.3.0
    dev: true

  /pkg-dir@4.2.0:
    resolution: {integrity: sha512-HRDzbaKjC+AOWVXxAU/x54COGeIv9eb+6CkDSQoNTt4XyWoIJvuPsXizxu/Fr23EiekbtZwmh1IcIG/l/a10GQ==}
    engines: {node: '>=8'}
    dependencies:
      find-up: 4.1.0

  /pkg-dir@5.0.0:
    resolution: {integrity: sha512-NPE8TDbzl/3YQYY7CSS228s3g2ollTFnc+Qi3tqmqJp9Vg2ovUpixcJEo2HJScN2Ez+kEaal6y70c0ehqJBJeA==}
    engines: {node: '>=10'}
    dependencies:
      find-up: 5.0.0
    dev: true

  /pkg-up@3.1.0:
    resolution: {integrity: sha512-nDywThFk1i4BQK4twPQ6TA4RT8bDY96yeuCVBWL3ePARCiEKDRSrNGbFIgUJpLp+XeIR65v8ra7WuJOFUBtkMA==}
    engines: {node: '>=8'}
    dependencies:
      find-up: 3.0.0
    dev: false

  /posix-character-classes@0.1.1:
    resolution: {integrity: sha512-xTgYBc3fuo7Yt7JbiuFxSYGToMoz8fLoE6TC9Wx1P/u+LfeThMOAqmuyECnlBaaJb+u1m9hHiXUEtwW4OzfUJg==}
    engines: {node: '>=0.10.0'}
    dev: true

  /postcss@8.4.21:
    resolution: {integrity: sha512-tP7u/Sn/dVxK2NnruI4H9BG+x+Wxz6oeZ1cJ8P6G/PZY0IKk4k/63TDsQf2kQq3+qoJeLm2kIBUNlZe3zgb4Zg==}
    engines: {node: ^10 || ^12 || >=14}
    dependencies:
      nanoid: 3.3.4
      picocolors: 1.0.0
      source-map-js: 1.0.2
    dev: true

  /prelude-ls@1.1.2:
    resolution: {integrity: sha512-ESF23V4SKG6lVSGZgYNpbsiaAkdab6ZgOxe52p7+Kid3W3u3bxR4Vfd/o21dmN7jSt0IwgZ4v5MUd26FEtXE9w==}
    engines: {node: '>= 0.8.0'}
    dev: true

  /prelude-ls@1.2.1:
    resolution: {integrity: sha512-vkcDPrRZo1QZLbn5RLGPpg/WmIQ65qoWWhcGKf/b5eplkkarX0m9z8ppCat4mlOqUsWpyNuYgO3VRyrYHSzX5g==}
    engines: {node: '>= 0.8.0'}
    dev: true

  /pretty-format@26.6.2:
    resolution: {integrity: sha512-7AeGuCYNGmycyQbCqd/3PWH4eOoX/OiCa0uphp57NVTeAGdJGaAliecxwBDHYQCIvrW7aDBZCYeNTP/WX69mkg==}
    engines: {node: '>= 10'}
    dependencies:
      '@jest/types': 26.6.2
      ansi-regex: 5.0.1
      ansi-styles: 4.3.0
      react-is: 17.0.2
    dev: true

  /pretty-format@29.5.0:
    resolution: {integrity: sha512-V2mGkI31qdttvTFX7Mt4efOqHXqJWMu4/r66Xh3Z3BwZaPfPJgp6/gbwoujRpPUtfEF6AUUWx3Jim3GCw5g/Qw==}
    engines: {node: ^14.15.0 || ^16.10.0 || >=18.0.0}
    dependencies:
      '@jest/schemas': 29.4.3
      ansi-styles: 5.2.0
      react-is: 18.2.0
    dev: true

  /private@0.1.8:
    resolution: {integrity: sha512-VvivMrbvd2nKkiG38qjULzlc+4Vx4wm/whI9pQD35YrARNnhxeiRktSOhSukRLFNlzg6Br/cJPet5J/u19r/mg==}
    engines: {node: '>= 0.6'}
    dev: true

  /process-es6@0.11.6:
    resolution: {integrity: sha512-GYBRQtL4v3wgigq10Pv58jmTbFXlIiTbSfgnNqZLY0ldUPqy1rRxDI5fCjoCpnM6TqmHQI8ydzTBXW86OYc0gA==}
    dev: true

  /process-nextick-args@2.0.1:
    resolution: {integrity: sha512-3ouUOpQhtgrbOa17J7+uxOTpITYWaGP7/AhoR3+A+/1e9skrzelGi/dXzEYyvbxubEF6Wn2ypscTKiKJFFn1ag==}
    dev: true

  /process@0.11.10:
    resolution: {integrity: sha512-cdGef/drWFoydD1JsMzuFf8100nZl+GT+yacc2bEced5f9Rjk4z+WtFUTBu9PhOi9j/jfmBPu0mMEY4wIdAF8A==}
    engines: {node: '>= 0.6.0'}

  /prolly-trees@1.0.4:
    resolution: {integrity: sha512-vtnxfw5wnUHbGa0IIIk9B9DRztJWZw+t9d0s0iGxY/VzEGCg2EMl8GgGU3EhSquFLWapwbGjFTL1ipbezaXR3g==}
    dependencies:
      bl: 4.1.0
      node-sql-parser: 3.9.4
    dev: false

  /prompts@2.4.2:
    resolution: {integrity: sha512-NxNv/kLguCA7p3jE8oL2aEBsrJWgAakBpgmgK6lpPWV+WuOmY6r2/zbAVnP+T8bQlA0nzHXSJSJW0Hq7ylaD2Q==}
    engines: {node: '>= 6'}
    dependencies:
      kleur: 3.0.3
      sisteransi: 1.0.5
    dev: true

  /prop-types@15.8.1:
    resolution: {integrity: sha512-oj87CgZICdulUohogVAR7AjlC0327U4el4L6eAvOqCeudMDVU0NThNaV+b9Df4dXgSP1gXMTnPdhfe/2qDH5cg==}
    dependencies:
      loose-envify: 1.4.0
      object-assign: 4.1.1
      react-is: 16.13.1
    dev: true

  /protobufjs@7.2.2:
    resolution: {integrity: sha512-++PrQIjrom+bFDPpfmqXfAGSQs40116JRrqqyf53dymUMvvb5d/LMRyicRoF1AUKoXVS1/IgJXlEgcpr4gTF3Q==}
    engines: {node: '>=12.0.0'}
    requiresBuild: true
    dependencies:
      '@protobufjs/aspromise': 1.1.2
      '@protobufjs/base64': 1.1.2
      '@protobufjs/codegen': 2.0.4
      '@protobufjs/eventemitter': 1.1.0
      '@protobufjs/fetch': 1.1.0
      '@protobufjs/float': 1.0.2
      '@protobufjs/inquire': 1.1.0
      '@protobufjs/path': 1.1.2
      '@protobufjs/pool': 1.1.0
      '@protobufjs/utf8': 1.1.0
      '@types/node': 18.14.6
      long: 5.2.1
    dev: false

  /prr@0.0.0:
    resolution: {integrity: sha512-LmUECmrW7RVj6mDWKjTXfKug7TFGdiz9P18HMcO4RHL+RW7MCOGNvpj5j47Rnp6ne6r4fZ2VzyUWEpKbg+tsjQ==}
    dev: true

  /prr@1.0.1:
    resolution: {integrity: sha512-yPw4Sng1gWghHQWj0B3ZggWUm4qVbPwPFcRG8KyxiU7J2OHFSoEHKS+EZ3fv5l1t9CyCiop6l/ZYeWbrgoQejw==}
    dev: true

  /psl@1.9.0:
    resolution: {integrity: sha512-E/ZsdU4HLs/68gYzgGTkMicWTLPdAftJLfJFlLUAAKZGkStNU72sZjT66SnMDVOfOWY/YAoiD7Jxa9iHvngcag==}
    dev: true

  /public-encrypt@4.0.3:
    resolution: {integrity: sha512-zVpa8oKZSz5bTMTFClc1fQOnyyEzpl5ozpi1B5YcvBrdohMjH2rfsBtyXcuNuwjsDIXmBYlF2N5FlJYhR29t8Q==}
    dependencies:
      bn.js: 4.12.0
      browserify-rsa: 4.1.0
      create-hash: 1.2.0
      parse-asn1: 5.1.6
      randombytes: 2.1.0
      safe-buffer: 5.2.1

  /pump@3.0.0:
    resolution: {integrity: sha512-LwZy+p3SFs1Pytd/jYct4wpv49HiYCqd9Rlc5ZVdk0V+8Yzv6jR5Blk3TRmPL1ft69TxP0IMZGJ+WPFU2BFhww==}
    dependencies:
      end-of-stream: 1.4.4
      once: 1.4.0
    dev: true

  /punycode@1.3.2:
    resolution: {integrity: sha512-RofWgt/7fL5wP1Y7fxE7/EmTLzQVnB0ycyibJ0OOHIlJqTNzglYFxVwETOcIoJqJmpDXJ9xImDv+Fq34F/d4Dw==}

  /punycode@1.4.1:
    resolution: {integrity: sha512-jmYNElW7yvO7TV33CjSmvSiE2yco3bV2czu/OzDKdMNVZQWfxCblURLhf+47syQRBntjfLdd/H0egrzIG+oaFQ==}
    dev: true

  /punycode@2.3.0:
    resolution: {integrity: sha512-rRV+zQD8tVFys26lAGR9WUuS4iUAngJScM+ZRSKtvl5tKeZ2t5bvdNFdNHBW9FWR4guGHlgmsZ1G7BSm2wTbuA==}
    engines: {node: '>=6'}

  /querystring-es3@0.2.1:
    resolution: {integrity: sha512-773xhDQnZBMFobEiztv8LIl70ch5MSF/jUQVlhwFyBILqq96anmoctVIYz+ZRp0qbCKATTn6ev02M3r7Ga5vqA==}
    engines: {node: '>=0.4.x'}

  /querystring@0.2.0:
    resolution: {integrity: sha512-X/xY82scca2tau62i9mDyU9K+I+djTMUsvwf7xnUX5GLvVzgJybOJf4Y6o9Zx3oJK/LSXg5tTZBjwzqVPaPO2g==}
    engines: {node: '>=0.4.x'}
    deprecated: The querystring API is considered Legacy. new code should use the URLSearchParams API instead.

  /querystringify@2.2.0:
    resolution: {integrity: sha512-FIqgj2EUvTa7R50u0rGsyTftzjYmv/a3hO345bZNrqabNqjtgiDMgmo4mkUjd+nzU5oF3dClKqFIPUKybUyqoQ==}
    dev: true

  /queue-microtask@1.2.3:
    resolution: {integrity: sha512-NuaNSa6flKT5JaSYQzJok04JzTL1CA6aGhv5rfLW3PgqA+M2ChpZQnAC8h8i4ZFkBS8X5RqkDBHA7r4hej3K9A==}

  /rabin-rs@2.1.0:
    resolution: {integrity: sha512-5y72gAXPzIBsAMHcpxZP8eMDuDT98qMP1BqSDHRbHkJJXEgWIN1lA47LxUqzsK6jknOJtgfkQr9v+7qMlFDm6g==}
    dev: false

  /randombytes@2.1.0:
    resolution: {integrity: sha512-vYl3iOX+4CKUWuxGi9Ukhie6fsqXqS9FE2Zaic4tNFD2N2QQaXOMFbuKK4QmDHC0JO6B1Zp41J0LpT0oR68amQ==}
    dependencies:
      safe-buffer: 5.2.1

  /randomfill@1.0.4:
    resolution: {integrity: sha512-87lcbR8+MhcWcUiQ+9e+Rwx8MyR2P7qnt15ynUlbm3TU/fjbgz4GsvfSUDTemtCCtVCqb4ZcEFlyPNTh9bBTLw==}
    dependencies:
      randombytes: 2.1.0
      safe-buffer: 5.2.1

  /react-dom@16.14.0(react@16.14.0):
    resolution: {integrity: sha512-1gCeQXDLoIqMgqD3IO2Ah9bnf0w9kzhwN5q4FGnHZ67hBm9yePzB5JJAIQCc8x3pFnNlwFq4RidZggNAAkzWWw==}
    peerDependencies:
      react: ^16.14.0
    dependencies:
      loose-envify: 1.4.0
      object-assign: 4.1.1
      prop-types: 15.8.1
      react: 16.14.0
      scheduler: 0.19.1
    dev: true

  /react-dom@18.2.0(react@18.2.0):
    resolution: {integrity: sha512-6IMTriUmvsjHUjNtEDudZfuDQUoWXVxKHhlEGSk81n4YFS+r/Kl99wXiwlVXtPBtJenozv2P+hxDsw9eA7Xo6g==}
    peerDependencies:
      react: ^18.2.0
    dependencies:
      loose-envify: 1.4.0
      react: 18.2.0
      scheduler: 0.23.0
    dev: false

  /react-is@16.13.1:
    resolution: {integrity: sha512-24e6ynE2H+OKt4kqsOvNd8kBpV65zoxbA4BVsEOB3ARVWQki/DHzaUoC5KuON/BiccDaCCTZBuOcfZs70kR8bQ==}
    dev: true

  /react-is@17.0.2:
    resolution: {integrity: sha512-w2GsyukL62IJnlaff/nRegPQR94C/XXamvMWmSHRJ4y7Ts/4ocGRmTHvOs8PSE6pB3dWOrD/nueuU5sduBsQ4w==}
    dev: true

  /react-is@18.2.0:
    resolution: {integrity: sha512-xWGDIW6x921xtzPkhiULtthJHoJvBbF3q26fzloPCK0hsvxtPVelvftw3zjbHWSkR2km9Z+4uxbDDK/6Zw9B8w==}
    dev: true

  /react-refresh@0.14.0:
    resolution: {integrity: sha512-wViHqhAd8OHeLS/IRMJjTSDHF3U9eWi62F/MledQGPdJGDhodXJ9PBLNGr6WWL7qlH12Mt3TyTpbS+hGXMjCzQ==}
    engines: {node: '>=0.10.0'}
    dev: true

  /react-router-dom@6.8.2(react-dom@18.2.0)(react@18.2.0):
    resolution: {integrity: sha512-N/oAF1Shd7g4tWy+75IIufCGsHBqT74tnzHQhbiUTYILYF0Blk65cg+HPZqwC+6SqEyx033nKqU7by38v3lBZg==}
    engines: {node: '>=14'}
    peerDependencies:
      react: '>=16.8'
      react-dom: '>=16.8'
    dependencies:
      '@remix-run/router': 1.3.3
      react: 18.2.0
      react-dom: 18.2.0(react@18.2.0)
      react-router: 6.8.2(react@18.2.0)
    dev: false

  /react-router@6.8.2(react@18.2.0):
    resolution: {integrity: sha512-lF7S0UmXI5Pd8bmHvMdPKI4u4S5McxmHnzJhrYi9ZQ6wE+DA8JN5BzVC5EEBuduWWDaiJ8u6YhVOCmThBli+rw==}
    engines: {node: '>=14'}
    peerDependencies:
      react: '>=16.8'
    dependencies:
      '@remix-run/router': 1.3.3
      react: 18.2.0
    dev: false

  /react-test-renderer@16.14.0(react@16.14.0):
    resolution: {integrity: sha512-L8yPjqPE5CZO6rKsKXRO/rVPiaCOy0tQQJbC+UjPNlobl5mad59lvPjwFsQHTvL03caVDIVr9x9/OSgDe6I5Eg==}
    peerDependencies:
      react: ^16.14.0
    dependencies:
      object-assign: 4.1.1
      prop-types: 15.8.1
      react: 16.14.0
      react-is: 16.13.1
      scheduler: 0.19.1
    dev: true

  /react@16.14.0:
    resolution: {integrity: sha512-0X2CImDkJGApiAlcf0ODKIneSwBPhqJawOa5wCtKbu7ZECrmS26NvtSILynQ66cgkT/RJ4LidJOc3bUESwmU8g==}
    engines: {node: '>=0.10.0'}
    dependencies:
      loose-envify: 1.4.0
      object-assign: 4.1.1
      prop-types: 15.8.1
    dev: true

  /react@18.2.0:
    resolution: {integrity: sha512-/3IjMdb2L9QbBdWiW5e3P2/npwMBaU9mHCSCUzNln0ZCYbcfTsGbTJrU/kGemdH2IWmB2ioZ+zkxtmq6g09fGQ==}
    engines: {node: '>=0.10.0'}
    dependencies:
      loose-envify: 1.4.0
    dev: false

  /read-pkg-up@7.0.1:
    resolution: {integrity: sha512-zK0TB7Xd6JpCLmlLmufqykGE+/TlOePD6qKClNW7hHDKFh/J7/7gCWGR7joEQEW1bKq3a3yUZSObOoWLFQ4ohg==}
    engines: {node: '>=8'}
    dependencies:
      find-up: 4.1.0
      read-pkg: 5.2.0
      type-fest: 0.8.1
    dev: true

  /read-pkg@3.0.0:
    resolution: {integrity: sha512-BLq/cCO9two+lBgiTYNqD6GdtK8s4NpaWrl6/rCO9w0TUS8oJl7cmToOZfRYllKTISY6nt1U7jQ53brmKqY6BA==}
    engines: {node: '>=4'}
    dependencies:
      load-json-file: 4.0.0
      normalize-package-data: 2.5.0
      path-type: 3.0.0
    dev: true

  /read-pkg@5.2.0:
    resolution: {integrity: sha512-Ug69mNOpfvKDAc2Q8DRpMjjzdtrnv9HcSMX+4VsZxD1aZ6ZzrIE7rlzXBtWTyhULSMKg076AW6WR5iZpD0JiOg==}
    engines: {node: '>=8'}
    dependencies:
      '@types/normalize-package-data': 2.4.1
      normalize-package-data: 2.5.0
      parse-json: 5.2.0
      type-fest: 0.6.0
    dev: true

  /readable-stream@1.0.34:
    resolution: {integrity: sha512-ok1qVCJuRkNmvebYikljxJA/UEsKwLl2nI1OmaqAu4/UE+h0wKCHok4XkL/gvi39OacXvw59RJUOFUkDib2rHg==}
    dependencies:
      core-util-is: 1.0.3
      inherits: 2.0.4
      isarray: 0.0.1
      string_decoder: 0.10.31
    dev: true

  /readable-stream@2.3.8:
    resolution: {integrity: sha512-8p0AUk4XODgIewSi0l8Epjs+EVnWiK7NoDIEGU0HhE7+ZyY8D1IMY7odu5lRrFXGg71L15KG8QrPmum45RTtdA==}
    dependencies:
      core-util-is: 1.0.3
      inherits: 2.0.4
      isarray: 1.0.0
      process-nextick-args: 2.0.1
      safe-buffer: 5.1.2
      string_decoder: 1.1.1
      util-deprecate: 1.0.2
    dev: true

  /readable-stream@3.6.1:
    resolution: {integrity: sha512-+rQmrWMYGA90yenhTYsLWAsLsqVC8osOw6PKE1HDYiO0gdPeKe/xDHNzIAIn4C91YQ6oenEhfYqqc1883qHbjQ==}
    engines: {node: '>= 6'}
    dependencies:
      inherits: 2.0.4
      string_decoder: 1.3.0
      util-deprecate: 1.0.2

  /readable-stream@4.3.0:
    resolution: {integrity: sha512-MuEnA0lbSi7JS8XM+WNJlWZkHAAdm7gETHdFK//Q/mChGyj2akEFtdLZh32jSdkWGbRwCW9pn6g3LWDdDeZnBQ==}
    engines: {node: ^12.22.0 || ^14.17.0 || >=16.0.0}
    dependencies:
      abort-controller: 3.0.0
      buffer: 6.0.3
      events: 3.3.0
      process: 0.11.10
    dev: false

  /readdirp@3.6.0:
    resolution: {integrity: sha512-hOS089on8RduqdbhvQ5Z37A0ESjsqz6qnRcffsMU3495FuTdqSm+7bhJ29JvIOsBDEEnan5DPu9t3To9VRlMzA==}
    engines: {node: '>=8.10.0'}
    dependencies:
      picomatch: 2.3.1
    dev: true

  /realistic-structured-clone@3.0.0:
    resolution: {integrity: sha512-rOjh4nuWkAqf9PWu6JVpOWD4ndI+JHfgiZeMmujYcPi+fvILUu7g6l26TC1K5aBIp34nV+jE1cDO75EKOfHC5Q==}
    dependencies:
      domexception: 1.0.1
      typeson: 6.1.0
      typeson-registry: 1.0.0-alpha.39
    dev: true

  /rechoir@0.8.0:
    resolution: {integrity: sha512-/vxpCXddiX8NGfGO/mTafwjq4aFa/71pvamip0++IQk3zG8cbCj0fifNPrjjF1XMXUne91jL9OoxmdykoEtifQ==}
    engines: {node: '>= 10.13.0'}
    dependencies:
      resolve: 1.22.1

  /regenerator-runtime@0.11.1:
    resolution: {integrity: sha512-MguG95oij0fC3QV3URf4V2SDYGJhJnJGqvIIgdECeODCT98wSWDAJ94SSuVpYQUoTcGUIL6L4yNB7j1DFFHSBg==}
    dev: true

  /regenerator-runtime@0.13.11:
    resolution: {integrity: sha512-kY1AZVr2Ra+t+piVaJ4gxaFaReZVH40AKNo7UCX6W+dEwBo/2oZJzqfuN1qLq1oL45o56cPaTXELwrTh8Fpggg==}
    dev: true

  /regex-not@1.0.2:
    resolution: {integrity: sha512-J6SDjUgDxQj5NusnOtdFxDwN/+HWykR8GELwctJ7mdqhcyy1xEc4SRFHUXvxTp661YaVKAjfRLZ9cCqS6tn32A==}
    engines: {node: '>=0.10.0'}
    dependencies:
      extend-shallow: 3.0.2
      safe-regex: 1.1.0
    dev: true

  /regexp.prototype.flags@1.4.3:
    resolution: {integrity: sha512-fjggEOO3slI6Wvgjwflkc4NFRCTZAu5CnNfBd5qOMYhWdn67nJBBu34/TkD++eeFmd8C9r9jfXJ27+nSiRkSUA==}
    engines: {node: '>= 0.4'}
    dependencies:
      call-bind: 1.0.2
      define-properties: 1.2.0
      functions-have-names: 1.2.3
    dev: true

  /regexpp@3.2.0:
    resolution: {integrity: sha512-pq2bWo9mVD43nbts2wGv17XLiNLya+GklZ8kaDLV2Z08gDCsGpnKn9BFMepvWuHCbyVvY7J5o5+BVvoQbmlJLg==}
    engines: {node: '>=8'}
    dev: true

  /relateurl@0.2.7:
    resolution: {integrity: sha512-G08Dxvm4iDN3MLM0EsP62EDV9IuhXPR6blNz6Utcp7zyV3tr4HVNINt6MpaRWbxoOHT3Q7YN2P+jaHX8vUbgog==}
    engines: {node: '>= 0.10'}
    dev: true

  /remove-trailing-separator@1.1.0:
    resolution: {integrity: sha512-/hS+Y0u3aOfIETiaiirUFwDBDzmXPvO+jAfKTitUngIPzdKc6Z0LoFjM/CK5PL4C+eKwHohlHAb6H0VFfmmUsw==}
    dev: true

  /repeat-element@1.1.4:
    resolution: {integrity: sha512-LFiNfRcSu7KK3evMyYOuCzv3L10TW7yC1G2/+StMjK8Y6Vqd2MG7r/Qjw4ghtuCOjFvlnms/iMmLqpvW/ES/WQ==}
    engines: {node: '>=0.10.0'}
    dev: true

  /repeat-string@1.6.1:
    resolution: {integrity: sha512-PV0dzCYDNfRi1jCDbJzpW7jNNDRuCOG/jI5ctQcGKt/clZD+YcPS3yIlWuTJMmESC8aevCFmWJy5wjAFgNqN6w==}
    engines: {node: '>=0.10'}
    dev: true

  /repeating@2.0.1:
    resolution: {integrity: sha512-ZqtSMuVybkISo2OWvqvm7iHSWngvdaW3IpsT9/uP8v4gMi591LY6h35wdOfvQdWCKFWZWm2Y1Opp4kV7vQKT6A==}
    engines: {node: '>=0.10.0'}
    dependencies:
      is-finite: 1.1.0
    dev: true

  /require-directory@2.1.1:
    resolution: {integrity: sha512-fGxEI7+wsG9xrvdjsrlmL22OMTTiHRwAMroiEeMgq8gzoLC/PQr7RsRDSTLUg/bZAZtF+TVIkHc6/4RIKrui+Q==}
    engines: {node: '>=0.10.0'}

  /require-from-string@2.0.2:
    resolution: {integrity: sha512-Xf0nWe6RseziFMu+Ap9biiUbmplq6S9/p+7w7YXP/JBHhrUDDUhwa+vANyubuqfZWTveU//DYVGsDG7RKL/vEw==}
    engines: {node: '>=0.10.0'}
    dev: false

  /require-main-filename@2.0.0:
    resolution: {integrity: sha512-NKN5kMDylKuldxYLSUfrbo5Tuzh4hd+2E8NPPX02mZtn1VuREQToYe/ZdlJy+J3uCpfaiGF05e7B8W0iXbQHmg==}
    dev: true

  /requires-port@1.0.0:
    resolution: {integrity: sha512-KigOCHcocU3XODJxsu8i/j8T9tzT4adHiecwORRQ0ZZFcp7ahwXuRU1m+yuO90C5ZUyGeGfocHDI14M3L3yDAQ==}
    dev: true

  /requizzle@0.2.4:
    resolution: {integrity: sha512-JRrFk1D4OQ4SqovXOgdav+K8EAhSB/LJZqCz8tbX0KObcdeM15Ss59ozWMBWmmINMagCwmqn4ZNryUGpBsl6Jw==}
    dependencies:
      lodash: 4.17.21
    dev: true

  /resolve-cwd@3.0.0:
    resolution: {integrity: sha512-OrZaX2Mb+rJCpH/6CpSqt9xFVpN++x01XnN2ie9g6P5/3xelLAkXWVADpdz1IHD/KFfEXyE6V0U01OQ3UO2rEg==}
    engines: {node: '>=8'}
    dependencies:
      resolve-from: 5.0.0

  /resolve-from@4.0.0:
    resolution: {integrity: sha512-pb/MYmXstAkysRFx8piNI1tGFNQIFA3vkE3Gq4EuA1dF6gHp/+vgZqsCGJapvy8N3Q+4o7FwvquPJcnZ7RYy4g==}
    engines: {node: '>=4'}
    dev: true

  /resolve-from@5.0.0:
    resolution: {integrity: sha512-qYg9KP24dD5qka9J47d0aVky0N+b4fTU89LN9iDnjB5waksiC49rvMB0PrUJQGoTmH50XPiqOvAjDfaijGxYZw==}
    engines: {node: '>=8'}

  /resolve-url@0.2.1:
    resolution: {integrity: sha512-ZuF55hVUQaaczgOIwqWzkEcEidmlD/xl44x1UZnhOXcYuFN2S6+rcxpG+C1N3So0wvNI3DmJICUFfu2SxhBmvg==}
    deprecated: https://github.com/lydell/resolve-url#deprecated
    dev: true

  /resolve@1.12.0:
    resolution: {integrity: sha512-B/dOmuoAik5bKcD6s6nXDCjzUKnaDvdkRyAk6rsmsKLipWj4797iothd7jmmUhWTfinVMU+wc56rYKsit2Qy4w==}
    dependencies:
      path-parse: 1.0.7
    dev: true

  /resolve@1.22.1:
    resolution: {integrity: sha512-nBpuuYuY5jFsli/JIs1oldw6fOQCBioohqWZg/2hiaOybXOft4lonv85uDOKXdf8rhyK159cxU5cDcK/NKk8zw==}
    hasBin: true
    dependencies:
      is-core-module: 2.11.0
      path-parse: 1.0.7
      supports-preserve-symlinks-flag: 1.0.0

  /resolve@2.0.0-next.4:
    resolution: {integrity: sha512-iMDbmAWtfU+MHpxt/I5iWI7cY6YVEZUQ3MBgPQ++XD1PELuJHIl82xBmObyP2KyQmkNB2dsqF7seoQQiAn5yDQ==}
    hasBin: true
    dependencies:
      is-core-module: 2.11.0
      path-parse: 1.0.7
      supports-preserve-symlinks-flag: 1.0.0
    dev: true

  /restore-cursor@4.0.0:
    resolution: {integrity: sha512-I9fPXU9geO9bHOt9pHHOhOkYerIMsmVaWB0rA2AI9ERh/+x/i7MV5HKBNrg+ljO5eoPVgCcnFuRjJ9uH6I/3eg==}
    engines: {node: ^12.20.0 || ^14.13.1 || >=16.0.0}
    dependencies:
      onetime: 5.1.2
      signal-exit: 3.0.7
    dev: false

  /ret@0.1.15:
    resolution: {integrity: sha512-TTlYpa+OL+vMMNG24xSlQGEJ3B/RzEfUlLct7b5G/ytav+wPrplCpVMFuwzXbkecJrb6IYo1iFb0S9v37754mg==}
    engines: {node: '>=0.12'}
    dev: true

  /retry@0.13.1:
    resolution: {integrity: sha512-XQBQ3I8W1Cge0Seh+6gjj03LbmRFWuoszgK9ooCpwYIrhhoO80pfq4cUkU5DkknwfOfFteRwlZ56PYOGYyFWdg==}
    engines: {node: '>= 4'}
    dev: false

  /reusify@1.0.4:
    resolution: {integrity: sha512-U9nH88a3fc/ekCF1l0/UP1IosiuIjyTh7hBvXVMHYgVcfGvt897Xguj2UOLDeI5BG2m7/uwyaLVT6fbtCwTyzw==}
    engines: {iojs: '>=1.0.0', node: '>=0.10.0'}
    dev: true

  /rimraf@3.0.2:
    resolution: {integrity: sha512-JZkJMZkAGFFPP2YqXZXPbMlMBgsxzE8ILs4lMIX/2o0L9UBw9O/Y3o6wFw/i9YLapcUJWwqbi3kdxIPdC62TIA==}
    hasBin: true
    dependencies:
      glob: 7.2.3
    dev: true

  /ripemd160@2.0.2:
    resolution: {integrity: sha512-ii4iagi25WusVoiC4B4lq7pbXfAp3D9v5CwfkY33vffw2+pkDjY1D8GaN7spsxvCSx8dkPqOZCEZyfxcmJG2IA==}
    dependencies:
      hash-base: 3.1.0
      inherits: 2.0.4

  /rollup-plugin-auto-external@2.0.0(rollup@3.20.2):
    resolution: {integrity: sha512-HQM3ZkZYfSam1uoZtAB9sK26EiAsfs1phrkf91c/YX+S07wugyRXSigBxrIwiLr5EPPilKYmoMxsrnlGBsXnuQ==}
    engines: {node: '>=6'}
    peerDependencies:
      rollup: '>=0.45.2'
    dependencies:
      builtins: 2.0.1
      read-pkg: 3.0.0
      rollup: 3.20.2
      safe-resolve: 1.0.0
      semver: 5.7.1
    dev: true

  /rollup-plugin-commonjs@10.1.0(rollup@3.20.2):
    resolution: {integrity: sha512-jlXbjZSQg8EIeAAvepNwhJj++qJWNJw1Cl0YnOqKtP5Djx+fFGkp3WRh+W0ASCaFG5w1jhmzDxgu3SJuVxPF4Q==}
    deprecated: This package has been deprecated and is no longer maintained. Please use @rollup/plugin-commonjs.
    peerDependencies:
      rollup: '>=1.12.0'
    dependencies:
      estree-walker: 0.6.1
      is-reference: 1.2.1
      magic-string: 0.25.9
      resolve: 1.22.1
      rollup: 3.20.2
      rollup-pluginutils: 2.8.2
    dev: false

  /rollup-plugin-dts@5.3.0(rollup@3.20.2)(typescript@5.0.4):
    resolution: {integrity: sha512-8FXp0ZkyZj1iU5klkIJYLjIq/YZSwBoERu33QBDxm/1yw5UU4txrEtcmMkrq+ZiKu3Q4qvPCNqc3ovX6rjqzbQ==}
    engines: {node: '>=v14'}
    peerDependencies:
      rollup: ^3.0.0
      typescript: ^4.1 || ^5.0
    dependencies:
      magic-string: 0.30.0
      rollup: 3.20.2
      typescript: 5.0.4
    optionalDependencies:
      '@babel/code-frame': 7.18.6
    dev: true

  /rollup-plugin-esbuild@5.0.0(esbuild@0.17.16)(rollup@3.20.2):
    resolution: {integrity: sha512-1cRIOHAPh8WQgdQQyyvFdeOdxuiyk+zB5zJ5+YOwrZP4cJ0MT3Fs48pQxrZeyZHcn+klFherytILVfE4aYrneg==}
    engines: {node: '>=14.18.0', npm: '>=8.0.0'}
    peerDependencies:
      esbuild: '>=0.10.1'
      rollup: ^1.20.0 || ^2.0.0 || ^3.0.0
    dependencies:
      '@rollup/pluginutils': 5.0.2(rollup@3.20.2)
      debug: 4.3.4(supports-color@8.1.1)
      es-module-lexer: 1.2.1
      esbuild: 0.17.16
      joycon: 3.1.1
      jsonc-parser: 3.2.0
      rollup: 3.20.2
    transitivePeerDependencies:
      - supports-color
    dev: true

  /rollup-plugin-node-builtins@2.1.2:
    resolution: {integrity: sha512-bxdnJw8jIivr2yEyt8IZSGqZkygIJOGAWypXvHXnwKAbUcN4Q/dGTx7K0oAJryC/m6aq6tKutltSeXtuogU6sw==}
    dependencies:
      browserify-fs: 1.0.0
      buffer-es6: 4.9.3
      crypto-browserify: 3.12.0
      process-es6: 0.11.6
    dev: true

  /rollup-plugin-polyfill-node@0.12.0(rollup@3.20.2):
    resolution: {integrity: sha512-PWEVfDxLEKt8JX1nZ0NkUAgXpkZMTb85rO/Ru9AQ69wYW8VUCfDgP4CGRXXWYni5wDF0vIeR1UoF3Jmw/Lt3Ug==}
    peerDependencies:
      rollup: ^1.20.0 || ^2.0.0 || ^3.0.0
    dependencies:
      '@rollup/plugin-inject': 5.0.3(rollup@3.20.2)
      rollup: 3.20.2
    dev: true

  /rollup-plugin-sass@1.12.19(rollup@1.32.1):
    resolution: {integrity: sha512-gVYQ+fKpwbIeC3tFWbtSw0kVHbDd6bpPHJ+YHpY28YRY1aS8LCrogJZmyb23fDcBn6r8eWzuC1N3jfQbCY3gMQ==}
    engines: {node: '>=10'}
    dependencies:
      '@rollup/pluginutils': 5.0.2(rollup@1.32.1)
      resolve: 1.22.1
      sass: 1.62.1
    transitivePeerDependencies:
      - rollup
    dev: true

  /rollup-plugin-typescript2@0.25.3(rollup@1.32.1)(typescript@3.9.10):
    resolution: {integrity: sha512-ADkSaidKBovJmf5VBnZBZe+WzaZwofuvYdzGAKTN/J4hN7QJCFYAq7IrH9caxlru6T5qhX41PNFS1S4HqhsGQg==}
    peerDependencies:
      rollup: '>=1.26.3'
      typescript: '>=2.4.0'
    dependencies:
      find-cache-dir: 3.3.2
      fs-extra: 8.1.0
      resolve: 1.12.0
      rollup: 1.32.1
      rollup-pluginutils: 2.8.1
      tslib: 1.10.0
      typescript: 3.9.10
    dev: true

  /rollup-plugin-uglify@6.0.4(rollup@1.32.1):
    resolution: {integrity: sha512-ddgqkH02klveu34TF0JqygPwZnsbhHVI6t8+hGTcYHngPkQb5MIHI0XiztXIN/d6V9j+efwHAqEL7LspSxQXGw==}
    peerDependencies:
      rollup: '>=0.66.0 <2'
    dependencies:
      '@babel/code-frame': 7.18.6
      jest-worker: 24.9.0
      rollup: 1.32.1
      serialize-javascript: 2.1.2
      uglify-js: 3.17.4
    dev: true

  /rollup-plugin-visualizer@5.9.0(rollup@3.20.2):
    resolution: {integrity: sha512-bbDOv47+Bw4C/cgs0czZqfm8L82xOZssk4ayZjG40y9zbXclNk7YikrZTDao6p7+HDiGxrN0b65SgZiVm9k1Cg==}
    engines: {node: '>=14'}
    hasBin: true
    peerDependencies:
      rollup: 2.x || 3.x
    peerDependenciesMeta:
      rollup:
        optional: true
    dependencies:
      open: 8.4.2
      picomatch: 2.3.1
      rollup: 3.20.2
      source-map: 0.7.4
      yargs: 17.7.2
    dev: true

  /rollup-pluginutils@2.8.1:
    resolution: {integrity: sha512-J5oAoysWar6GuZo0s+3bZ6sVZAC0pfqKz68De7ZgDi5z63jOVZn1uJL/+z1jeKHNbGII8kAyHF5q8LnxSX5lQg==}
    dependencies:
      estree-walker: 0.6.1
    dev: true

  /rollup-pluginutils@2.8.2:
    resolution: {integrity: sha512-EEp9NhnUkwY8aif6bxgovPHMoMoNr2FulJziTndpt5H9RdwC47GSGuII9XxpSdzVGM0GWrNPHV6ie1LTNJPaLQ==}
    dependencies:
      estree-walker: 0.6.1
    dev: false

  /rollup@1.32.1:
    resolution: {integrity: sha512-/2HA0Ec70TvQnXdzynFffkjA6XN+1e2pEv/uKS5Ulca40g2L7KuOE3riasHoNVHOsFD5KKZgDsMk1CP3Tw9s+A==}
    hasBin: true
    dependencies:
      '@types/estree': 1.0.0
      '@types/node': 18.14.6
      acorn: 7.4.1
    dev: true

  /rollup@3.18.0:
    resolution: {integrity: sha512-J8C6VfEBjkvYPESMQYxKHxNOh4A5a3FlP+0BETGo34HEcE4eTlgCrO2+eWzlu2a/sHs2QUkZco+wscH7jhhgWg==}
    engines: {node: '>=14.18.0', npm: '>=8.0.0'}
    hasBin: true
    optionalDependencies:
      fsevents: 2.3.2
    dev: true

  /rollup@3.20.2:
    resolution: {integrity: sha512-3zwkBQl7Ai7MFYQE0y1MeQ15+9jsi7XxfrqwTb/9EK8D9C9+//EBR4M+CuA1KODRaNbFez/lWxA5vhEGZp4MUg==}
    engines: {node: '>=14.18.0', npm: '>=8.0.0'}
    hasBin: true
    optionalDependencies:
      fsevents: 2.3.2

  /rsvp@4.8.5:
    resolution: {integrity: sha512-nfMOlASu9OnRJo1mbEk2cz0D56a1MBNrJ7orjRZQG10XDyuvwksKbuXNp6qa+kbn839HwjwhBzhFmdsaEAfauA==}
    engines: {node: 6.* || >= 7.*}
    dev: true

  /run-async@2.4.1:
    resolution: {integrity: sha512-tvVnVv01b8c1RrA6Ep7JkStj85Guv/YrMcwqYQnwjsAS2cTmmPGBBjAjpCW7RrSodNSoE2/qg9O4bceNvUuDgQ==}
    engines: {node: '>=0.12.0'}
    dev: false

  /run-parallel@1.2.0:
    resolution: {integrity: sha512-5l4VyZR86LZ/lDxZTR6jqL8AFE2S0IFLMP26AbjsLVADxHdhB/c0GUsH+y39UfCi3dzz8OlQuPmnaJOMoDHQBA==}
    dependencies:
      queue-microtask: 1.2.3
    dev: true

  /rxjs@7.8.0:
    resolution: {integrity: sha512-F2+gxDshqmIub1KdvZkaEfGDwLNpPvk9Fs6LD/MyQxNgMds/WH9OdDDXOmxUZpME+iSK3rQCctkL0DYyytUqMg==}
    dependencies:
      tslib: 2.5.0
    dev: false

  /sade@1.8.1:
    resolution: {integrity: sha512-xal3CZX1Xlo/k4ApwCFrHVACi9fBqJ7V+mwhBsuf/1IOKbBy098Fex+Wa/5QMubw09pSZ/u8EY8PWgevJsXp1A==}
    engines: {node: '>=6'}
    dependencies:
      mri: 1.2.0
    dev: false

  /safe-buffer@5.1.2:
    resolution: {integrity: sha512-Gd2UZBJDkXlY7GbJxfsE8/nvKkUEU1G38c1siN6QP6a9PT9MmHB8GnpscSmMJSoF8LOIrt8ud/wPtojys4G6+g==}
    dev: true

  /safe-buffer@5.2.1:
    resolution: {integrity: sha512-rp3So07KcdmmKbGvgaNxQSJr7bGVSVk5S9Eq1F+ppbRo70+YeaDxkw5Dd8NPN+GD6bjnYm2VuPuCXmpuYvmCXQ==}

  /safe-regex-test@1.0.0:
    resolution: {integrity: sha512-JBUUzyOgEwXQY1NuPtvcj/qcBDbDmEvWufhlnXZIm75DEHp+afM1r1ujJpJsV/gSM4t59tpDyPi1sd6ZaPFfsA==}
    dependencies:
      call-bind: 1.0.2
      get-intrinsic: 1.2.0
      is-regex: 1.1.4
    dev: true

  /safe-regex@1.1.0:
    resolution: {integrity: sha512-aJXcif4xnaNUzvUuC5gcb46oTS7zvg4jpMTnuqtrEPlR3vFr4pxtdTwaF1Qs3Enjn9HK+ZlwQui+a7z0SywIzg==}
    dependencies:
      ret: 0.1.15
    dev: true

  /safe-resolve@1.0.0:
    resolution: {integrity: sha512-aQpRvfxoi1y0UxKEU0tNO327kb0/LMo8Xrk64M2u172UqOOLCCM0khxN2OTClDiTqTJz5864GMD1X92j4YiHTg==}
    dev: true

  /safer-buffer@2.1.2:
    resolution: {integrity: sha512-YZo3K82SD7Riyi0E1EQPojLz7kpepnSQI9IyPbHHg1XXXevb5dJI7tpyN2ADxGcQbHG7vcyRHk0cbwqcQriUtg==}

  /sane@4.1.0:
    resolution: {integrity: sha512-hhbzAgTIX8O7SHfp2c8/kREfEn4qO/9q8C9beyY6+tvZ87EpoZ3i1RIEvp27YBswnNbY9mWd6paKVmKbAgLfZA==}
    engines: {node: 6.* || 8.* || >= 10.*}
    deprecated: some dependency vulnerabilities fixed, support for node < 10 dropped, and newer ECMAScript syntax/features added
    hasBin: true
    dependencies:
      '@cnakazawa/watch': 1.0.4
      anymatch: 2.0.0
      capture-exit: 2.0.0
      exec-sh: 0.3.6
      execa: 1.0.0
      fb-watchman: 2.0.2
      micromatch: 3.1.10
      minimist: 1.2.8
      walker: 1.0.8
    transitivePeerDependencies:
      - supports-color
    dev: true

  /sass@1.62.1:
    resolution: {integrity: sha512-NHpxIzN29MXvWiuswfc1W3I0N8SXBd8UR26WntmDlRYf0bSADnwnOjsyMZ3lMezSlArD33Vs3YFhp7dWvL770A==}
    engines: {node: '>=14.0.0'}
    hasBin: true
    dependencies:
      chokidar: 3.5.3
      immutable: 4.3.0
      source-map-js: 1.0.2
    dev: true

  /saxes@5.0.1:
    resolution: {integrity: sha512-5LBh1Tls8c9xgGjw3QrMwETmTMVk0oFgvrFSvWx62llR2hcEInrKNZ2GZCCuuy2lvWrdl5jhbpeqc5hRYKFOcw==}
    engines: {node: '>=10'}
    dependencies:
      xmlchars: 2.2.0
    dev: true

  /scheduler@0.19.1:
    resolution: {integrity: sha512-n/zwRWRYSUj0/3g/otKDRPMh6qv2SYMWNq85IEa8iZyAv8od9zDYpGSnpBEjNgcMNq6Scbu5KfIPxNF72R/2EA==}
    dependencies:
      loose-envify: 1.4.0
      object-assign: 4.1.1
    dev: true

  /scheduler@0.23.0:
    resolution: {integrity: sha512-CtuThmgHNg7zIZWAXi3AsyIzA3n4xx7aNyjwC2VJldO2LMVDhFK+63xGqq6CsJH4rTAt6/M+N4GhZiDYPx9eUw==}
    dependencies:
      loose-envify: 1.4.0
    dev: false

  /schema-utils@3.1.1:
    resolution: {integrity: sha512-Y5PQxS4ITlC+EahLuXaY86TXfR7Dc5lw294alXOq86JAHCihAIZfqv8nNCWvaEJvaC51uN9hbLGeV0cFBdH+Fw==}
    engines: {node: '>= 10.13.0'}
    dependencies:
      '@types/json-schema': 7.0.11
      ajv: 6.12.6
      ajv-keywords: 3.5.2(ajv@6.12.6)

  /semver@2.3.2:
    resolution: {integrity: sha512-abLdIKCosKfpnmhS52NCTjO4RiLspDfsn37prjzGrp9im5DPJOgh82Os92vtwGh6XdQryKI/7SREZnV+aqiXrA==}
    hasBin: true
    dev: true

  /semver@5.7.1:
    resolution: {integrity: sha512-sauaDf/PZdVgrLTNYHRtpXa1iRiKcaebiKQ1BJdpQlWH2lCvexQdX55snPFyK7QzpudqbCI0qXFfOasHdyNDGQ==}
    hasBin: true
    dev: true

  /semver@6.3.0:
    resolution: {integrity: sha512-b39TBaTSfV6yBrapU89p5fKekE2m/NwnDocOVruQFS1/veMgdzuPcnOM34M6CwxW8jH/lxEa5rBoDeUwu5HHTw==}
    hasBin: true
    dev: true

  /semver@7.3.8:
    resolution: {integrity: sha512-NB1ctGL5rlHrPJtFDVIVzTyQylMLu9N9VICA6HSFJo8MCGVTMW6gfpicwKmmK/dAjTOrqu5l63JJOpDSrAis3A==}
    engines: {node: '>=10'}
    hasBin: true
    dependencies:
      lru-cache: 6.0.0

  /serialize-javascript@2.1.2:
    resolution: {integrity: sha512-rs9OggEUF0V4jUSecXazOYsLfu7OGK2qIn3c7IPBiffz32XniEp/TX9Xmc9LQfK2nQ2QKHvZ2oygKUGU0lG4jQ==}
    dev: true

  /serialize-javascript@6.0.0:
    resolution: {integrity: sha512-Qr3TosvguFt8ePWqsvRfrKyQXIiW+nGbYpy8XK24NQHE83caxWt+mIymTT19DGFbNWNLfEwsrkSmN64lVWB9ag==}
    dependencies:
      randombytes: 2.1.0
    dev: true

  /serialize-javascript@6.0.1:
    resolution: {integrity: sha512-owoXEFjWRllis8/M1Q+Cw5k8ZH40e3zhp/ovX+Xr/vi1qj6QesbyXXViFbpNvWvPNAD62SutwEXavefrLJWj7w==}
    dependencies:
      randombytes: 2.1.0

  /set-blocking@2.0.0:
    resolution: {integrity: sha512-KiKBS8AnWGEyLzofFfmvKwpdPzqiy16LvQfK3yv/fVH7Bj13/wl3JSR1J+rfgRE9q7xUJK4qvgS8raSOeLUehw==}
    dev: true

  /set-value@2.0.1:
    resolution: {integrity: sha512-JxHc1weCN68wRY0fhCoXpyK55m/XPHafOmK4UWD7m2CI14GMcFypt4w/0+NV5f/ZMby2F6S2wwA7fgynh9gWSw==}
    engines: {node: '>=0.10.0'}
    dependencies:
      extend-shallow: 2.0.1
      is-extendable: 0.1.1
      is-plain-object: 2.0.4
      split-string: 3.1.0
    dev: true

  /setimmediate@1.0.5:
    resolution: {integrity: sha512-MATJdZp8sLqDl/68LfQmbP8zKPLQNV6BIZoIgrscFDQ+RsvK/BxeDQOgyxKKoh0y/8h3BqVFnCqQ/gd+reiIXA==}

  /sha.js@2.4.11:
    resolution: {integrity: sha512-QMEp5B7cftE7APOjk5Y6xgrbWu+WkLVQwk8JNjZ8nKRciZaByEW6MubieAiToS7+dwvrjGhH8jRXz3MVd0AYqQ==}
    hasBin: true
    dependencies:
      inherits: 2.0.4
      safe-buffer: 5.2.1

  /shallow-clone@3.0.1:
    resolution: {integrity: sha512-/6KqX+GVUdqPuPPd2LxDDxzX6CAbjJehAAOKlNpqqUpAqPM6HeL8f+o3a+JsyGjn2lv0WY8UsTgUJjU9Ok55NA==}
    engines: {node: '>=8'}
    dependencies:
      kind-of: 6.0.3

  /shebang-command@1.2.0:
    resolution: {integrity: sha512-EV3L1+UQWGor21OmnvojK36mhg+TyIKDh3iFBKBohr5xeXIhNBcx8oWdgkTEEQ+BEFFYdLRuqMfd5L84N1V5Vg==}
    engines: {node: '>=0.10.0'}
    dependencies:
      shebang-regex: 1.0.0
    dev: true

  /shebang-command@2.0.0:
    resolution: {integrity: sha512-kHxr2zZpYtdmrN1qDjrrX/Z1rR1kG8Dx+gkpK1G4eXmvXswmcE1hTWBWYUzlraYw1/yZp6YuDY77YtvbN0dmDA==}
    engines: {node: '>=8'}
    dependencies:
      shebang-regex: 3.0.0

  /shebang-regex@1.0.0:
    resolution: {integrity: sha512-wpoSFAxys6b2a2wHZ1XpDSgD7N9iVjg29Ph9uV/uaP9Ex/KXlkTZTeddxDPSYQpgvzKLGJke2UU0AzoGCjNIvQ==}
    engines: {node: '>=0.10.0'}
    dev: true

  /shebang-regex@3.0.0:
    resolution: {integrity: sha512-7++dFhtcx3353uBaq8DDR4NuxBetBzC7ZQOhmTQInHEd6bSrXdiEyzCvG07Z44UYdLShWUyXt5M/yhz8ekcb1A==}
    engines: {node: '>=8'}

  /shellwords@0.1.1:
    resolution: {integrity: sha512-vFwSUfQvqybiICwZY5+DAWIPLKsWO31Q91JSKl3UYv+K5c2QRPzn0qzec6QPu1Qc9eHYItiP3NdJqNVqetYAww==}
    dev: true
    optional: true

  /showdown@2.1.0:
    resolution: {integrity: sha512-/6NVYu4U819R2pUIk79n67SYgJHWCce0a5xTP979WbNp0FL9MN1I1QK662IDU1b6JzKTvmhgI7T7JYIxBi3kMQ==}
    hasBin: true
    dependencies:
      commander: 9.5.0
    dev: true

  /side-channel@1.0.4:
    resolution: {integrity: sha512-q5XPytqFEIKHkGdiMIrY10mvLRvnQh42/+GoBlFW3b2LXLE2xxJpZFdm94we0BaoV3RwJyGqg5wS7epxTv0Zvw==}
    dependencies:
      call-bind: 1.0.2
      get-intrinsic: 1.2.0
      object-inspect: 1.12.3
    dev: true

  /signal-exit@3.0.7:
    resolution: {integrity: sha512-wnD2ZE+l+SPC/uoS0vXeE9L1+0wuaMqKlfz9AMUo38JsyLSBWSFcHR1Rri62LZc12vLr1gb3jl7iwQhgwpAbGQ==}

  /simple-peer@9.11.1:
    resolution: {integrity: sha512-D1SaWpOW8afq1CZGWB8xTfrT3FekjQmPValrqncJMX7QFl8YwhrPTZvMCANLtgBwwdS+7zURyqxDDEmY558tTw==}
    dependencies:
      buffer: 6.0.3
      debug: 4.3.4(supports-color@8.1.1)
      err-code: 3.0.1
      get-browser-rtc: 1.1.0
      queue-microtask: 1.2.3
      randombytes: 2.1.0
      readable-stream: 3.6.1
    transitivePeerDependencies:
      - supports-color
    dev: false

  /sisteransi@1.0.5:
    resolution: {integrity: sha512-bLGGlR1QxBcynn2d5YmDX4MGjlZvy2MRBDRNHLJ8VI6l6+9FUiyTFNJ0IveOSP0bcXgVDPRcfGqA0pjaqUpfVg==}
    dev: true

  /slash@1.0.0:
    resolution: {integrity: sha512-3TYDR7xWt4dIqV2JauJr+EJeW356RXijHeUlO+8djJ+uBXPn8/2dpzBc8yQhh583sVvc9CvFAeQVgijsH+PNNg==}
    engines: {node: '>=0.10.0'}
    dev: true

  /slash@3.0.0:
    resolution: {integrity: sha512-g9Q1haeby36OSStwb4ntCGGGaKsaVSjQ68fBxoQcutl5fS1vuY18H3wSt3jFyFtrkx+Kz0V1G85A4MyAdDMi2Q==}
    engines: {node: '>=8'}
    dev: true

  /slash@4.0.0:
    resolution: {integrity: sha512-3dOsAHXXUkQTpOYcoAxLIorMTp4gIQr5IW3iVb7A7lFIp0VHhnynm9izx6TssdrIcVIESAlVjtnO2K8bg+Coew==}
    engines: {node: '>=12'}
    dev: true

  /snapdragon-node@2.1.1:
    resolution: {integrity: sha512-O27l4xaMYt/RSQ5TR3vpWCAB5Kb/czIcqUFOM/C4fYcLnbZUc1PkjTAMjof2pBWaSTwOUd6qUHcFGVGj7aIwnw==}
    engines: {node: '>=0.10.0'}
    dependencies:
      define-property: 1.0.0
      isobject: 3.0.1
      snapdragon-util: 3.0.1
    dev: true

  /snapdragon-util@3.0.1:
    resolution: {integrity: sha512-mbKkMdQKsjX4BAL4bRYTj21edOf8cN7XHdYUJEe+Zn99hVEYcMvKPct1IqNe7+AZPirn8BCDOQBHQZknqmKlZQ==}
    engines: {node: '>=0.10.0'}
    dependencies:
      kind-of: 3.2.2
    dev: true

  /snapdragon@0.8.2:
    resolution: {integrity: sha512-FtyOnWN/wCHTVXOMwvSv26d+ko5vWlIDD6zoUJ7LW8vh+ZBC8QdljveRP+crNrtBwioEUWy/4dMtbBjA4ioNlg==}
    engines: {node: '>=0.10.0'}
    dependencies:
      base: 0.11.2
      debug: 2.6.9
      define-property: 0.2.5
      extend-shallow: 2.0.1
      map-cache: 0.2.2
      source-map: 0.5.7
      source-map-resolve: 0.5.3
      use: 3.1.1
    transitivePeerDependencies:
      - supports-color
    dev: true

  /source-map-js@1.0.2:
    resolution: {integrity: sha512-R0XvVJ9WusLiqTCEiGCmICCMplcCkIwwR11mOSD9CR5u+IXYdiseeEuXCVAjS54zqwkLcPNnmU4OeJ6tUrWhDw==}
    engines: {node: '>=0.10.0'}
    dev: true

  /source-map-resolve@0.5.3:
    resolution: {integrity: sha512-Htz+RnsXWk5+P2slx5Jh3Q66vhQj1Cllm0zvnaY98+NFx+Dv2CF/f5O/t8x+KaNdrdIAsruNzoh/KpialbqAnw==}
    deprecated: See https://github.com/lydell/source-map-resolve#deprecated
    dependencies:
      atob: 2.1.2
      decode-uri-component: 0.2.2
      resolve-url: 0.2.1
      source-map-url: 0.4.1
      urix: 0.1.0
    dev: true

  /source-map-support@0.4.18:
    resolution: {integrity: sha512-try0/JqxPLF9nOjvSta7tVondkP5dwgyLDjVoyMDlmjugT2lRZ1OfsrYTkCd2hkDnJTKRbO/Rl3orm8vlsUzbA==}
    dependencies:
      source-map: 0.5.7
    dev: true

  /source-map-support@0.5.21:
    resolution: {integrity: sha512-uBHU3L3czsIyYXKX88fdrGovxdSCoTGDRZ6SYXtSRxLZUzHg5P/66Ht6uoUlHu9EZod+inXhKo3qQgwXUT/y1w==}
    dependencies:
      buffer-from: 1.1.2
      source-map: 0.6.1

  /source-map-url@0.4.1:
    resolution: {integrity: sha512-cPiFOTLUKvJFIg4SKVScy4ilPPW6rFgMgfuZJPNoDuMs3nC1HbMUycBoJw77xFIp6z1UJQJOfx6C9GMH80DiTw==}
    deprecated: See https://github.com/lydell/source-map-url#deprecated
    dev: true

  /source-map@0.5.7:
    resolution: {integrity: sha512-LbrmJOMUSdEVxIKvdcJzQC+nQhe8FUZQTXQy6+I75skNgn3OoQ0DZA8YnFa7gp8tqtL3KPf1kmo0R5DoApeSGQ==}
    engines: {node: '>=0.10.0'}
    dev: true

  /source-map@0.6.1:
    resolution: {integrity: sha512-UjgapumWlbMhkBgzT7Ykc5YXUT46F0iKu8SGXq0bcwP5dz/h0Plj6enJqjz1Zbq2l5WaqYnrVbwWOWMyF3F47g==}
    engines: {node: '>=0.10.0'}

  /source-map@0.7.4:
    resolution: {integrity: sha512-l3BikUxvPOcn5E74dZiq5BGsTb5yEwhaTSzccU6t4sDOH8NWJCstKO5QT2CvtFoK6F0saL7p9xHAqHOlCPJygA==}
    engines: {node: '>= 8'}
    dev: true

  /sourcemap-codec@1.4.8:
    resolution: {integrity: sha512-9NykojV5Uih4lgo5So5dtw+f0JgJX30KCNI8gwhz2J9A15wD0Ml6tjHKwf6fTSa6fAdVBdZeNOs9eJ71qCk8vA==}
    deprecated: Please use @jridgewell/sourcemap-codec instead
    dev: false

  /spdx-correct@3.2.0:
    resolution: {integrity: sha512-kN9dJbvnySHULIluDHy32WHRUu3Og7B9sbY7tsFLctQkIqnMh3hErYgdMjTYuqmcXX+lK5T1lnUt3G7zNswmZA==}
    dependencies:
      spdx-expression-parse: 3.0.1
      spdx-license-ids: 3.0.13
    dev: true

  /spdx-exceptions@2.3.0:
    resolution: {integrity: sha512-/tTrYOC7PPI1nUAgx34hUpqXuyJG+DTHJTnIULG4rDygi4xu/tfgmq1e1cIRwRzwZgo4NLySi+ricLkZkw4i5A==}
    dev: true

  /spdx-expression-parse@3.0.1:
    resolution: {integrity: sha512-cbqHunsQWnJNE6KhVSMsMeH5H/L9EpymbzqTQ3uLwNCLZ1Q481oWaofqH7nO6V07xlXwY6PhQdQ2IedWx/ZK4Q==}
    dependencies:
      spdx-exceptions: 2.3.0
      spdx-license-ids: 3.0.13
    dev: true

  /spdx-license-ids@3.0.13:
    resolution: {integrity: sha512-XkD+zwiqXHikFZm4AX/7JSCXA98U5Db4AFd5XUg/+9UNtnH75+Z9KxtpYiJZx36mUDVOwH83pl7yvCer6ewM3w==}
    dev: true

  /split-string@3.1.0:
    resolution: {integrity: sha512-NzNVhJDYpwceVVii8/Hu6DKfD2G+NrQHlS/V/qgv763EYudVwEcMQNxd2lh+0VrUByXN/oJkl5grOhYWvQUYiw==}
    engines: {node: '>=0.10.0'}
    dependencies:
      extend-shallow: 3.0.2
    dev: true

  /sprintf-js@1.0.3:
    resolution: {integrity: sha512-D9cPgkvLlV3t3IzL0D0YLvGA9Ahk4PcvVwUbN0dSGr1aP0Nrt4AEnTUbuGvquEC0mA64Gqt1fzirlRs5ibXx8g==}
    dev: true

  /stack-utils@2.0.6:
    resolution: {integrity: sha512-XlkWvfIm6RmsWtNJx+uqtKLS8eqFbxUg0ZzLXqY0caEy9l7hruX8IpiDnjsLavoBgqCCR71TqWO8MaXYheJ3RQ==}
    engines: {node: '>=10'}
    dependencies:
      escape-string-regexp: 2.0.0
    dev: true

  /standard-engine@15.0.0:
    resolution: {integrity: sha512-4xwUhJNo1g/L2cleysUqUv7/btn7GEbYJvmgKrQ2vd/8pkTmN8cpqAZg+BT8Z1hNeEH787iWUdOpL8fmApLtxA==}
    engines: {node: ^12.22.0 || ^14.17.0 || >=16.0.0}
    dependencies:
      get-stdin: 8.0.0
      minimist: 1.2.8
      pkg-conf: 3.1.0
      xdg-basedir: 4.0.0
    dev: true

  /standard@17.0.0:
    resolution: {integrity: sha512-GlCM9nzbLUkr+TYR5I2WQoIah4wHA2lMauqbyPLV/oI5gJxqhHzhjl9EG2N0lr/nRqI3KCbCvm/W3smxvLaChA==}
    engines: {node: ^12.22.0 || ^14.17.0 || >=16.0.0}
    hasBin: true
    dependencies:
      eslint: 8.35.0
      eslint-config-standard: 17.0.0(eslint-plugin-import@2.27.5)(eslint-plugin-n@15.6.1)(eslint-plugin-promise@6.1.1)(eslint@8.35.0)
      eslint-config-standard-jsx: 11.0.0(eslint-plugin-react@7.32.2)(eslint@8.35.0)
      eslint-plugin-import: 2.27.5(eslint@8.35.0)
      eslint-plugin-n: 15.6.1(eslint@8.35.0)
      eslint-plugin-promise: 6.1.1(eslint@8.35.0)
      eslint-plugin-react: 7.32.2(eslint@8.35.0)
      standard-engine: 15.0.0
    transitivePeerDependencies:
      - '@typescript-eslint/parser'
      - eslint-import-resolver-typescript
      - eslint-import-resolver-webpack
      - supports-color
    dev: true

  /static-extend@0.1.2:
    resolution: {integrity: sha512-72E9+uLc27Mt718pMHt9VMNiAL4LMsmDbBva8mxWUCkT07fSzEGMYUCk0XWY6lp0j6RBAG4cJ3mWuZv2OE3s0g==}
    engines: {node: '>=0.10.0'}
    dependencies:
      define-property: 0.2.5
      object-copy: 0.1.0
    dev: true

  /stream-browserify@3.0.0:
    resolution: {integrity: sha512-H73RAHsVBapbim0tU2JwwOiXUj+fikfiaoYAKHF3VJfA0pe2BCzkhAHBlLG6REzE+2WNZcxOXjK7lkso+9euLA==}
    dependencies:
      inherits: 2.0.4
      readable-stream: 3.6.1

  /stream-http@3.2.0:
    resolution: {integrity: sha512-Oq1bLqisTyK3TSCXpPbT4sdeYNdmyZJv1LxpEm2vu1ZhK89kSE5YXwZc3cWk0MagGaKriBh9mCFbVGtO+vY29A==}
    dependencies:
      builtin-status-codes: 3.0.0
      inherits: 2.0.4
      readable-stream: 3.6.1
      xtend: 4.0.2

  /string-length@4.0.2:
    resolution: {integrity: sha512-+l6rNN5fYHNhZZy41RXsYptCjA2Igmq4EG7kZAYFQI1E1VTXarr6ZPXBg6eq7Y6eK4FEhY6AJlyuFIb/v/S0VQ==}
    engines: {node: '>=10'}
    dependencies:
      char-regex: 1.0.2
      strip-ansi: 6.0.1
    dev: true

  /string-range@1.2.2:
    resolution: {integrity: sha512-tYft6IFi8SjplJpxCUxyqisD3b+R2CSkomrtJYCkvuf1KuCAWgz7YXt4O0jip7efpfCemwHEzTEAO8EuOYgh3w==}
    dev: true

  /string-width@4.2.3:
    resolution: {integrity: sha512-wKyQRQpjJ0sIp62ErSZdGsjMJWsap5oRNihHhu6G7JVO/9jIB6UyevL+tXuOqrng8j/cxKTWyWUwvSTriiZz/g==}
    engines: {node: '>=8'}
    dependencies:
      emoji-regex: 8.0.0
      is-fullwidth-code-point: 3.0.0
      strip-ansi: 6.0.1

  /string-width@5.1.2:
    resolution: {integrity: sha512-HnLOCR3vjcY8beoNLtcjZ5/nxn2afmME6lhrDrebokqMap+XbeW8n9TXpPDOqdGK5qcI3oT0GKTW6wC7EMiVqA==}
    engines: {node: '>=12'}
    dependencies:
      eastasianwidth: 0.2.0
      emoji-regex: 9.2.2
      strip-ansi: 7.0.1
    dev: false

  /string.prototype.matchall@4.0.8:
    resolution: {integrity: sha512-6zOCOcJ+RJAQshcTvXPHoxoQGONa3e/Lqx90wUA+wEzX78sg5Bo+1tQo4N0pohS0erG9qtCqJDjNCQBjeWVxyg==}
    dependencies:
      call-bind: 1.0.2
      define-properties: 1.2.0
      es-abstract: 1.21.1
      get-intrinsic: 1.2.0
      has-symbols: 1.0.3
      internal-slot: 1.0.5
      regexp.prototype.flags: 1.4.3
      side-channel: 1.0.4
    dev: true

  /string.prototype.trimend@1.0.6:
    resolution: {integrity: sha512-JySq+4mrPf9EsDBEDYMOb/lM7XQLulwg5R/m1r0PXEFqrV0qHvl58sdTilSXtKOflCsK2E8jxf+GKC0T07RWwQ==}
    dependencies:
      call-bind: 1.0.2
      define-properties: 1.2.0
      es-abstract: 1.21.1
    dev: true

  /string.prototype.trimstart@1.0.6:
    resolution: {integrity: sha512-omqjMDaY92pbn5HOX7f9IccLA+U1tA9GvtU4JrodiXFfYB7jPzzHpRzpglLAjtUV6bB557zwClJezTqnAiYnQA==}
    dependencies:
      call-bind: 1.0.2
      define-properties: 1.2.0
      es-abstract: 1.21.1
    dev: true

  /string_decoder@0.10.31:
    resolution: {integrity: sha512-ev2QzSzWPYmy9GuqfIVildA4OdcGLeFZQrq5ys6RtiuF+RQQiZWr8TZNyAcuVXyQRYfEO+MsoB/1BuQVhOJuoQ==}
    dev: true

  /string_decoder@1.1.1:
    resolution: {integrity: sha512-n/ShnvDi6FHbbVfviro+WojiFzv+s8MPMHBczVePfUpDJLwoLT0ht1l4YwBCbi8pJAveEEdnkHyPyTP/mzRfwg==}
    dependencies:
      safe-buffer: 5.1.2
    dev: true

  /string_decoder@1.3.0:
    resolution: {integrity: sha512-hkRX8U1WjJFd8LsDJ2yQ/wWWxaopEsABU1XfkM8A+j0+85JAGppt16cr1Whg6KIbb4okU6Mql6BOj+uup/wKeA==}
    dependencies:
      safe-buffer: 5.2.1

  /strip-ansi@3.0.1:
    resolution: {integrity: sha512-VhumSSbBqDTP8p2ZLKj40UjBCV4+v8bUSEpUb4KjRgWk9pbqGF4REFj6KEagidb2f/M6AzC0EmFyDNGaw9OCzg==}
    engines: {node: '>=0.10.0'}
    dependencies:
      ansi-regex: 2.1.1
    dev: true

  /strip-ansi@6.0.1:
    resolution: {integrity: sha512-Y38VPSHcqkFrCpFnQ9vuSXmquuv5oXOKpGeT6aGrr3o3Gc9AlVa6JBfUSOCnbxGGZF+/0ooI7KrPuUSztUdU5A==}
    engines: {node: '>=8'}
    dependencies:
      ansi-regex: 5.0.1

  /strip-ansi@7.0.1:
    resolution: {integrity: sha512-cXNxvT8dFNRVfhVME3JAe98mkXDYN2O1l7jmcwMnOslDeESg1rF/OZMtK0nRAhiari1unG5cD4jG3rapUAkLbw==}
    engines: {node: '>=12'}
    dependencies:
      ansi-regex: 6.0.1
    dev: false

  /strip-bom@3.0.0:
    resolution: {integrity: sha512-vavAMRXOgBVNF6nyEEmL3DBK19iRpDcoIwW+swQ+CbGiu7lju6t+JklA1MHweoWtadgt4ISVUsXLyDq34ddcwA==}
    engines: {node: '>=4'}
    dev: true

  /strip-bom@4.0.0:
    resolution: {integrity: sha512-3xurFv5tEgii33Zi8Jtp55wEIILR9eh34FAW00PZf+JnSsTmV/ioewSgQl97JHvgjoRGwPShsWm+IdrxB35d0w==}
    engines: {node: '>=8'}
    dev: true

  /strip-eof@1.0.0:
    resolution: {integrity: sha512-7FCwGGmx8mD5xQd3RPUvnSpUXHM3BWuzjtpD4TXsfcZ9EL4azvVVUscFYwD9nx8Kh+uCBC00XBtAykoMHwTh8Q==}
    engines: {node: '>=0.10.0'}
    dev: true

  /strip-final-newline@2.0.0:
    resolution: {integrity: sha512-BrpvfNAE3dcvq7ll3xVumzjKjZQ5tI1sEUIKr3Uoks0XUl45St3FlatVqef9prk4jRDzhW6WZg+3bk93y6pLjA==}
    engines: {node: '>=6'}
    dev: true

  /strip-json-comments@3.1.1:
    resolution: {integrity: sha512-6fPc+R4ihwqP6N/aIv2f1gMH8lOVtWQHoqC4yK6oSDVVocumAsfCqjkXnqiYMhmMwS/mEHLp7Vehlt3ql6lEig==}
    engines: {node: '>=8'}
    dev: true

  /supports-color@2.0.0:
    resolution: {integrity: sha512-KKNVtd6pCYgPIKU4cp2733HWYCpplQhddZLBUryaAHou723x+FRzQ5Df824Fj+IyyuiQTRoub4SnIFfIcrp70g==}
    engines: {node: '>=0.8.0'}
    dev: true

  /supports-color@5.5.0:
    resolution: {integrity: sha512-QjVjwdXIt408MIiAqCX4oUKsgU2EqAGzs2Ppkm4aQYbjm+ZEWEcW4SfFNTr4uMNZma0ey4f5lgLrkB0aX0QMow==}
    engines: {node: '>=4'}
    dependencies:
      has-flag: 3.0.0
    dev: true

  /supports-color@6.1.0:
    resolution: {integrity: sha512-qe1jfm1Mg7Nq/NSh6XE24gPXROEVsWHxC1LIx//XNlD9iw7YZQGjZNjYN7xGaEG6iKdA8EtNFW6R0gjnVXp+wQ==}
    engines: {node: '>=6'}
    dependencies:
      has-flag: 3.0.0
    dev: true

  /supports-color@7.2.0:
    resolution: {integrity: sha512-qpCAvRl9stuOHveKsn7HncJRvv501qIacKzQlO/+Lwxc9+0q2wLyv4Dfvt80/DPn2pqOBsJdDiogXGR9+OvwRw==}
    engines: {node: '>=8'}
    dependencies:
      has-flag: 4.0.0
    dev: true

  /supports-color@8.1.1:
    resolution: {integrity: sha512-MpUEN2OodtUzxvKQl72cUF7RQ5EiHsGvSsVG0ia9c5RbWGL2CI4C7EpPS8UTBIplnlzZiNuV56w+FuNxy3ty2Q==}
    engines: {node: '>=10'}
    dependencies:
      has-flag: 4.0.0

  /supports-hyperlinks@2.3.0:
    resolution: {integrity: sha512-RpsAZlpWcDwOPQA22aCH4J0t7L8JmAvsCxfOSEwm7cQs3LshN36QaTkwd70DnBOXDWGssw2eUoc8CaRWT0XunA==}
    engines: {node: '>=8'}
    dependencies:
      has-flag: 4.0.0
      supports-color: 7.2.0
    dev: true

  /supports-preserve-symlinks-flag@1.0.0:
    resolution: {integrity: sha512-ot0WnXS9fgdkgIcePe6RHNk1WA8+muPa6cSjeR3V8K27q9BB1rTE3R1p7Hv0z1ZyAc8s6Vvv8DIyWf681MAt0w==}
    engines: {node: '>= 0.4'}

  /symbol-tree@3.2.4:
    resolution: {integrity: sha512-9QNk5KwDF+Bvz+PyObkmSYjI5ksVUYtjW7AU22r2NKcfLJcXp96hkDWU3+XndOsUb+AQ9QhfzfCT2O+CNWT5Tw==}
    dev: true

  /taffydb@2.6.2:
    resolution: {integrity: sha512-y3JaeRSplks6NYQuCOj3ZFMO3j60rTwbuKCvZxsAraGYH2epusatvZ0baZYA01WsGqJBq/Dl6vOrMUJqyMj8kA==}
    dev: true

  /tapable@2.2.1:
    resolution: {integrity: sha512-GNzQvQTOIP6RyTfE2Qxb8ZVlNmw0n88vp1szwWRimP02mnTsx3Wtn5qRdqY9w2XduFNUgvOwhNnQsjwCp+kqaQ==}
    engines: {node: '>=6'}

  /terminal-link@2.1.1:
    resolution: {integrity: sha512-un0FmiRUQNr5PJqy9kP7c40F5BOfpGlYTrxonDChEZB7pzZxRNp/bt+ymiy9/npwXya9KH99nJ/GXFIiUkYGFQ==}
    engines: {node: '>=8'}
    dependencies:
      ansi-escapes: 4.3.2
      supports-hyperlinks: 2.3.0
    dev: true

  /terser-webpack-plugin@5.3.7(esbuild@0.17.16)(webpack@5.78.0):
    resolution: {integrity: sha512-AfKwIktyP7Cu50xNjXF/6Qb5lBNzYaWpU6YfoX3uZicTx0zTy0stDDCsvjDapKsSDvOeWo5MEq4TmdBy2cNoHw==}
    engines: {node: '>= 10.13.0'}
    peerDependencies:
      '@swc/core': '*'
      esbuild: '*'
      uglify-js: '*'
      webpack: ^5.1.0
    peerDependenciesMeta:
      '@swc/core':
        optional: true
      esbuild:
        optional: true
      uglify-js:
        optional: true
    dependencies:
      '@jridgewell/trace-mapping': 0.3.17
      esbuild: 0.17.16
      jest-worker: 27.5.1
      schema-utils: 3.1.1
      serialize-javascript: 6.0.1
      terser: 5.16.9
      webpack: 5.78.0(esbuild@0.17.16)(webpack-cli@5.0.1)

  /terser@5.16.9:
    resolution: {integrity: sha512-HPa/FdTB9XGI2H1/keLFZHxl6WNvAI4YalHGtDQTlMnJcoqSab1UwL4l1hGEhs6/GmLHBZIg/YgB++jcbzoOEg==}
    engines: {node: '>=10'}
    hasBin: true
    dependencies:
      '@jridgewell/source-map': 0.3.3
      acorn: 8.8.2
      commander: 2.20.3
      source-map-support: 0.5.21

  /test-exclude@6.0.0:
    resolution: {integrity: sha512-cAGWPIyOHU6zlmg88jwm7VRyXnMN7iV68OGAbYDk/Mh/xC/pzVPlQtY6ngoIH/5/tciuhGfvESU8GrHrcxD56w==}
    engines: {node: '>=8'}
    dependencies:
      '@istanbuljs/schema': 0.1.3
      glob: 7.2.3
      minimatch: 3.1.2
    dev: true

  /text-table@0.2.0:
    resolution: {integrity: sha512-N+8UisAXDGk8PFXP4HAzVR9nbfmVJ3zYLAWiTIoqC5v5isinhr+r5uaO8+7r3BMfuNIufIsA7RdpVgacC2cSpw==}
    dev: true

  /throat@5.0.0:
    resolution: {integrity: sha512-fcwX4mndzpLQKBS1DVYhGAcYaYt7vsHNIvQV+WXMvnow5cgjPphq5CaayLaGsjRdSCKZFNGt7/GYAuXaNOiYCA==}
    dev: true

  /through@2.3.8:
    resolution: {integrity: sha512-w89qg7PI8wAdvX60bMDP+bFoD5Dvhm9oLheFp5O4a2QF0cSBGsBX4qZmadPMvVqlLJBBci+WqGGOAPvcDeNSVg==}
    dev: false

  /timers-browserify@2.0.12:
    resolution: {integrity: sha512-9phl76Cqm6FhSX9Xe1ZUAMLtm1BLkKj2Qd5ApyWkXzsMRaA7dgr81kf4wJmQf/hAvg8EEyJxDo3du/0KlhPiKQ==}
    engines: {node: '>=0.6.0'}
    dependencies:
      setimmediate: 1.0.5

  /timers-ext@0.1.7:
    resolution: {integrity: sha512-b85NUNzTSdodShTIbky6ZF02e8STtVVfD+fu4aXXShEELpozH+bCpJLYMPZbsABN2wDH7fJpqIoXxJpzbf0NqQ==}
    dependencies:
      es5-ext: 0.10.62
      next-tick: 1.1.0
    dev: false

  /tmp@0.0.33:
    resolution: {integrity: sha512-jRCJlojKnZ3addtTOjdIqoRuPEKBvNXcGYqzO6zWZX8KfKEpnGY5jfggJQ3EjKuu8D4bJRr0y+cYJFmYbImXGw==}
    engines: {node: '>=0.6.0'}
    dependencies:
      os-tmpdir: 1.0.2
    dev: false

  /tmpl@1.0.5:
    resolution: {integrity: sha512-3f0uOEAQwIqGuWW2MVzYg8fV/QNnc/IpuJNG837rLuczAaLVHslWHZQj4IGiEl5Hs3kkbhwL9Ab7Hrsmuj+Smw==}
    dev: true

  /to-fast-properties@1.0.3:
    resolution: {integrity: sha512-lxrWP8ejsq+7E3nNjwYmUBMAgjMTZoTI+sdBOpvNyijeDLa29LUn9QaoXAHv4+Z578hbmHHJKZknzxVtvo77og==}
    engines: {node: '>=0.10.0'}
    dev: true

  /to-fast-properties@2.0.0:
    resolution: {integrity: sha512-/OaKK0xYrs3DmxRYqL/yDc+FxFUVYhDlXMhRmv3z915w2HF1tnN1omB354j8VUGO/hbRzyD6Y3sA7v7GS/ceog==}
    engines: {node: '>=4'}
    dev: true

  /to-object-path@0.3.0:
    resolution: {integrity: sha512-9mWHdnGRuh3onocaHzukyvCZhzvr6tiflAy/JRFXcJX0TjgfWA9pk9t8CMbzmBE4Jfw58pXbkngtBtqYxzNEyg==}
    engines: {node: '>=0.10.0'}
    dependencies:
      kind-of: 3.2.2
    dev: true

  /to-regex-range@2.1.1:
    resolution: {integrity: sha512-ZZWNfCjUokXXDGXFpZehJIkZqq91BcULFq/Pi7M5i4JnxXdhMKAK682z8bCW3o8Hj1wuuzoKcW3DfVzaP6VuNg==}
    engines: {node: '>=0.10.0'}
    dependencies:
      is-number: 3.0.0
      repeat-string: 1.6.1
    dev: true

  /to-regex-range@5.0.1:
    resolution: {integrity: sha512-65P7iz6X5yEr1cwcgvQxbbIw7Uk3gOy5dIdtZ4rDveLqhrdJP+Li/Hx6tyK0NEb+2GCyneCMJiGqrADCSNk8sQ==}
    engines: {node: '>=8.0'}
    dependencies:
      is-number: 7.0.0
    dev: true

  /to-regex@3.0.2:
    resolution: {integrity: sha512-FWtleNAtZ/Ki2qtqej2CXTOayOH9bHDQF+Q48VpWyDXjbYxA4Yz8iDB31zXOBUlOHHKidDbqGVrTUvQMPmBGBw==}
    engines: {node: '>=0.10.0'}
    dependencies:
      define-property: 2.0.2
      extend-shallow: 3.0.2
      regex-not: 1.0.2
      safe-regex: 1.1.0
    dev: true

  /todomvc-app-css@2.4.2:
    resolution: {integrity: sha512-ViAkQ7ed89rmhFIGRsT36njN+97z8+s3XsJnB8E2IKOq+/SLD/6PtSvmTtiwUcVk39qPcjAc/OyeDys4LoJUVg==}
    dev: false

  /todomvc-common@1.0.5:
    resolution: {integrity: sha512-D8kEJmxVMQIWwztEdH+WeiAfXRbbSCpgXq4NkYi+gduJ2tr8CNq7sYLfJvjpQ10KD9QxJwig57rvMbV2QAESwQ==}
    dev: false

  /tough-cookie@4.1.2:
    resolution: {integrity: sha512-G9fqXWoYFZgTc2z8Q5zaHy/vJMjm+WV0AkAeHxVCQiEB1b+dGvWzFW6QV07cY5jQ5gRkeid2qIkzkxUnmoQZUQ==}
    engines: {node: '>=6'}
    dependencies:
      psl: 1.9.0
      punycode: 2.3.0
      universalify: 0.2.0
      url-parse: 1.5.10
    dev: true

  /tr46@2.1.0:
    resolution: {integrity: sha512-15Ih7phfcdP5YxqiB+iDtLoaTz4Nd35+IiAv0kQ5FNKHzXgdWqPoTIqEDDJmXceQt4JZk6lVPT8lnDlPpGDppw==}
    engines: {node: '>=8'}
    dependencies:
      punycode: 2.3.0
    dev: true

  /trim-right@1.0.1:
    resolution: {integrity: sha512-WZGXGstmCWgeevgTL54hrCuw1dyMQIzWy7ZfqRJfSmJZBwklI15egmQytFP6bPidmw3M8d5yEowl1niq4vmqZw==}
    engines: {node: '>=0.10.0'}
    dev: true

  /ts-jest@26.5.6(jest@26.6.3)(typescript@3.9.10):
    resolution: {integrity: sha512-rua+rCP8DxpA8b4DQD/6X2HQS8Zy/xzViVYfEs2OQu68tkCuKLV0Md8pmX55+W24uRIyAsf/BajRfxOs+R2MKA==}
    engines: {node: '>= 10'}
    hasBin: true
    peerDependencies:
      jest: '>=26 <27'
      typescript: '>=3.8 <5.0'
    dependencies:
      bs-logger: 0.2.6
      buffer-from: 1.1.2
      fast-json-stable-stringify: 2.1.0
      jest: 26.6.3
      jest-util: 26.6.2
      json5: 2.2.3
      lodash: 4.17.21
      make-error: 1.3.6
      mkdirp: 1.0.4
      semver: 7.3.8
      typescript: 3.9.10
      yargs-parser: 20.2.9
    dev: true

  /tsconfig-paths@3.14.2:
    resolution: {integrity: sha512-o/9iXgCYc5L/JxCHPe3Hvh8Q/2xm5Z+p18PESBU6Ff33695QnCHBEjcytY2q19ua7Mbl/DavtBOLq+oG0RCL+g==}
    dependencies:
      '@types/json5': 0.0.29
      json5: 1.0.2
      minimist: 1.2.8
      strip-bom: 3.0.0
    dev: true

  /tslib@1.10.0:
    resolution: {integrity: sha512-qOebF53frne81cf0S9B41ByenJ3/IuH8yJKngAX35CmiZySA0khhkovshKK+jGCaMnVomla7gVlIcc3EvKPbTQ==}
    dev: true

  /tslib@2.5.0:
    resolution: {integrity: sha512-336iVw3rtn2BUK7ORdIAHTyxHGRIHVReokCR3XjbckJMK7ms8FysBfhLR8IXnAgy7T0PTPNBWKiH514FOW/WSg==}

  /tty-browserify@0.0.1:
    resolution: {integrity: sha512-C3TaO7K81YvjCgQH9Q1S3R3P3BtN3RIM8n+OvX4il1K1zgE8ZhI0op7kClgkxtutIE8hQrcrHBXvIheqKUUCxw==}

  /type-check@0.3.2:
    resolution: {integrity: sha512-ZCmOJdvOWDBYJlzAoFkC+Q0+bUyEOS1ltgp1MGU03fqHG+dbi9tBFU2Rd9QKiDZFAYrhPh2JUf7rZRIuHRKtOg==}
    engines: {node: '>= 0.8.0'}
    dependencies:
      prelude-ls: 1.1.2
    dev: true

  /type-check@0.4.0:
    resolution: {integrity: sha512-XleUoc9uwGXqjWwXaUTZAmzMcFZ5858QA2vvx1Ur5xIcixXIP+8LnFDgRplU30us6teqdlskFfu+ae4K79Ooew==}
    engines: {node: '>= 0.8.0'}
    dependencies:
      prelude-ls: 1.2.1
    dev: true

  /type-detect@4.0.8:
    resolution: {integrity: sha512-0fr/mIH1dlO+x7TlcMy+bIDqKPsw/70tVyeHW787goQjhmqaZe10uwLujubK9q9Lg6Fiho1KUKDYz0Z7k7g5/g==}
    engines: {node: '>=4'}
    dev: true

  /type-fest@0.20.2:
    resolution: {integrity: sha512-Ne+eE4r0/iWnpAxD852z3A+N0Bt5RN//NjJwRd2VFHEmrywxf5vsZlh4R6lixl6B+wz/8d+maTSAkN1FIkI3LQ==}
    engines: {node: '>=10'}
    dev: true

  /type-fest@0.21.3:
    resolution: {integrity: sha512-t0rzBq87m3fVcduHDUFhKmyyX+9eo6WQjZvf51Ea/M0Q7+T374Jp1aUiyUl0GKxp8M/OETVHSDvmkyPgvX+X2w==}
    engines: {node: '>=10'}
    dev: true

  /type-fest@0.3.1:
    resolution: {integrity: sha512-cUGJnCdr4STbePCgqNFbpVNCepa+kAVohJs1sLhxzdH+gnEoOd8VhbYa7pD3zZYGiURWM2xzEII3fQcRizDkYQ==}
    engines: {node: '>=6'}
    dev: true

  /type-fest@0.6.0:
    resolution: {integrity: sha512-q+MB8nYR1KDLrgr4G5yemftpMC7/QLqVndBmEEdqzmNj5dcFOO4Oo8qlwZE3ULT3+Zim1F8Kq4cBnikNhlCMlg==}
    engines: {node: '>=8'}
    dev: true

  /type-fest@0.8.1:
    resolution: {integrity: sha512-4dbzIzqvjtgiM5rw1k5rEHtBANKmdudhGyBEajN01fEyhaAIhsoKNy6y7+IN93IfpFtwY9iqi7kD+xwKhQsNJA==}
    engines: {node: '>=8'}
    dev: true

  /type-fest@2.19.0:
    resolution: {integrity: sha512-RAH822pAdBgcNMAfWnCBU3CFZcfZ/i1eZjwFU/dsLKumyuuP3niueg2UAukXYF0E2AAoc82ZSSf9J0WQBinzHA==}
    engines: {node: '>=12.20'}
    dev: false

  /type-fest@3.6.1:
    resolution: {integrity: sha512-htXWckxlT6U4+ilVgweNliPqlsVSSucbxVexRYllyMVJDtf5rTjv6kF/s+qAd4QSL1BZcnJPEJavYBPQiWuZDA==}
    engines: {node: '>=14.16'}
    dev: false

  /type@1.2.0:
    resolution: {integrity: sha512-+5nt5AAniqsCnu2cEQQdpzCAh33kVx8n0VoFidKpB1dVVLAN/F+bgVOqOJqOnEnrhp222clB5p3vUlD+1QAnfg==}
    dev: false

  /type@2.7.2:
    resolution: {integrity: sha512-dzlvlNlt6AXU7EBSfpAscydQ7gXB+pPGsPnfJnZpiNJBDj7IaJzQlBZYGdEi4R9HmPdBv2XmWJ6YUtoTa7lmCw==}
    dev: false

  /typed-array-length@1.0.4:
    resolution: {integrity: sha512-KjZypGq+I/H7HI5HlOoGHkWUUGq+Q0TPhQurLbyrVrvnKTBgzLhIJ7j6J/XTQOi0d1RjyZ0wdas8bKs2p0x3Ng==}
    dependencies:
      call-bind: 1.0.2
      for-each: 0.3.3
      is-typed-array: 1.1.10
    dev: true

  /typedarray-to-buffer@1.0.4:
    resolution: {integrity: sha512-vjMKrfSoUDN8/Vnqitw2FmstOfuJ73G6CrSEKnf11A6RmasVxHqfeBcnTb6RsL4pTMuV5Zsv9IiHRphMZyckUw==}
    dev: true

  /typedarray-to-buffer@3.1.5:
    resolution: {integrity: sha512-zdu8XMNEDepKKR+XYOXAVPtWui0ly0NtohUscw+UmaHiAWT8hrV1rr//H6V+0DvJ3OQ19S979M0laLfX8rm82Q==}
    dependencies:
      is-typedarray: 1.0.0
    dev: true

  /typedarray@0.0.6:
    resolution: {integrity: sha512-/aCDEGatGvZ2BIk+HmLf4ifCJFwvKFNb9/JeZPMulfgFracn9QFcAf5GO8B/mweUjSoblS5In0cWhqpfs/5PQA==}
    dev: true

  /typescript@3.9.10:
    resolution: {integrity: sha512-w6fIxVE/H1PkLKcCPsFqKE7Kv7QUwhU8qQY2MueZXWx5cPZdwFupLgKK3vntcK98BtNHZtAF4LA/yl2a7k8R6Q==}
    engines: {node: '>=4.2.0'}
    hasBin: true
    dev: true

  /typescript@4.9.5:
    resolution: {integrity: sha512-1FXk9E2Hm+QzZQ7z+McJiHL4NW1F2EzMu9Nq9i3zAaGqibafqYwCVU6WyWAuyQRRzOlxou8xZSyXLEN8oKj24g==}
    engines: {node: '>=4.2.0'}
    hasBin: true
    dev: true

  /typescript@5.0.4:
    resolution: {integrity: sha512-cW9T5W9xY37cc+jfEnaUvX91foxtHkza3Nw3wkoF4sSlKn0MONdkdEndig/qPBWXNkmplh3NzayQzCiHM4/hqw==}
    engines: {node: '>=12.20'}
    hasBin: true
    dev: true

  /typeson-registry@1.0.0-alpha.39:
    resolution: {integrity: sha512-NeGDEquhw+yfwNhguLPcZ9Oj0fzbADiX4R0WxvoY8nGhy98IbzQy1sezjoEFWOywOboj/DWehI+/aUlRVrJnnw==}
    engines: {node: '>=10.0.0'}
    dependencies:
      base64-arraybuffer-es6: 0.7.0
      typeson: 6.1.0
      whatwg-url: 8.7.0
    dev: true

  /typeson@6.1.0:
    resolution: {integrity: sha512-6FTtyGr8ldU0pfbvW/eOZrEtEkczHRUtduBnA90Jh9kMPCiFNnXIon3vF41N0S4tV1HHQt4Hk1j4srpESziCaA==}
    engines: {node: '>=0.1.14'}
    dev: true

  /uc.micro@1.0.6:
    resolution: {integrity: sha512-8Y75pvTYkLJW2hWQHXxoqRgV7qb9B+9vFEtidML+7koHUFapnVJAZ6cKs+Qjz5Aw3aZWHMC6u0wJE3At+nSGwA==}
    dev: true

  /uglify-js@3.17.4:
    resolution: {integrity: sha512-T9q82TJI9e/C1TAxYvfb16xO120tMVFZrGA3f9/P4424DNu6ypK103y0GPFVa17yotwSyZW5iYXgjYHkGrJW/g==}
    engines: {node: '>=0.8.0'}
    hasBin: true
    dev: true

  /uint8arrays@3.1.1:
    resolution: {integrity: sha512-+QJa8QRnbdXVpHYjLoTpJIdCTiw9Ir62nocClWuXIq2JIh4Uta0cQsTSpFL678p2CN8B+XSApwcU+pQEqVpKWg==}
    dependencies:
      multiformats: 9.9.0
    dev: false

  /uint8arrays@4.0.3:
    resolution: {integrity: sha512-b+aKlI2oTnxnfeSQWV1sMacqSNxqhtXySaH6bflvONGxF8V/fT3ZlYH7z2qgGfydsvpVo4JUgM/Ylyfl2YouCg==}
    engines: {node: '>=16.0.0', npm: '>=7.0.0'}
    dependencies:
      multiformats: 11.0.1
    dev: false

  /unbox-primitive@1.0.2:
    resolution: {integrity: sha512-61pPlCD9h51VoreyJ0BReideM3MDKMKnh6+V9L08331ipq6Q8OFXZYiqP6n/tbHx4s5I9uRhcye6BrbkizkBDw==}
    dependencies:
      call-bind: 1.0.2
      has-bigints: 1.0.2
      has-symbols: 1.0.3
      which-boxed-primitive: 1.0.2
    dev: true

  /underscore@1.13.6:
    resolution: {integrity: sha512-+A5Sja4HP1M08MaXya7p5LvjuM7K6q/2EaC0+iovj/wOcMsTzMvDFbasi/oSapiwOlt252IqsKqPjCl7huKS0A==}
    dev: true

  /union-value@1.0.1:
    resolution: {integrity: sha512-tJfXmxMeWYnczCVs7XAEvIV7ieppALdyepWMkHkwciRpZraG/xwT+s2JN8+pr1+8jCRf80FFzvr+MpQeeoF4Xg==}
    engines: {node: '>=0.10.0'}
    dependencies:
      arr-union: 3.1.0
      get-value: 2.0.6
      is-extendable: 0.1.1
      set-value: 2.0.1
    dev: true

  /universalify@0.1.2:
    resolution: {integrity: sha512-rBJeI5CXAlmy1pV+617WB9J63U6XcazHHF2f2dbJix4XzpUF0RS3Zbj0FGIOCAva5P/d/GBOYaACQ1w+0azUkg==}
    engines: {node: '>= 4.0.0'}
    dev: true

  /universalify@0.2.0:
    resolution: {integrity: sha512-CJ1QgKmNg3CwvAv/kOFmtnEN05f0D/cn9QntgNOQlQF9dgvVTHj3t+8JPdjqawCHk7V/KA+fbUqzZ9XWhcqPUg==}
    engines: {node: '>= 4.0.0'}
    dev: true

  /universalify@2.0.0:
    resolution: {integrity: sha512-hAZsKq7Yy11Zu1DE0OzWjw7nnLZmJZYTDZZyEFHZdUhV8FkH5MCfoU1XMaxXovpyW5nq5scPqq0ZDP9Zyl04oQ==}
    engines: {node: '>= 10.0.0'}
    dev: true

  /unset-value@1.0.0:
    resolution: {integrity: sha512-PcA2tsuGSF9cnySLHTLSh2qrQiJ70mn+r+Glzxv2TWZblxsxCC52BDlZoPCsz7STd9pN7EZetkWZBAvk4cgZdQ==}
    engines: {node: '>=0.10.0'}
    dependencies:
      has-value: 0.3.1
      isobject: 3.0.1
    dev: true

  /update-browserslist-db@1.0.10(browserslist@4.21.5):
    resolution: {integrity: sha512-OztqDenkfFkbSG+tRxBeAnCVPckDBcvibKd35yDONx6OU8N7sqgwc7rCbkJ/WcYtVRZ4ba68d6byhC21GFh7sQ==}
    hasBin: true
    peerDependencies:
      browserslist: '>= 4.21.0'
    dependencies:
      browserslist: 4.21.5
      escalade: 3.1.1
      picocolors: 1.0.0

  /upper-case@1.1.3:
    resolution: {integrity: sha512-WRbjgmYzgXkCV7zNVpy5YgrHgbBv126rMALQQMrmzOVC4GM2waQ9x7xtm8VU+1yF2kWyPzI9zbZ48n4vSxwfSA==}
    dev: true

  /uri-js@4.4.1:
    resolution: {integrity: sha512-7rKUyy33Q1yc98pQ1DAmLtwX109F7TIfWlW1Ydo8Wl1ii1SeHieeh0HHfPeL2fMXK6z0s8ecKs9frCuLJvndBg==}
    dependencies:
      punycode: 2.3.0

  /urix@0.1.0:
    resolution: {integrity: sha512-Am1ousAhSLBeB9cG/7k7r2R0zj50uDRlZHPGbazid5s9rlF1F/QKYObEKSIunSjIOkJZqwRRLpvewjEkM7pSqg==}
    deprecated: Please see https://github.com/lydell/urix#deprecated
    dev: true

  /url-parse@1.5.10:
    resolution: {integrity: sha512-WypcfiRhfeUP9vvF0j6rw0J3hrWrw6iZv3+22h6iRMJ/8z1Tj6XfLP4DsUix5MhMPnXpiHDoKyoZ/bdCkwBCiQ==}
    dependencies:
      querystringify: 2.2.0
      requires-port: 1.0.0
    dev: true

  /url@0.11.0:
    resolution: {integrity: sha512-kbailJa29QrtXnxgq+DdCEGlbTeYM2eJUxsz6vjZavrCYPMIFHMKQmSKYAIuUK2i7hgPm28a8piX5NTUtM/LKQ==}
    dependencies:
      punycode: 1.3.2
      querystring: 0.2.0

  /use@3.1.1:
    resolution: {integrity: sha512-cwESVXlO3url9YWlFW/TA9cshCEhtu7IKJ/p5soJ/gGpj7vbvFrAY/eIioQ6Dw23KjZhYgiIo8HOs1nQ2vr/oQ==}
    engines: {node: '>=0.10.0'}
    dev: true

  /util-deprecate@1.0.2:
    resolution: {integrity: sha512-EPD5q1uXyFxJpCrLnCc1nHnq3gOa6DZBocAIiI2TaSCA7VCJ1UJDMagCzIkXNsUYfD1daK//LTEQ8xiIbrHtcw==}

  /util@0.12.5:
    resolution: {integrity: sha512-kZf/K6hEIrWHI6XqOFUiiMa+79wE/D8Q+NCNAWclkyg3b4d2k7s0QGepNjiABc+aR3N1PAyHL7p6UcLY6LmrnA==}
    dependencies:
      inherits: 2.0.4
      is-arguments: 1.1.1
      is-generator-function: 1.0.10
      is-typed-array: 1.1.10
      which-typed-array: 1.1.9

  /uuid@8.3.2:
    resolution: {integrity: sha512-+NYs2QeMWy+GWFOEm9xnn6HCDp0l7QBD7ml8zLUmJ+93Q5NF0NocErnwkTkXVFNiX3/fpC6afS8Dhb/gz7R7eg==}
    hasBin: true
    dev: true
    optional: true

  /v8-to-istanbul@7.1.2:
    resolution: {integrity: sha512-TxNb7YEUwkLXCQYeudi6lgQ/SZrzNO4kMdlqVxaZPUIUjCv6iSSypUQX70kNBSERpQ8fk48+d61FXk+tgqcWow==}
    engines: {node: '>=10.10.0'}
    dependencies:
      '@types/istanbul-lib-coverage': 2.0.4
      convert-source-map: 1.9.0
      source-map: 0.7.4
    dev: true

  /v8-to-istanbul@9.1.0:
    resolution: {integrity: sha512-6z3GW9x8G1gd+JIIgQQQxXuiJtCXeAjp6RaPEPLv62mH3iPHPxV6W3robxtCzNErRo6ZwTmzWhsbNvjyEBKzKA==}
    engines: {node: '>=10.12.0'}
    dependencies:
      '@jridgewell/trace-mapping': 0.3.17
      '@types/istanbul-lib-coverage': 2.0.4
      convert-source-map: 1.9.0
    dev: true

  /validate-npm-package-license@3.0.4:
    resolution: {integrity: sha512-DpKm2Ui/xN7/HQKCtpZxoRWBhZ9Z0kqtygG8XCgNQ8ZlDnxuQmWhj566j8fN4Cu3/JmbhsDo7fcAJq4s9h27Ew==}
    dependencies:
      spdx-correct: 3.2.0
      spdx-expression-parse: 3.0.1
    dev: true

  /varint@5.0.2:
    resolution: {integrity: sha512-lKxKYG6H03yCZUpAGOPOsMcGxd1RHCu1iKvEHYDPmTyq2HueGhD73ssNBqqQWfvYs04G9iUFRvmAVLW20Jw6ow==}
    dev: false

  /varint@6.0.0:
    resolution: {integrity: sha512-cXEIW6cfr15lFv563k4GuVuW/fiwjknytD37jIOLSdSWuOI6WnO/oKwmP2FQTU2l01LP8/M5TSAJpzUaGe3uWg==}
    dev: false

  /vite-plugin-node-polyfills@0.7.0(vite@4.1.4):
    resolution: {integrity: sha512-DKBSGDOx3R8pUIsQFRZAWNYp0vIffJOT0NkuByX4WIQq80nJ2eamAph5T9zG91liO1Fyl1lo7/Onh6xoQO52XQ==}
    peerDependencies:
      vite: ^2.0.0 || ^3.0.0 || ^4.0.0
    dependencies:
      '@rollup/plugin-inject': 5.0.3(rollup@3.20.2)
      node-stdlib-browser: 1.2.0
      vite: 4.1.4
    transitivePeerDependencies:
      - rollup
    dev: true

  /vite@4.1.4:
    resolution: {integrity: sha512-3knk/HsbSTKEin43zHu7jTwYWv81f8kgAL99G5NWBcA1LKvtvcVAC4JjBH1arBunO9kQka+1oGbrMKOjk4ZrBg==}
    engines: {node: ^14.18.0 || >=16.0.0}
    hasBin: true
    peerDependencies:
      '@types/node': '>= 14'
      less: '*'
      sass: '*'
      stylus: '*'
      sugarss: '*'
      terser: ^5.4.0
    peerDependenciesMeta:
      '@types/node':
        optional: true
      less:
        optional: true
      sass:
        optional: true
      stylus:
        optional: true
      sugarss:
        optional: true
      terser:
        optional: true
    dependencies:
      esbuild: 0.16.17
      postcss: 8.4.21
      resolve: 1.22.1
      rollup: 3.18.0
    optionalDependencies:
      fsevents: 2.3.2
    dev: true

  /vm-browserify@1.1.2:
    resolution: {integrity: sha512-2ham8XPWTONajOR0ohOKOHXkm3+gaBmGut3SRuu75xLd/RRaY6vqgh8NBYYk7+RW3u5AtzPQZG8F10LHkl0lAQ==}

  /w3c-hr-time@1.0.2:
    resolution: {integrity: sha512-z8P5DvDNjKDoFIHK7q8r8lackT6l+jo/Ye3HOle7l9nICP9lf1Ci25fy9vHd0JOWewkIFzXIEig3TdKT7JQ5fQ==}
    deprecated: Use your platform's native performance.now() and performance.timeOrigin.
    dependencies:
      browser-process-hrtime: 1.0.0
    dev: true

  /w3c-xmlserializer@2.0.0:
    resolution: {integrity: sha512-4tzD0mF8iSiMiNs30BiLO3EpfGLZUT2MSX/G+o7ZywDzliWQ3OPtTZ0PTC3B3ca1UAf4cJMHB+2Bf56EriJuRA==}
    engines: {node: '>=10'}
    dependencies:
      xml-name-validator: 3.0.0
    dev: true

  /walker@1.0.8:
    resolution: {integrity: sha512-ts/8E8l5b7kY0vlWLewOkDXMmPdLcVV4GmOQLyxuSswIJsweeFZtAsMF7k1Nszz+TYBQrlYRmzOnr398y1JemQ==}
    dependencies:
      makeerror: 1.0.12
    dev: true

  /watchpack@2.4.0:
    resolution: {integrity: sha512-Lcvm7MGST/4fup+ifyKi2hjyIAwcdI4HRgtvTpIUxBRhB+RFtUh8XtDOxUfctVCnhVi+QQj49i91OyvzkJl6cg==}
    engines: {node: '>=10.13.0'}
    dependencies:
      glob-to-regexp: 0.4.1
      graceful-fs: 4.2.10

  /wcwidth@1.0.1:
    resolution: {integrity: sha512-XHPEwS0q6TaxcvG85+8EYkbiCux2XtWG2mkc47Ng2A77BQu9+DqIOJldST4HgPkuea7dvKSj5VgX3P1d4rW8Tg==}
    dependencies:
      defaults: 1.0.4
    dev: false

  /web-streams-polyfill@3.2.1:
    resolution: {integrity: sha512-e0MO3wdXWKrLbL0DgGnUV7WHVuw9OUvL4hjgnPkIeEvESk74gAITi5G606JtZPp39cd8HA9VQzCIvA49LpPN5Q==}
    engines: {node: '>= 8'}
    dev: false

  /webidl-conversions@4.0.2:
    resolution: {integrity: sha512-YQ+BmxuTgd6UXZW3+ICGfyqRyHXVlD5GtQr5+qjiNW7bF0cqrzX500HVXPBOvgXb5YnzDd+h0zqyv61KUD7+Sg==}
    dev: true

  /webidl-conversions@5.0.0:
    resolution: {integrity: sha512-VlZwKPCkYKxQgeSbH5EyngOmRp7Ww7I9rQLERETtf5ofd9pGeswWiOtogpEO850jziPRarreGxn5QIiTqpb2wA==}
    engines: {node: '>=8'}
    dev: true

  /webidl-conversions@6.1.0:
    resolution: {integrity: sha512-qBIvFLGiBpLjfwmYAaHPXsn+ho5xZnGvyGvsarywGNc8VyQJUMHJ8OBKGGrPER0okBeMDaan4mNBlgBROxuI8w==}
    engines: {node: '>=10.4'}
    dev: true

  /webpack-cli@5.0.1(webpack@5.78.0):
    resolution: {integrity: sha512-S3KVAyfwUqr0Mo/ur3NzIp6jnerNpo7GUO6so51mxLi1spqsA17YcMXy0WOIJtBSnj748lthxC6XLbNKh/ZC+A==}
    engines: {node: '>=14.15.0'}
    hasBin: true
    peerDependencies:
      '@webpack-cli/generators': '*'
      webpack: 5.x.x
      webpack-bundle-analyzer: '*'
      webpack-dev-server: '*'
    peerDependenciesMeta:
      '@webpack-cli/generators':
        optional: true
      webpack-bundle-analyzer:
        optional: true
      webpack-dev-server:
        optional: true
    dependencies:
      '@discoveryjs/json-ext': 0.5.7
      '@webpack-cli/configtest': 2.0.1(webpack-cli@5.0.1)(webpack@5.78.0)
      '@webpack-cli/info': 2.0.1(webpack-cli@5.0.1)(webpack@5.78.0)
      '@webpack-cli/serve': 2.0.1(webpack-cli@5.0.1)(webpack@5.78.0)
      colorette: 2.0.19
      commander: 9.5.0
      cross-spawn: 7.0.3
      envinfo: 7.8.1
      fastest-levenshtein: 1.0.16
      import-local: 3.1.0
      interpret: 3.1.1
      rechoir: 0.8.0
      webpack: 5.78.0(esbuild@0.17.16)(webpack-cli@5.0.1)
      webpack-merge: 5.8.0

  /webpack-merge@5.8.0:
    resolution: {integrity: sha512-/SaI7xY0831XwP6kzuwhKWVKDP9t1QY1h65lAFLbZqMPIuYcD9QAW4u9STIbU9kaJbPBB/geU/gLr1wDjOhQ+Q==}
    engines: {node: '>=10.0.0'}
    dependencies:
      clone-deep: 4.0.1
      wildcard: 2.0.0

<<<<<<< HEAD
  /webpack-node-externals/3.0.0:
    resolution: {integrity: sha512-LnL6Z3GGDPht/AigwRh2dvL9PQPFQ8skEpVrWZXLWBYmqcaojHNN0onvHzie6rq7EWKrrBfPYqNEzTJgiwEQDQ==}
    engines: {node: '>=6'}
    dev: true

  /webpack-sources/3.2.3:
=======
  /webpack-sources@3.2.3:
>>>>>>> 6fd04f09
    resolution: {integrity: sha512-/DyMEOrDgLKKIG0fmvtz+4dUX/3Ghozwgm6iPp8KRhvn+eQf9+Q7GWxVNMk3+uCPWfdXYC4ExGBckIXdFEfH1w==}
    engines: {node: '>=10.13.0'}

  /webpack@5.78.0(esbuild@0.17.16)(webpack-cli@5.0.1):
    resolution: {integrity: sha512-gT5DP72KInmE/3azEaQrISjTvLYlSM0j1Ezhht/KLVkrqtv10JoP/RXhwmX/frrutOPuSq3o5Vq0ehR/4Vmd1g==}
    engines: {node: '>=10.13.0'}
    hasBin: true
    peerDependencies:
      webpack-cli: '*'
    peerDependenciesMeta:
      webpack-cli:
        optional: true
    dependencies:
      '@types/eslint-scope': 3.7.4
      '@types/estree': 0.0.51
      '@webassemblyjs/ast': 1.11.1
      '@webassemblyjs/wasm-edit': 1.11.1
      '@webassemblyjs/wasm-parser': 1.11.1
      acorn: 8.8.2
      acorn-import-assertions: 1.8.0(acorn@8.8.2)
      browserslist: 4.21.5
      chrome-trace-event: 1.0.3
      enhanced-resolve: 5.12.0
      es-module-lexer: 0.9.3
      eslint-scope: 5.1.1
      events: 3.3.0
      glob-to-regexp: 0.4.1
      graceful-fs: 4.2.10
      json-parse-even-better-errors: 2.3.1
      loader-runner: 4.3.0
      mime-types: 2.1.35
      neo-async: 2.6.2
      schema-utils: 3.1.1
      tapable: 2.2.1
      terser-webpack-plugin: 5.3.7(esbuild@0.17.16)(webpack@5.78.0)
      watchpack: 2.4.0
      webpack-cli: 5.0.1(webpack@5.78.0)
      webpack-sources: 3.2.3
    transitivePeerDependencies:
      - '@swc/core'
      - esbuild
      - uglify-js

  /whatwg-encoding@1.0.5:
    resolution: {integrity: sha512-b5lim54JOPN9HtzvK9HFXvBma/rnfFeqsic0hSpjtDbVxR3dJKLc+KB4V6GgiGOvl7CY/KNh8rxSo9DKQrnUEw==}
    dependencies:
      iconv-lite: 0.4.24
    dev: true

  /whatwg-mimetype@2.3.0:
    resolution: {integrity: sha512-M4yMwr6mAnQz76TbJm914+gPpB/nCwvZbJU28cUD6dR004SAxDLOOSUaB1JDRqLtaOV/vi0IC5lEAGFgrjGv/g==}
    dev: true

  /whatwg-url@8.7.0:
    resolution: {integrity: sha512-gAojqb/m9Q8a5IV96E3fHJM70AzCkgt4uXYX2O7EmuyOnLrViCQlsEBmF9UQIu3/aeAIp2U17rtbpZWNntQqdg==}
    engines: {node: '>=10'}
    dependencies:
      lodash: 4.17.21
      tr46: 2.1.0
      webidl-conversions: 6.1.0
    dev: true

  /which-boxed-primitive@1.0.2:
    resolution: {integrity: sha512-bwZdv0AKLpplFY2KZRX6TvyuN7ojjr7lwkg6ml0roIy9YeuSr7JS372qlNW18UQYzgYK9ziGcerWqZOmEn9VNg==}
    dependencies:
      is-bigint: 1.0.4
      is-boolean-object: 1.1.2
      is-number-object: 1.0.7
      is-string: 1.0.7
      is-symbol: 1.0.4
    dev: true

  /which-module@2.0.1:
    resolution: {integrity: sha512-iBdZ57RDvnOR9AGBhML2vFZf7h8vmBjhoaZqODJBFWHVtKkDmKuHai3cx5PgVMrX5YDNp27AofYbAwctSS+vhQ==}
    dev: true

  /which-typed-array@1.1.9:
    resolution: {integrity: sha512-w9c4xkx6mPidwp7180ckYWfMmvxpjlZuIudNtDf4N/tTAUB8VJbX25qZoAsrtGuYNnGw3pa0AXgbGKRB8/EceA==}
    engines: {node: '>= 0.4'}
    dependencies:
      available-typed-arrays: 1.0.5
      call-bind: 1.0.2
      for-each: 0.3.3
      gopd: 1.0.1
      has-tostringtag: 1.0.0
      is-typed-array: 1.1.10

  /which@1.3.1:
    resolution: {integrity: sha512-HxJdYWq1MTIQbJ3nw0cqssHoTNU267KlrDuGZ1WYlxDStUtKUhOaJmh112/TZmHxxUfuJqPXSOm7tDyas0OSIQ==}
    hasBin: true
    dependencies:
      isexe: 2.0.0
    dev: true

  /which@2.0.2:
    resolution: {integrity: sha512-BLI3Tl1TW3Pvl70l3yq3Y64i+awpwXqsGBYWkkqMtnbXgrMD+yj7rhW0kuEDxzJaYXGjEW5ogapKNMEKNMjibA==}
    engines: {node: '>= 8'}
    hasBin: true
    dependencies:
      isexe: 2.0.0

  /wildcard@2.0.0:
    resolution: {integrity: sha512-JcKqAHLPxcdb9KM49dufGXn2x3ssnfjbcaQdLlfZsL9rH9wgDQjUtDxbo8NE0F6SFvydeu1VhZe7hZuHsB2/pw==}

  /word-wrap@1.2.3:
    resolution: {integrity: sha512-Hz/mrNwitNRh/HUAtM/VT/5VH+ygD6DV7mYKZAtHOrbs8U7lvPS6xf7EJKMF0uW1KJCl0H701g3ZGus+muE5vQ==}
    engines: {node: '>=0.10.0'}
    dev: true

  /workerpool@6.2.1:
    resolution: {integrity: sha512-ILEIE97kDZvF9Wb9f6h5aXK4swSlKGUcOEGiIYb2OOu/IrDU9iwj0fD//SsA6E5ibwJxpEvhullJY4Sl4GcpAw==}
    dev: true

  /wrap-ansi@6.2.0:
    resolution: {integrity: sha512-r6lPcBGxZXlIcymEu7InxDMhdW0KDxpLgoFLcguasxCaJ/SOIZwINatK9KY/tf+ZrlywOKU0UDj3ATXUBfxJXA==}
    engines: {node: '>=8'}
    dependencies:
      ansi-styles: 4.3.0
      string-width: 4.2.3
      strip-ansi: 6.0.1
    dev: true

  /wrap-ansi@7.0.0:
    resolution: {integrity: sha512-YVGIj2kamLSTxw6NsZjoBxfSwsn0ycdesmc4p+Q21c5zPuZ1pl+NfxVdxPtdHvmNVOQ6XSYG4AUtyt/Fi7D16Q==}
    engines: {node: '>=10'}
    dependencies:
      ansi-styles: 4.3.0
      string-width: 4.2.3
      strip-ansi: 6.0.1

  /wrap-ansi@8.1.0:
    resolution: {integrity: sha512-si7QWI6zUMq56bESFvagtmzMdGOtoxfR+Sez11Mobfc7tm+VkUckk9bW2UeffTGVUbOksxmSw0AA2gs8g71NCQ==}
    engines: {node: '>=12'}
    dependencies:
      ansi-styles: 6.2.1
      string-width: 5.1.2
      strip-ansi: 7.0.1
    dev: false

  /wrappy@1.0.2:
    resolution: {integrity: sha512-l4Sp/DRseor9wL6EvV2+TuQn63dMkPjZ/sp9XkghTEbV9KlPS1xUsZ3u7/IQO4wxtcFB4bgpQPRcR3QCvezPcQ==}

  /write-file-atomic@3.0.3:
    resolution: {integrity: sha512-AvHcyZ5JnSfq3ioSyjrBkH9yW4m7Ayk8/9My/DD9onKeu/94fwrMocemO2QAJFAlnnDN+ZDS+ZjAR5ua1/PV/Q==}
    dependencies:
      imurmurhash: 0.1.4
      is-typedarray: 1.0.0
      signal-exit: 3.0.7
      typedarray-to-buffer: 3.1.5
    dev: true

  /write-file-atomic@4.0.2:
    resolution: {integrity: sha512-7KxauUdBmSdWnmpaGFg+ppNjKF8uNLry8LyzjauQDOVONfFLNKrKvQOxZ/VuTIcS/gge/YNahf5RIIQWTSarlg==}
    engines: {node: ^12.13.0 || ^14.15.0 || >=16.0.0}
    dependencies:
      imurmurhash: 0.1.4
      signal-exit: 3.0.7
    dev: true

  /ws@7.5.9:
    resolution: {integrity: sha512-F+P9Jil7UiSKSkppIiD94dN07AwvFixvLIj1Og1Rl9GGMuNipJnV9JzjD6XuqmAeiswGvUmNLjr5cFuXwNS77Q==}
    engines: {node: '>=8.3.0'}
    peerDependencies:
      bufferutil: ^4.0.1
      utf-8-validate: ^5.0.2
    peerDependenciesMeta:
      bufferutil:
        optional: true
      utf-8-validate:
        optional: true
    dev: true

  /ws@8.12.1:
    resolution: {integrity: sha512-1qo+M9Ba+xNhPB+YTWUlK6M17brTut5EXbcBaMRN5pH5dFrXz7lzz1ChFSUq3bOUl8yEvSenhHmYUNJxFzdJew==}
    engines: {node: '>=10.0.0'}
    peerDependencies:
      bufferutil: ^4.0.1
      utf-8-validate: '>=5.0.2'
    peerDependenciesMeta:
      bufferutil:
        optional: true
      utf-8-validate:
        optional: true
    dev: false

  /xdg-basedir@4.0.0:
    resolution: {integrity: sha512-PSNhEJDejZYV7h50BohL09Er9VaIefr2LMAf3OEmpCkjOi34eYyQYAXUTjEQtZJTKcF0E2UKTh+osDLsgNim9Q==}
    engines: {node: '>=8'}
    dev: true

  /xml-name-validator@3.0.0:
    resolution: {integrity: sha512-A5CUptxDsvxKJEU3yO6DuWBSJz/qizqzJKOMIfUJHETbBw/sFaDxgd6fxm1ewUaM0jZ444Fc5vC5ROYurg/4Pw==}
    dev: true

  /xmlchars@2.2.0:
    resolution: {integrity: sha512-JZnDKK8B0RCDw84FNdDAIpZK+JuJw+s7Lz8nksI7SIuU3UXJJslUthsi+uWBUYOwPFwW7W7PRLRfUKpxjtjFCw==}
    dev: true

  /xmlcreate@2.0.4:
    resolution: {integrity: sha512-nquOebG4sngPmGPICTS5EnxqhKbCmz5Ox5hsszI2T6U5qdrJizBc+0ilYSEjTSzU0yZcmvppztXe/5Al5fUwdg==}
    dev: true

  /xtend@2.0.6:
    resolution: {integrity: sha512-fOZg4ECOlrMl+A6Msr7EIFcON1L26mb4NY5rurSkOex/TWhazOrg6eXD/B0XkuiYcYhQDWLXzQxLMVJ7LXwokg==}
    engines: {node: '>=0.4'}
    dependencies:
      is-object: 0.1.2
      object-keys: 0.2.0
    dev: true

  /xtend@2.1.2:
    resolution: {integrity: sha512-vMNKzr2rHP9Dp/e1NQFnLQlwlhp9L/LfvnsVdHxN1f+uggyVI3i08uD14GPvCToPkdsRfyPqIyYGmIk58V98ZQ==}
    engines: {node: '>=0.4'}
    dependencies:
      object-keys: 0.4.0
    dev: true

  /xtend@2.2.0:
    resolution: {integrity: sha512-SLt5uylT+4aoXxXuwtQp5ZnMMzhDb1Xkg4pEqc00WUJCQifPfV9Ub1VrNhp9kXkrjZD2I2Hl8WnjP37jzZLPZw==}
    engines: {node: '>=0.4'}
    dev: true

  /xtend@3.0.0:
    resolution: {integrity: sha512-sp/sT9OALMjRW1fKDlPeuSZlDQpkqReA0pyJukniWbTGoEKefHxhGJynE3PNhUMlcM8qWIjPwecwCw4LArS5Eg==}
    engines: {node: '>=0.4'}
    dev: true

  /xtend@4.0.2:
    resolution: {integrity: sha512-LKYU1iAXJXUgAXn9URjiu+MWhyUXHsvfp7mcuYm9dSUKK0/CjtrUwFAxD82/mCWbtLsGjFIad0wIsod4zrTAEQ==}
    engines: {node: '>=0.4'}

  /y18n@4.0.3:
    resolution: {integrity: sha512-JKhqTOwSrqNA1NY5lSztJ1GrBiUodLMmIZuLiDaMRJ+itFd+ABVE8XBjOvIWL+rSqNDC74LCSFmlb/U4UZ4hJQ==}
    dev: true

  /y18n@5.0.8:
    resolution: {integrity: sha512-0pfFzegeDWJHJIAmTLRP2DwHjdF5s7jo9tuztdQxAhINCdvS+3nGINqPd00AphqJR/0LhANUS6/+7SCb98YOfA==}
    engines: {node: '>=10'}

  /yallist@3.1.1:
    resolution: {integrity: sha512-a4UGQaWPH59mOXUYnAG2ewncQS4i4F43Tv3JoAM+s2VDAmS9NsK8GpDMLrCHPksFT7h3K6TOoUNn2pb7RoXx4g==}
    dev: true

  /yallist@4.0.0:
    resolution: {integrity: sha512-3wdGidZyq5PB084XLES5TpOSRA3wjXAlIWMhum2kRcv/41Sn2emQ0dycQW4uZXLejwKvg6EsvbdlVL+FYEct7A==}

  /yargs-parser@18.1.3:
    resolution: {integrity: sha512-o50j0JeToy/4K6OZcaQmW6lyXXKhq7csREXcDwk2omFPJEwUNOVtJKvmDr9EI1fAJZUyZcRF7kxGBWmRXudrCQ==}
    engines: {node: '>=6'}
    dependencies:
      camelcase: 5.3.1
      decamelize: 1.2.0
    dev: true

  /yargs-parser@20.2.4:
    resolution: {integrity: sha512-WOkpgNhPTlE73h4VFAFsOnomJVaovO8VqLDzy5saChRBFQFBoMYirowyW+Q9HB4HFF4Z7VZTiG3iSzJJA29yRA==}
    engines: {node: '>=10'}
    dev: true

  /yargs-parser@20.2.9:
    resolution: {integrity: sha512-y11nGElTIV+CT3Zv9t7VKl+Q3hTQoT9a1Qzezhhl6Rp21gJ/IVTW7Z3y9EWXhuUBC2Shnf+DX0antecpAwSP8w==}
    engines: {node: '>=10'}
    dev: true

  /yargs-parser@21.1.1:
    resolution: {integrity: sha512-tVpsJW7DdjecAiFpbIB1e3qxIQsE6NoPc5/eTdrbbIC4h0LVsWhnoa3g+m2HclBIujHzsxZ4VJVA+GUuc2/LBw==}
    engines: {node: '>=12'}

  /yargs-unparser@2.0.0:
    resolution: {integrity: sha512-7pRTIA9Qc1caZ0bZ6RYRGbHJthJWuakf+WmHK0rVeLkNrrGhfoabBNdue6kdINI6r4if7ocq9aD/n7xwKOdzOA==}
    engines: {node: '>=10'}
    dependencies:
      camelcase: 6.3.0
      decamelize: 4.0.0
      flat: 5.0.2
      is-plain-obj: 2.1.0
    dev: true

  /yargs@15.4.1:
    resolution: {integrity: sha512-aePbxDmcYW++PaqBsJ+HYUFwCdv4LVvdnhBy78E57PIor8/OVvhMrADFFEDh8DHDFRv/O9i3lPhsENjO7QX0+A==}
    engines: {node: '>=8'}
    dependencies:
      cliui: 6.0.0
      decamelize: 1.2.0
      find-up: 4.1.0
      get-caller-file: 2.0.5
      require-directory: 2.1.1
      require-main-filename: 2.0.0
      set-blocking: 2.0.0
      string-width: 4.2.3
      which-module: 2.0.1
      y18n: 4.0.3
      yargs-parser: 18.1.3
    dev: true

  /yargs@16.2.0:
    resolution: {integrity: sha512-D1mvvtDG0L5ft/jGWkLpG1+m0eQxOfaBvTNELraWj22wSVUMWxZUvYgJYcKh6jGGIkJFhH4IZPQhR4TKpc8mBw==}
    engines: {node: '>=10'}
    dependencies:
      cliui: 7.0.4
      escalade: 3.1.1
      get-caller-file: 2.0.5
      require-directory: 2.1.1
      string-width: 4.2.3
      y18n: 5.0.8
      yargs-parser: 20.2.4
    dev: true

  /yargs@17.7.2:
    resolution: {integrity: sha512-7dSzzRQ++CKnNI/krKnYRV7JKKPUXMEh61soaHKg9mrWEhzFWhFnxPxGl+69cD1Ou63C13NUPCnmIcrvqCuM6w==}
    engines: {node: '>=12'}
    dependencies:
      cliui: 8.0.1
      escalade: 3.1.1
      get-caller-file: 2.0.5
      require-directory: 2.1.1
      string-width: 4.2.3
      y18n: 5.0.8
      yargs-parser: 21.1.1

  /yocto-queue@0.1.0:
    resolution: {integrity: sha512-rVksvsnNCdJ/ohGc6xgPwyN8eheCxsiLM8mxuE/t/mOVqJewPuO1miLpTHQiRgTKCLexL4MeAFVagts7HmNZ2Q==}
    engines: {node: '>=10'}
    dev: true

  /zod@3.21.0:
    resolution: {integrity: sha512-UYdykTcVxB6lfdyLzAqLyyYAlOcpoluECvjsdoaqfQmz9p+3LRaIqYcNiL/J2kFYp66fBM8wwBvIGVEjq7KtZw==}
    dev: false<|MERGE_RESOLUTION|>--- conflicted
+++ resolved
@@ -109,7 +109,7 @@
         version: 0.7.0(vite@4.1.4)
 
   packages/fireproof:
-<<<<<<< HEAD
+
     specifiers:
       '@ipld/car': ^5.1.0
       '@ipld/dag-cbor': ^9.0.0
@@ -226,133 +226,7 @@
       typescript: ^3.8.3
     dependencies:
       '@fireproof/core': link:../fireproof
-=======
-    dependencies:
-      '@ipld/car':
-        specifier: ^5.1.0
-        version: 5.1.0
-      '@ipld/dag-cbor':
-        specifier: ^9.0.0
-        version: 9.0.0
-      '@rollup/plugin-commonjs':
-        specifier: ^24.0.1
-        version: 24.0.1(rollup@3.20.2)
-      archy:
-        specifier: ^1.0.0
-        version: 1.0.0
-      async:
-        specifier: ^3.2.4
-        version: 3.2.4
-      car-transaction:
-        specifier: ^1.0.1
-        version: 1.0.1
-      charwise:
-        specifier: ^3.0.1
-        version: 3.0.1
-      cli-color:
-        specifier: ^2.0.3
-        version: 2.0.3
-      crypto-browserify:
-        specifier: ^3.12.0
-        version: 3.12.0
-      encrypted-block:
-        specifier: ^0.0.3
-        version: 0.0.3
-      idb:
-        specifier: ^7.1.1
-        version: 7.1.1
-      ipld-hashmap:
-        specifier: ^2.1.18
-        version: 2.1.18
-      multiformats:
-        specifier: ^11.0.1
-        version: 11.0.1
-      node-polyfill-webpack-plugin:
-        specifier: ^2.0.1
-        version: 2.0.1(webpack@5.78.0)
-      prolly-trees:
-        specifier: 1.0.4
-        version: 1.0.4
-      randombytes:
-        specifier: ^2.1.0
-        version: 2.1.0
-      rollup-plugin-commonjs:
-        specifier: ^10.1.0
-        version: 10.1.0(rollup@3.20.2)
-      sade:
-        specifier: ^1.8.1
-        version: 1.8.1
-      simple-peer:
-        specifier: ^9.11.1
-        version: 9.11.1
-    devDependencies:
-      '@rollup/plugin-alias':
-        specifier: ^5.0.0
-        version: 5.0.0(rollup@3.20.2)
-      '@rollup/plugin-json':
-        specifier: ^6.0.0
-        version: 6.0.0(rollup@3.20.2)
-      '@rollup/plugin-node-resolve':
-        specifier: ^15.0.2
-        version: 15.0.2(rollup@3.20.2)
-      c8:
-        specifier: ^7.12.0
-        version: 7.13.0
-      esbuild:
-        specifier: ^0.17.16
-        version: 0.17.16
-      fake-indexeddb:
-        specifier: ^4.0.1
-        version: 4.0.1
-      flexsearch:
-        specifier: ^0.7.31
-        version: 0.7.31
-      mocha:
-        specifier: ^10.2.0
-        version: 10.2.0
-      nanoid:
-        specifier: ^4.0.0
-        version: 4.0.1
-      rollup:
-        specifier: ^3.20.2
-        version: 3.20.2
-      rollup-plugin-auto-external:
-        specifier: ^2.0.0
-        version: 2.0.0(rollup@3.20.2)
-      rollup-plugin-dts:
-        specifier: ^5.3.0
-        version: 5.3.0(rollup@3.20.2)(typescript@5.0.4)
-      rollup-plugin-esbuild:
-        specifier: ^5.0.0
-        version: 5.0.0(esbuild@0.17.16)(rollup@3.20.2)
-      rollup-plugin-node-builtins:
-        specifier: ^2.1.2
-        version: 2.1.2
-      rollup-plugin-polyfill-node:
-        specifier: ^0.12.0
-        version: 0.12.0(rollup@3.20.2)
-      rollup-plugin-visualizer:
-        specifier: ^5.9.0
-        version: 5.9.0(rollup@3.20.2)
-      standard:
-        specifier: ^17.0.0
-        version: 17.0.0
-      typescript:
-        specifier: ^5.0.2
-        version: 5.0.4
-      webpack:
-        specifier: ^5.78.0
-        version: 5.78.0(esbuild@0.17.16)(webpack-cli@5.0.1)
-      webpack-cli:
-        specifier: ^5.0.1
-        version: 5.0.1(webpack@5.78.0)
-
-  packages/react:
-    dependencies:
-      '@fireproof/core':
-        specifier: ^0.6.5
-        version: link:../fireproof
->>>>>>> 6fd04f09
+
     devDependencies:
       '@jest/globals':
         specifier: ^29.5.0
@@ -1619,8 +1493,7 @@
     dependencies:
       lodash: 4.17.21
     dev: true
-
-<<<<<<< HEAD
+    
   /@jsonlines/core/1.0.2:
     resolution: {integrity: sha512-yEEv8OoCYcspWV+SD+W6Hy72ENP4q8dihdnV2xpYI+TLvHbRj8yhzwoTPZPvYJ6J+mnigToUJSdQ0ywbidyXEg==}
     dependencies:
@@ -1628,9 +1501,7 @@
     dev: false
 
   /@multiformats/base-x/4.0.1:
-=======
-  /@multiformats/base-x@4.0.1:
->>>>>>> 6fd04f09
+
     resolution: {integrity: sha512-eMk0b9ReBbV23xXU693TAIrLyeO5iTgBZGSJfpqriG8UkYvr/hC9u9pyMlAakDNHWmbhMZCDs6KQO0jzKD8OTw==}
     dev: false
 
@@ -3568,16 +3439,14 @@
     requiresBuild: true
     dev: true
 
-<<<<<<< HEAD
+
   /core-js/3.30.2:
     resolution: {integrity: sha512-uBJiDmwqsbJCWHAwjrx3cvjbMXP7xD72Dmsn5LOJpiRmE3WbBbN5rCqQ2Qh6Ek6/eOrjlWngEynBWo4VxerQhg==}
     requiresBuild: true
     dev: false
 
   /core-util-is/1.0.3:
-=======
-  /core-util-is@1.0.3:
->>>>>>> 6fd04f09
+
     resolution: {integrity: sha512-ZQBvi1DcpJ4GDqanjucZ2Hj3wEO5pZDS89BWbkcrvdxksJorwUDDZamX9ldFkp9aw2lmBDLgkObEA4DWNJ9FYQ==}
     dev: true
 
@@ -3669,16 +3538,14 @@
       type: 1.2.0
     dev: false
 
-<<<<<<< HEAD
+
   /data-uri-to-buffer/4.0.1:
     resolution: {integrity: sha512-0R9ikRb668HB7QDxT1vkpuUBtqc53YyAwMwGeUFKRojY/NWKvdZ+9UYtRfGmhqNbRkTSVpMbmyhXipFFv2cb/A==}
     engines: {node: '>= 12'}
     dev: false
 
   /data-urls/2.0.0:
-=======
-  /data-urls@2.0.0:
->>>>>>> 6fd04f09
+
     resolution: {integrity: sha512-X5eWTSXO/BJmpdIKCRuKUgSCgAN0OwliVK3yPKbwIWU1Tdw5BRajxlzMidvh+gwko9AfQ9zIj52pzF91Q3YAvQ==}
     engines: {node: '>=10'}
     dependencies:
@@ -4061,16 +3928,14 @@
   /es6-object-assign@1.1.0:
     resolution: {integrity: sha512-MEl9uirslVwqQU369iHNWZXsI8yaZYGg/D65aOgZkeyFJwHYSxilf7rQzXKI7DdDuBPrBXbfk3sl9hJhmd5AUw==}
 
-<<<<<<< HEAD
+
   /es6-promisify/7.0.0:
     resolution: {integrity: sha512-ginqzK3J90Rd4/Yz7qRrqUeIpe3TwSXTPPZtPne7tGBPeAaQiU8qt4fpKApnxHcq1AwtUdHVg5P77x/yrggG8Q==}
     engines: {node: '>=6'}
     dev: false
 
   /es6-symbol/3.1.3:
-=======
-  /es6-symbol@3.1.3:
->>>>>>> 6fd04f09
+
     resolution: {integrity: sha512-NJ6Yn3FuDinBaBRWl/q5X/s4koRHBrgKAu+yGI6JCBeiu3qrcbJhwT2GeR/EXVfylRk8dpQVJoLEFhK+Mu31NA==}
     dependencies:
       d: 1.0.1
@@ -4668,7 +4533,7 @@
       bser: 2.1.1
     dev: true
 
-<<<<<<< HEAD
+
   /fetch-blob/3.2.0:
     resolution: {integrity: sha512-7yAQpD2UMJzLi1Dqv7qFYnPbaPx7ZfFK6PiIxQ4PfkGPyNyl2Ugx+a/umUonmKqjhM4DnfbMvdX6otXq83soQQ==}
     engines: {node: ^12.20 || >= 14.13}
@@ -4678,9 +4543,7 @@
     dev: false
 
   /figures/5.0.0:
-=======
-  /figures@5.0.0:
->>>>>>> 6fd04f09
+
     resolution: {integrity: sha512-ej8ksPF4x6e5wvK9yevct0UCXh8TTFlWGVLlgjZuoBH1HwjIfKE/IdL5mq89sFA7zELi1VhKpmtDnrs7zWyeyg==}
     engines: {node: '>=14'}
     dependencies:
@@ -4695,7 +4558,7 @@
       flat-cache: 3.0.4
     dev: true
 
-<<<<<<< HEAD
+
   /filer/1.4.1:
     resolution: {integrity: sha512-CJqhUN2yPioDov+DYpsUG9vLvAy0pt3aWuwHP+OfR86scb6lg/EdAo3EbZDCGyIRZxte2sAJ6gPtvGji9JlTyQ==}
     dependencies:
@@ -4705,9 +4568,7 @@
     dev: false
 
   /fill-range/4.0.0:
-=======
-  /fill-range@4.0.0:
->>>>>>> 6fd04f09
+
     resolution: {integrity: sha512-VcpLTWqWDiTerugjj8e3+esbg+skS3M9e54UuR3iCeIDMXCLTsAH8hTSzDQU/X6/6t3eYkOKoZSef2PlU6U1XQ==}
     engines: {node: '>=0.10.0'}
     dependencies:
@@ -4811,7 +4672,7 @@
       mime-types: 2.1.35
     dev: true
 
-<<<<<<< HEAD
+
   /formdata-polyfill/4.0.10:
     resolution: {integrity: sha512-buewHzMvYL29jdeQTVILecSaZKnt/RJWjoZCF5OW60Z67/GmSLBkOFM7qh1PI3zFNtJbaZL5eQu1vLfazOwj4g==}
     engines: {node: '>=12.20.0'}
@@ -4820,9 +4681,6 @@
     dev: false
 
   /fragment-cache/0.2.1:
-=======
-  /fragment-cache@0.2.1:
->>>>>>> 6fd04f09
     resolution: {integrity: sha512-GMBAbW9antB8iZRHLoGw0b3HANt57diZYFO/HL1JGIC1MjKrdmhxvrJbupnVvpys0zsz7yBApXdQyfepKly2kA==}
     engines: {node: '>=0.10.0'}
     dependencies:
@@ -7175,7 +7033,7 @@
       lower-case: 1.1.4
     dev: true
 
-<<<<<<< HEAD
+
   /node-domexception/1.0.0:
     resolution: {integrity: sha512-/jKZoMpw0F8GRwl4/eLROPA3cfcXtLApP0QzLmUT/HuPCZWyB7IY9ZrMeKw2O/nFIqPQB3PVM9aYm0F312AXDQ==}
     engines: {node: '>=10.5.0'}
@@ -7191,9 +7049,7 @@
     dev: false
 
   /node-int64/0.4.0:
-=======
-  /node-int64@0.4.0:
->>>>>>> 6fd04f09
+
     resolution: {integrity: sha512-O5lz91xSOeoXP6DulyHfllpq+Eg00MWitZIbtPfoSEvqIHdl5gfcY6hYzDWnj0qD5tz52PI08u9qUvSVeUBeHw==}
     dev: true
 
@@ -9639,16 +9495,13 @@
       clone-deep: 4.0.1
       wildcard: 2.0.0
 
-<<<<<<< HEAD
   /webpack-node-externals/3.0.0:
     resolution: {integrity: sha512-LnL6Z3GGDPht/AigwRh2dvL9PQPFQ8skEpVrWZXLWBYmqcaojHNN0onvHzie6rq7EWKrrBfPYqNEzTJgiwEQDQ==}
     engines: {node: '>=6'}
     dev: true
 
   /webpack-sources/3.2.3:
-=======
-  /webpack-sources@3.2.3:
->>>>>>> 6fd04f09
+
     resolution: {integrity: sha512-/DyMEOrDgLKKIG0fmvtz+4dUX/3Ghozwgm6iPp8KRhvn+eQf9+Q7GWxVNMk3+uCPWfdXYC4ExGBckIXdFEfH1w==}
     engines: {node: '>=10.13.0'}
 
